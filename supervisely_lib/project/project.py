--- conflicted
+++ resolved
@@ -1068,17 +1068,10 @@
         Split given path to project on parent directory and directory where project is located
         :param project_dir: str
         :return: str, str
-<<<<<<< HEAD
         """
         #alternative implementation
         #temp_parent_dir = os.path.dirname(parent_dir)
         #temp_name = os.path.basename(parent_dir)
-=======
-        '''
-        # alternative implementation
-        # temp_parent_dir = os.path.dirname(parent_dir)
-        # temp_name = os.path.basename(parent_dir)
->>>>>>> 776d0906
 
         parent_dir, pr_name = os.path.split(project_dir.rstrip('/'))
         if not pr_name:
@@ -1086,14 +1079,9 @@
         return parent_dir, pr_name
 
     @staticmethod
-<<<<<<< HEAD
-    def to_segmentation_task(src_project_dir: str, dst_project_dir: Optional[str]=None, inplace: Optional[bool]=False,
-                             target_classes: Optional[List[str]]=None, progress_cb: Optional[Progress]=None) -> None:
-=======
     def to_segmentation_task(src_project_dir, dst_project_dir=None, inplace=False, target_classes=None,
                              progress_cb=None, segmentation_type='semantic'):
 
->>>>>>> 776d0906
         _bg_class_name = "__bg__"
         if dst_project_dir is None and inplace is False:
             raise ValueError(f"Original project in folder {src_project_dir} will be modified. Please, set 'inplace' "
@@ -1488,17 +1476,6 @@
         return train_items, val_items
 
 
-<<<<<<< HEAD
-    # @staticmethod
-    # def get_train_val_splits_by_dataset(self, project_dir, train_datasets, val_datasets):
-    #     pass
-    #
-    # @staticmethod
-    # def get_train_val_splits_by_portion(project_dir, train_portion, val_portion):
-    #     pass
-    #
-
-
 def read_single_project(dir: str, project_class: Project) -> Project:
     """
     Read project from given directory.
@@ -1507,13 +1484,6 @@
     :type dir: str
     :param project_class: Project object
     :type project_class: Project
-=======
-def read_single_project(dir, project_class=Project):
-    '''
-    Read project from given ditectory. Generate exception error if given dir contains more than one subdirectory
-    :param dir: str
-    :param project_class: Project class object type
->>>>>>> 776d0906
     :return: Project class object
     :rtype: :class:`Project<Project>`
     :raises: :class:`Exception` if given directory contains more than one subdirectory.
