import os
import re

import requests
from pkg_resources import DistributionNotFound, get_distribution
from setuptools import find_packages, setup

# @TODO: change manifest location


def read(fname):
    with open(os.path.join(os.path.dirname(__file__), fname)) as fin:
        return fin.read()


response = requests.get("https://api.github.com/repos/supervisely/supervisely/releases/latest")
version = response.json()["tag_name"]


INSTALL_REQUIRES = [
    "cachetools>=4.2.3, <5.0.0",
    "numpy>=1.19, <2.0.0",
    "opencv-python>=4.5.5.62, <5.0.0.0",
    "PTable>=0.9.2, <1.0.0",
    "pillow>=5.4.1, <=10.2.0",
    "protobuf>=3.14.0, <=3.20.3",
    "python-json-logger>=0.1.11, <3.0.0",
    "requests>=2.27.1, <3.0.0",
    "requests-toolbelt>=0.9.1",  # , <1.0.0
    "Shapely>=1.7.1, <=2.0.2",
    "bidict>=0.21.2, <1.0.0",
    "varname>=0.8.1, <1.0.0",
    "python-dotenv>=0.19.2, <=1.0.0",
    "pynrrd>=0.4.2, <1.0.0",
    "SimpleITK>=2.1.1.2, <3.0.0.0",
    "pydicom>=2.3.0, <3.0.0",
    "stringcase>=1.2.0, <2.0.0",
    "python-magic>=0.4.25, <1.0.0",
    "trimesh>=3.11.2, <4.0.0",
    "uvicorn[standard]>=0.18.2, <1.0.0",
    "pydantic>=1.7.4, <=2.5.0",
    "anyio>=3.7.1,<=4.2.0",  # TODO: remove after upgrade fastapi version up to 0.103.1
    "fastapi>=0.79.0, <=0.109.0",
    "websockets>=10.3, <11.0",
    "jinja2>=3.0.3, <4.0.0",
    "psutil>=5.9.0, <6.0.0",
    "jsonpatch>=1.32, <2.0",
    "MarkupSafe>=2.1.1, <3.0.0",
    "arel>=0.2.0, <1.0.0",
    "tqdm>=4.62.3, <5.0.0",
    "pandas>=1.1.3, <=2.1.4",
    "async_asgi_testclient",
    "PyYAML",
    "distinctipy",
    "beautifulsoup4",
    "numerize",
    "ffmpeg-python==0.2.0",
    "python-multipart==0.0.5",
    "GitPython",
    "giturlparse",
    "rich",
    "click",
    "imutils==0.5.4",
    "urllib3>=1.26.15, <=2.2.0",
    "cacheout==0.14.1",
    "jsonschema>=2.6.0,<=4.20.0",
    "pyjwt>=2.1.0,<3.0.0",
<<<<<<< HEAD
    "pycocotools",
    "scikit-learn",
=======
    "zstd",
>>>>>>> 4c4c4c4d
]

ALT_INSTALL_REQUIRES = {
    "opencv-python>=4.5.5.62, <5.0.0.0": [
        "opencv-python-headless",
        "opencv-contrib-python",
        "opencv-contrib-python-headless",
    ],
}


def check_alternative_installation(install_require, alternative_install_requires):
    """If some version version of alternative requirement installed, return alternative,
    else return main.
    """
    for alternative_install_require in alternative_install_requires:
        try:
            alternative_pkg_name = re.split(r"[ !<>=]", alternative_install_require)[0]
            get_distribution(alternative_pkg_name)
            return str(alternative_install_require)
        except DistributionNotFound:
            continue

    return str(install_require)


def get_install_requirements(main_requires, alternative_requires):
    """Iterates over all install requires
    If an install require has an alternative option, check if this option is installed
    If that is the case, replace the install require by the alternative to not install dual package
    """
    install_requires = []
    for main_require in main_requires:
        if main_require in alternative_requires:
            main_require = check_alternative_installation(
                main_require, alternative_requires.get(main_require)
            )
        install_requires.append(main_require)

    return install_requires


# Dependencies do not include PyTorch, so
# supervisely_lib.nn.hosted.pytorch will not work out of the box.
# If you need to invoke that part of the code, it is very likely you
# already have PyTorch installed.
setup(
    name="supervisely",
    maintainer="Max Kolomeychenko",
    version=version,
    description="Supervisely Python SDK.",
    long_description=read("README.md"),
    long_description_content_type="text/markdown",
    author="Supervisely",
    author_email="support@supervise.ly",
    url="https://github.com/supervisely/supervisely",
    packages=find_packages(
        include=["supervisely_lib", "supervisely_lib.*", "supervisely", "supervisely.*"]
    ),
    package_data={
        "": ["*.html", "*.css", "*.js", "*.md"],
        "supervisely": [
            "video/*.sh",
            "app/development/*.sh",
            "imaging/colors.json.gz",
            "nn/tracker/bot_sort/configs/MOT17/*.yml",
            "nn/tracker/bot_sort/configs/MOT20/*.yml",
        ],
    },
    entry_points={
        "console_scripts": [
            "sly-release=supervisely.release.run:cli_run",
            "supervisely=supervisely.cli.cli:cli",
        ]
    },
    python_requires=">=3.8",
    classifiers=[
        "Development Status :: 5 - Production/Stable",
        "Intended Audience :: Developers",
        "Intended Audience :: Science/Research",
        "Natural Language :: English",
        "Programming Language :: Python :: 3.8",
        "Programming Language :: Python :: 3.9",
        "Programming Language :: Python :: 3.10",
        "Programming Language :: Python :: 3.11",
        "Programming Language :: Python :: 3.12",
        "Topic :: Scientific/Engineering :: Artificial Intelligence",
        "Topic :: Software Development :: Libraries :: Python Modules",
    ],
    install_requires=get_install_requirements(INSTALL_REQUIRES, ALT_INSTALL_REQUIRES),
    extras_require={
        "extras": [
            "docker>=5.0.3, <6.0.0",
            "imagecorruptions>=1.1.2, <2.0.0",
            "scikit-image>=0.17.1, <1.0.0",
            "matplotlib>=3.3.2, <4.0.0",
            "pascal-voc-writer>=0.1.4, <1.0.0",
            "scipy>=1.5.2, <2.0.0",
            "pandas>=1.1.3, <1.4.0",
            "ruamel.yaml==0.17.21",
        ],
        "apps": [
            "uvicorn[standard]>=0.18.2, <1.0.0",
            "fastapi>=0.79.0, <1.0.0",
            "websockets>=10.3, <11.0",
            "jinja2>=3.0.3, <4.0.0",
            "psutil>=5.9.0, <6.0.0",
            "jsonpatch>=1.32, <2.0",
            "MarkupSafe>=2.1.1, <3.0.0",
            "arel>=0.2.0, <1.0.0",
            "tqdm>=4.62.3, <5.0.0",
            "pandas>=1.1.3, <1.4.0",
        ],
        "docs": [
            "sphinx==4.4.0",
            "jinja2==3.0.3",
            "sphinx-immaterial==0.4.0",
            "sphinx-copybutton==0.4.0",
            "sphinx-autodoc-typehints==1.15.3",
            "sphinxcontrib-details-directive==0.1.0",
            "myst-parser==0.18.0",
        ],
        "sdk-no-usages": [
            "grpcio>=1.34.1, <2.0.0",
            "plotly>=4.11.0, <6.0.0",
            "psutil>=5.4.5, <6.0.0",
        ],
        # legacy dependencies
        "plugins": [
            "jsonschema>=2.6.0,<3.0.0",
        ],
        "sdk-nn-plugins": [
            "flask-restful>=0.3.7, <1.0.0",
            "Werkzeug>=1.0.1, <3.0.0",
        ],
        "aug": [
            "imgaug>=0.4.0, <1.0.0",
            "imagecorruptions>=1.1.2, <2.0.0",
        ],
        "tracking": [
            "yacs",
            "matplotlib>=3.3.2, <4.0.0",
            "scipy>=1.5.2, <2.0.0",
            "lap",
            "cython_bbox",
            "termcolor",
            "scikit-learn",
            "faiss-gpu",
            "tabulate",
            "tensorboard",
        ],
    },
)<|MERGE_RESOLUTION|>--- conflicted
+++ resolved
@@ -65,12 +65,9 @@
     "cacheout==0.14.1",
     "jsonschema>=2.6.0,<=4.20.0",
     "pyjwt>=2.1.0,<3.0.0",
-<<<<<<< HEAD
+    "zstd",
     "pycocotools",
     "scikit-learn",
-=======
-    "zstd",
->>>>>>> 4c4c4c4d
 ]
 
 ALT_INSTALL_REQUIRES = {
