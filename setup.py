import os
import requests

from setuptools import find_packages, setup


def read(fname):
    with open(os.path.join(os.path.dirname(__file__), fname)) as fin:
        return fin.read()


response = requests.get("https://api.github.com/repos/supervisely/supervisely/releases/latest")
version = response.json()["tag_name"]

# Dependencies do not include PyTorch, so
# supervisely_lib.nn.hosted.pytorch will not work out of the box.
# If you need to invoke that part of the code, it is very likely you
# already have PyTorch installed.
setup(
    name="supervisely",
    version=version,
    packages=find_packages(include=['supervisely_lib', 'supervisely_lib.*', 'supervisely', 'supervisely.*']),
    description="Supervisely Python SDK.",
    long_description=read("README.md"),
    long_description_content_type='text/markdown',
    url="https://github.com/supervisely/supervisely",
    include_package_data=True,
    install_requires=[
<<<<<<< HEAD
        "flask-restful>=0.3.7",
        "grpcio==1.34.1",
        "jsonschema>=2.6.0,<3.0.0",
        "matplotlib>=3.3.2",
        "numpy>=1.19",
        "opencv-python>=3.4.10.35",
        "pandas>=1.1.3",
        "pascal-voc-writer>=0.1.4",
        "PTable>=0.9.2",
        "pillow>=5.4.1",
        "protobuf>=3.14.0",
        # Higher python-json-logger versions are incompatible with
        # simplejson somehow, so for now prevent higher versions from
        # being installed.
        "python-json-logger==0.1.11",
        "requests>=2.24.0",
        "requests-toolbelt>=0.9.1",
        "scikit-image>=0.17.1",
        "scipy>=1.5.2",
        "Shapely>=1.7.1",
        #"simplejson>=3.17.2",
        "Werkzeug>=1.0.1",
        "bidict>=0.21.2",
        "sk-video>=1.1.10",
        "plotly>=4.11.0",
        "docker==5.0.3",
        "psutil>=5.4.5",
        "imgaug==0.4.0",
        "imagecorruptions==1.1.2",
        "python-dotenv==0.19.2"
=======
        "numpy>=1.19",
        "opencv-python>=4.5.5.62",
        "PTable>=0.9.2",
        "pillow>=5.4.1",
        "protobuf>=3.14.0",
        "python-json-logger==0.1.11",
        "requests>=2.24.0",
        "requests-toolbelt>=0.9.1",
        "Shapely>=1.7.1",
        "bidict>=0.21.2",
>>>>>>> f9b75243
    ],
    extras_require={
        'extras': [
            "docker==5.0.3",
            "imgaug==0.4.0",
            "imagecorruptions==1.1.2",
            "scikit-image>=0.17.1",
            "matplotlib>=3.3.2",
            "pascal-voc-writer>=0.1.4",
            "scipy>=1.5.2",
            "sk-video>=1.1.10",
            "pandas>=1.1.3",
        ],
        'sdk-no-usages': [
            "grpcio==1.34.1",
            "plotly>=4.11.0",
            "psutil>=5.4.5",
            "python-dotenv==0.19.2"
        ],
        # legacy dependencies
        'plugins':[
            "jsonschema>=2.6.0,<3.0.0",
        ],
        'sdk-nn-plugins': [
            "flask-restful>=0.3.7",
            "Werkzeug>=1.0.1",
        ],
    }
)<|MERGE_RESOLUTION|>--- conflicted
+++ resolved
@@ -26,38 +26,6 @@
     url="https://github.com/supervisely/supervisely",
     include_package_data=True,
     install_requires=[
-<<<<<<< HEAD
-        "flask-restful>=0.3.7",
-        "grpcio==1.34.1",
-        "jsonschema>=2.6.0,<3.0.0",
-        "matplotlib>=3.3.2",
-        "numpy>=1.19",
-        "opencv-python>=3.4.10.35",
-        "pandas>=1.1.3",
-        "pascal-voc-writer>=0.1.4",
-        "PTable>=0.9.2",
-        "pillow>=5.4.1",
-        "protobuf>=3.14.0",
-        # Higher python-json-logger versions are incompatible with
-        # simplejson somehow, so for now prevent higher versions from
-        # being installed.
-        "python-json-logger==0.1.11",
-        "requests>=2.24.0",
-        "requests-toolbelt>=0.9.1",
-        "scikit-image>=0.17.1",
-        "scipy>=1.5.2",
-        "Shapely>=1.7.1",
-        #"simplejson>=3.17.2",
-        "Werkzeug>=1.0.1",
-        "bidict>=0.21.2",
-        "sk-video>=1.1.10",
-        "plotly>=4.11.0",
-        "docker==5.0.3",
-        "psutil>=5.4.5",
-        "imgaug==0.4.0",
-        "imagecorruptions==1.1.2",
-        "python-dotenv==0.19.2"
-=======
         "numpy>=1.19",
         "opencv-python>=4.5.5.62",
         "PTable>=0.9.2",
@@ -68,7 +36,6 @@
         "requests-toolbelt>=0.9.1",
         "Shapely>=1.7.1",
         "bidict>=0.21.2",
->>>>>>> f9b75243
     ],
     extras_require={
         'extras': [
