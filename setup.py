import os
import re
import subprocess

import requests
from pkg_resources import DistributionNotFound, get_distribution
from setuptools import find_packages, setup

# @TODO: change manifest location


def read(fname):
    with open(os.path.join(os.path.dirname(__file__), fname)) as fin:
        return fin.read()


def get_common_commit_with_master():
    result = subprocess.run(
        ["git", "merge-base", "HEAD", "master"], stdout=subprocess.PIPE
    )
    return result.stdout.decode("utf-8").strip()


def get_previous_commit(sha: str):
    result = subprocess.run(["git", "rev-parse", sha + "^"], stdout=subprocess.PIPE)
    return result.stdout.decode("utf-8").strip()


def get_branch():
    result = subprocess.run(
        ["git", "rev-parse", "--abbrev-ref", "HEAD"], stdout=subprocess.PIPE
    )
    return result.stdout.decode("utf-8").strip()


def get_commit_tags(sha: str):
    result = subprocess.run(["git", "tag", "--points-at", sha], stdout=subprocess.PIPE)
    return [t for t in result.stdout.decode("utf-8").strip().split("\n") if t]


def get_github_releases():
    response = requests.get(
        "https://api.github.com/repos/supervisely/supervisely/releases"
    )
    response.raise_for_status()
    return response.json()


def get_release_commit(tag: str):
    response = requests.get(
        "https://api.github.com/repos/supervisely/supervisely/git/ref/tags/" + tag
    )
    response.raise_for_status()
    return response.json()["object"]["sha"]


def get_version():
    return "v6.73.417+solution-wip-3"
    version = os.getenv("RELEASE_VERSION", None)
    if version is not None:
        return version
    branch_name = get_branch()
    gh_releases = get_github_releases()
    commit = get_common_commit_with_master()
    release_commits = {}
    while commit:
        if get_commit_tags(commit):
            for release in gh_releases:
                release_commit = release_commits.setdefault(
                    release["tag_name"], get_release_commit(release["tag_name"])
                )
                if release_commit == commit:
                    if branch_name != "master":
                        return release["tag_name"] + "+" + branch_name
                    return release["tag_name"]
        commit = get_previous_commit(commit)

    response = requests.get(
        "https://api.github.com/repos/supervisely/supervisely/releases/latest"
    )
    version = response.json()["tag_name"]
    return version


version = get_version()


INSTALL_REQUIRES = [
    "cachetools>=4.2.3, <=5.5.0",
    "numpy>=1.19, <2.0.0",
    "opencv-python>=4.6.0.66, <5.0.0.0",
    "PTable>=0.9.2, <1.0.0",
    "pillow>=5.4.1, <=10.2.0",
    "protobuf>=3.19.5, <=3.20.3",
    "python-json-logger>=0.1.11, <3.0.0",
    "requests>=2.27.1, <3.0.0",
    "requests-toolbelt>=0.9.1",  # , <1.0.0
    "Shapely>=1.7.1, <=2.0.2",
    "bidict>=0.21.2, <1.0.0",
    "varname>=0.8.1, <1.0.0",
    "python-dotenv>=0.19.2, <=1.0.1",
    "pynrrd>=0.4.2, <1.0.0",
    "SimpleITK>=2.1.1.2, <=2.4.1.0",  # 2.5.0 does not have packaging for python 3.8
    "pydicom>=2.3.0, <3.0.0",
    "stringcase>=1.2.0, <2.0.0",
    "python-magic>=0.4.25, <1.0.0",
    "trimesh>=3.11.2, <=4.5.0",
    "uvicorn[standard]>=0.18.2, <1.0.0",
    "pydantic>=1.7.4, <=2.11.3",
    "anyio>=3.7.1,<=4.2.0",  # TODO: remove after upgrade fastapi version up to 0.103.1
    "fastapi>=0.79.0, <=0.109.0",
    "websockets>=10.3, <=13.1",
    "jinja2>=3.0.3, <4.0.0",
    "psutil>=5.9.0, <6.0.0",
    "jsonpatch>=1.32, <2.0",
    "MarkupSafe>=2.1.1, <3.0.0",
    "arel>=0.2.0, <1.0.0",
    "tqdm>=4.62.3, <5.0.0",
    "pandas>=1.1.3, <=2.1.4",
    "async_asgi_testclient",
    "PyYAML>=5.4.0",
    "distinctipy",
    "beautifulsoup4",
    "numerize",
    "ffmpeg-python==0.2.0",
    "python-multipart>=0.0.5, <=0.0.12",
    "GitPython",
    "giturlparse",
    "rich",
    "click",
    "imutils==0.5.4",
    "urllib3>=1.26.15, <=2.2.3",
    "cacheout==0.14.1",
    "jsonschema>=2.6.0,<=4.23.0",
    "pyjwt>=2.1.0,<3.0.0",
    "zstd",
    "aiofiles",
    "httpx[http2]==0.27.2",
    "debugpy",
]

ALT_INSTALL_REQUIRES = {
    "opencv-python>=4.6.0.66, <5.0.0.0": [
        "opencv-python-headless>=4.8.1.78",
        "opencv-contrib-python",
        "opencv-contrib-python-headless",
    ],
}


def check_alternative_installation(install_require, alternative_install_requires):
    """If some version version of alternative requirement installed, return alternative,
    else return main.
    """
    for alternative_install_require in alternative_install_requires:
        try:
            alternative_pkg_name = re.split(r"[ !<>=]", alternative_install_require)[0]
            get_distribution(alternative_pkg_name)
            return str(alternative_install_require)
        except DistributionNotFound:
            continue

    return str(install_require)


def get_install_requirements(main_requires, alternative_requires):
    """Iterates over all install requires
    If an install require has an alternative option, check if this option is installed
    If that is the case, replace the install require by the alternative to not install dual package
    """
    install_requires = []
    for main_require in main_requires:
        if main_require in alternative_requires:
            main_require = check_alternative_installation(
                main_require, alternative_requires.get(main_require)
            )
        install_requires.append(main_require)

    return install_requires


# Dependencies do not include PyTorch, so
# supervisely_lib.nn.hosted.pytorch will not work out of the box.
# If you need to invoke that part of the code, it is very likely you
# already have PyTorch installed.
setup(
    name="supervisely",
    maintainer="Max Kolomeychenko",
    version=version,
    description="Supervisely Python SDK.",
    long_description=read("README.md"),
    long_description_content_type="text/markdown",
    author="Supervisely",
    author_email="support@supervisely.com",
    url="https://github.com/supervisely/supervisely",
    packages=find_packages(
        include=["supervisely_lib", "supervisely_lib.*", "supervisely", "supervisely.*"]
    ),
    package_data={
        "": [
            "*.html",
            "*.jinja",
            "*.css",
            "*.js",
            "*.md",
        ],
        "supervisely": [
            "versions.json",
            "video/*.sh",
            "app/development/*.sh",
            "imaging/colors.json.gz",
            "nn/benchmark/*/*.yaml",
            "nn/tracker/botsort/botsort_config.yaml",
<<<<<<< HEAD
            "app/widgets/vue_flow/vue_flow_ui/**/*",
=======
>>>>>>> c5c11dc6
        ],
    },
    entry_points={
        "console_scripts": [
            "sly-release=supervisely.release.run:cli_run",
            "supervisely=supervisely.cli.cli:cli",
        ]
    },
    python_requires=">=3.8",
    classifiers=[
        "Development Status :: 5 - Production/Stable",
        "Intended Audience :: Developers",
        "Intended Audience :: Science/Research",
        "Natural Language :: English",
        "Programming Language :: Python :: 3.8",
        "Programming Language :: Python :: 3.9",
        "Programming Language :: Python :: 3.10",
        "Programming Language :: Python :: 3.11",
        "Programming Language :: Python :: 3.12",
        "Topic :: Scientific/Engineering :: Artificial Intelligence",
        "Topic :: Software Development :: Libraries :: Python Modules",
    ],
    install_requires=get_install_requirements(INSTALL_REQUIRES, ALT_INSTALL_REQUIRES),
    extras_require={
        "extras": [
            "docker>=5.0.3, <6.0.0",
            "imagecorruptions>=1.1.2, <2.0.0",
            "scikit-image>=0.17.1, <1.0.0",
            "matplotlib>=3.3.2, <4.0.0",
            "pascal-voc-writer>=0.1.4, <1.0.0",
            "scipy>=1.8.0, <2.0.0",
            "pandas>=1.1.3, <1.4.0",
            "ruamel.yaml==0.17.21",
        ],
        "apps": [
            "uvicorn[standard]>=0.18.2, <1.0.0",
            "fastapi>=0.79.0, <1.0.0",
            "websockets>=10.3, <=13.1",
            "jinja2>=3.0.3, <4.0.0",
            "psutil>=5.9.0, <6.0.0",
            "jsonpatch>=1.32, <2.0",
            "MarkupSafe>=2.1.1, <3.0.0",
            "arel>=0.2.0, <1.0.0",
            "tqdm>=4.62.3, <5.0.0",
            "pandas>=1.1.3, <1.4.0",
        ],
        "docs": [
            "sphinx==4.4.0",
            "jinja2==3.0.3",
            "sphinx-immaterial==0.4.0",
            "sphinx-copybutton==0.4.0",
            "sphinx-autodoc-typehints==1.15.3",
            "sphinxcontrib-details-directive==0.1.0",
            "myst-parser==0.18.0",
        ],
        "sdk-no-usages": [
            "grpcio>=1.53.2, <2.0.0",
            "plotly>=4.11.0, <6.0.0",
            "psutil>=5.4.5, <6.0.0",
        ],
        "tracking": [
            "yacs",
            "matplotlib>=3.3.2, <4.0.0",
            "scipy>=1.8.0, <2.0.0",
            "lap",
            "cython_bbox",
            "termcolor",
            "scikit-learn",
            "faiss-gpu",
            "tabulate",
            "tensorboard",
            "decord",
            "gdown",
            "torch",
            "motmetrics",
        ],
        "model-benchmark": [
            "pycocotools",
            "scikit-learn",
            "plotly==5.22.0",
            "torch",
            "torchvision",
        ],
        "training": [
            "pycocotools",
            "scikit-learn",
            "plotly==5.22.0",
            "torch",
            "torchvision",
            "tensorboardX",
            "markdown",
            "pymdown-extensions",
            "tbparse",
            "kaleido==0.2.1",
        ],
        # legacy dependencies
        "plugins": [
            "jsonschema>=2.6.0,<3.0.0",
        ],
        "sdk-nn-plugins": [
            "flask-restful>=0.3.7, <1.0.0",
            "Werkzeug>=1.0.1, <3.0.0",
        ],
        "aug": [
            "imgaug>=0.4.0, <1.0.0",
            "imagecorruptions>=1.1.2, <2.0.0",
        ],
    },
)<|MERGE_RESOLUTION|>--- conflicted
+++ resolved
@@ -15,9 +15,7 @@
 
 
 def get_common_commit_with_master():
-    result = subprocess.run(
-        ["git", "merge-base", "HEAD", "master"], stdout=subprocess.PIPE
-    )
+    result = subprocess.run(["git", "merge-base", "HEAD", "master"], stdout=subprocess.PIPE)
     return result.stdout.decode("utf-8").strip()
 
 
@@ -27,9 +25,7 @@
 
 
 def get_branch():
-    result = subprocess.run(
-        ["git", "rev-parse", "--abbrev-ref", "HEAD"], stdout=subprocess.PIPE
-    )
+    result = subprocess.run(["git", "rev-parse", "--abbrev-ref", "HEAD"], stdout=subprocess.PIPE)
     return result.stdout.decode("utf-8").strip()
 
 
@@ -39,9 +35,7 @@
 
 
 def get_github_releases():
-    response = requests.get(
-        "https://api.github.com/repos/supervisely/supervisely/releases"
-    )
+    response = requests.get("https://api.github.com/repos/supervisely/supervisely/releases")
     response.raise_for_status()
     return response.json()
 
@@ -75,9 +69,7 @@
                     return release["tag_name"]
         commit = get_previous_commit(commit)
 
-    response = requests.get(
-        "https://api.github.com/repos/supervisely/supervisely/releases/latest"
-    )
+    response = requests.get("https://api.github.com/repos/supervisely/supervisely/releases/latest")
     version = response.json()["tag_name"]
     return version
 
@@ -211,10 +203,7 @@
             "imaging/colors.json.gz",
             "nn/benchmark/*/*.yaml",
             "nn/tracker/botsort/botsort_config.yaml",
-<<<<<<< HEAD
             "app/widgets/vue_flow/vue_flow_ui/**/*",
-=======
->>>>>>> c5c11dc6
         ],
     },
     entry_points={
