--- conflicted
+++ resolved
@@ -81,12 +81,7 @@
     "numpy>=1.19, <2.0.0",
     "opencv-python>=4.6.0.66, <5.0.0.0",
     "PTable>=0.9.2, <1.0.0",
-<<<<<<< HEAD
-    "pillow>=5.4.1, <=10.2.0",
-=======
     "pillow>=5.4.1, <=10.4.0",
-    "protobuf>=3.19.5, <=3.20.3",
->>>>>>> 946ff87e
     "python-json-logger>=0.1.11, <3.0.0",
     "requests>=2.27.1, <3.0.0",
     "requests-toolbelt>=0.9.1",  # , <1.0.0
