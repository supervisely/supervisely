import os
import requests
from setuptools import find_packages, setup

#@TODO: change manifest location

def read(fname):
    with open(os.path.join(os.path.dirname(__file__), fname)) as fin:
        return fin.read()


response = requests.get("https://api.github.com/repos/supervisely/supervisely/releases/latest")
version = response.json()["tag_name"]

setup(
    name="supervisely",
    version=version,
    packages=find_packages(include=['supervisely_lib', 'supervisely_lib.*', 'supervisely', 'supervisely.*']),
    description="Supervisely Python SDK.",
    long_description=read("README.md"),
    long_description_content_type='text/markdown',
    url="https://github.com/supervisely/supervisely",
    package_data={
        "": ["*.html", "*.css"], 
        "supervisely": ["video/*.sh"]
    },
    install_requires=[
        "numpy>=1.19",
        "opencv-python>=4.5.5.62",
        "PTable>=0.9.2",
        "pillow>=5.4.1",
        "protobuf>=3.14.0",
        "python-json-logger==0.1.11",
        "requests>=2.27.1",
        "requests-toolbelt>=0.9.1",
        "Shapely>=1.7.1",
        "bidict>=0.21.2",
        "varname>=0.8.1",
        "python-dotenv==0.19.2",
        "pynrrd==0.4.2",
<<<<<<< HEAD
        "imgaug==0.4.0"
=======
        "imgaug==0.4.0",
        "SimpleITK==2.1.1.2",
        # "pandas==1.4.2",
        "pydicom==2.3.0",
        "stringcase==1.2.0",
        "python-magic==0.4.25",
        "trimesh==3.11.2",
>>>>>>> 253ef902
    ],
    extras_require={
        'extras': [
            "docker==5.0.3",
            "imagecorruptions==1.1.2",
            "scikit-image>=0.17.1",
            "matplotlib>=3.3.2",
            "pascal-voc-writer>=0.1.4",
            "scipy>=1.5.2",
            "sk-video>=1.1.10",
            "pandas>=1.1.3",
        ],
        'apps': [
            "uvicorn[standard]==0.17.0",
            "fastapi==0.74.0",
            "websockets==10.1",
            "jinja2==3.0.3",
            "psutil==5.9.0",
            "jsonpatch==1.32",
            "MarkupSafe==2.0.1",
            "arel==0.2.0",
            "tqdm==4.62.3"
        ],
        'sdk-no-usages': [
            "grpcio==1.34.1",
            "plotly>=4.11.0",
            "psutil>=5.4.5",
        ],
        # legacy dependencies
        'plugins':[
            "jsonschema>=2.6.0,<3.0.0",
        ],
        'sdk-nn-plugins': [
            "flask-restful>=0.3.7",
            "Werkzeug>=1.0.1",
        ],
    }
)<|MERGE_RESOLUTION|>--- conflicted
+++ resolved
@@ -38,9 +38,6 @@
         "varname>=0.8.1",
         "python-dotenv==0.19.2",
         "pynrrd==0.4.2",
-<<<<<<< HEAD
-        "imgaug==0.4.0"
-=======
         "imgaug==0.4.0",
         "SimpleITK==2.1.1.2",
         # "pandas==1.4.2",
@@ -48,7 +45,6 @@
         "stringcase==1.2.0",
         "python-magic==0.4.25",
         "trimesh==3.11.2",
->>>>>>> 253ef902
     ],
     extras_require={
         'extras': [
