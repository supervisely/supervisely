--- conflicted
+++ resolved
@@ -72,22 +72,13 @@
     raise ValueError("No available agents found.")
 
 
-<<<<<<< HEAD
-def get_last_split_collection(api: Api, project_id: int, prefix: str) -> int:
-=======
 def get_last_split_collection(
     api: Api, project_id: int, prefix: str
 ) -> Tuple[Optional[EntitiesCollectionInfo], int]:
->>>>>>> 9f1c3021
     last_collection_idx = 0
     last_collection = None
     for collection_info in api.entities_collection.get_list(project_id):
         if collection_info.name.startswith(prefix):
-<<<<<<< HEAD
-            last_collection_idx = int(collection_info.name.split("_")[-1])
-            last_collection = collection_info
-    return last_collection, last_collection_idx
-=======
             try:
                 suffix = collection_info.name.split("_")[-1]
                 if suffix == "latest":
@@ -102,7 +93,8 @@
     return last_collection, last_collection_idx
 
 
-def get_last_val_collection(api: Api, project_id: int) -> Tuple[Optional[EntitiesCollectionInfo], int]:
+def get_last_val_collection(
+    api: Api, project_id: int
+) -> Tuple[Optional[EntitiesCollectionInfo], int]:
     val_collection, val_idx = get_last_split_collection(api, project_id, "val_")
-    return val_collection, val_idx
->>>>>>> 9f1c3021
+    return val_collection, val_idx