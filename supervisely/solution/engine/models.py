--- conflicted
+++ resolved
@@ -124,18 +124,15 @@
         None, description="Path to the best model checkpoint after comparison"
     )
 
-
-<<<<<<< HEAD
 class TrainFinishedMessage(Message):
     """Training finished event message."""
 
     success: bool = Field(..., description="Indicates if the training was successful")
     task_id: int = Field(..., description="ID of the training task")
     experiment_info: dict = Field(..., description="Dictionary with experiment info")
-=======
+
 class ModelDeployMessage(Message):
     """Model deployed event message."""
 
     model_path: Optional[str] = Field(None, description="Checkpoint path to be deployed")
-    session_id: Optional[int] = Field(None, description="ID of the deployment session")
->>>>>>> abbc3c26
+    session_id: Optional[int] = Field(None, description="ID of the deployment session")