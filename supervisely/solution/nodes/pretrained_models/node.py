import re
import threading
import time
from typing import Any, Callable, Dict, List, Literal, Optional, Tuple, Union

import supervisely.io.env as sly_env
from supervisely.api.api import Api
from supervisely.api.entities_collection_api import CollectionTypeFilter
from supervisely.api.task_api import TaskApi
from supervisely.sly_logger import logger
from supervisely.solution.base_node import BaseCardNode
from supervisely.solution.engine.models import (
    LabelingQueueAcceptedImagesMessage,
    MoveLabeledDataFinishedMessage,
    TrainFinishedMessage,
)
from supervisely.solution.nodes.pretrained_models.automation import PretrainedModelsAuto
from supervisely.solution.nodes.pretrained_models.gui import PretrainedModelsGUI
from supervisely.solution.nodes.pretrained_models.history import (
    PretrainedModelsTasksHistory,
)

from supervisely.nn.inference import RuntimeType


class BaseTrainNode(BaseCardNode):
    TITLE = "Train Model"
    DESCRIPTION = "Train a custom model using the selected dataset and predefined configurations."
    ICON = "mdi mdi-robot"
    ICON_COLOR = "#1976D2"
    ICON_BG_COLOR = "#E3F2FD"

    def __init__(
        self,
        project_id: int,
        *args,
        **kwargs,
    ):

        # --- parameters --------------------------------------------------------
        self.api = Api.from_env()
        self.project_id = project_id
        self.project = self.api.project.get_info_by_id(self.project_id)

        # --- core blocks --------------------------------------------------------
        self.automation = PretrainedModelsAuto()
        self.gui = PretrainedModelsGUI(self.api, self.project)
        self.modal_content = self.gui.widget  # for BaseCardNode
        self.history = PretrainedModelsTasksHistory(self.api)

        # --- training settings --------------------------------------------------
        self._train_settings = None

        # --- node init ----------------------------------------------------------
        title = kwargs.pop("title", self.TITLE)
        description = kwargs.pop("description", self.DESCRIPTION)
        icon = kwargs.pop("icon", self.ICON)
        icon_color = kwargs.pop("icon_color", self.ICON_COLOR)
        icon_bg_color = kwargs.pop("icon_bg_color", self.ICON_BG_COLOR)
        # First, initialize the base class (to wrap publish/subscribe methods)
        super().__init__(
            title=title,
            description=description,
            icon=icon,
            icon_color=icon_color,
            icon_bg_color=icon_bg_color,
            *args,
            **kwargs,
        )

        # --- modals -------------------------------------------------------------
        self.modals = [
            self.gui.widget,
            self.automation.modal,
            self.history.modal,
            self.history.logs_modal,
        ]

        @self.click
        def on_click():
            self.gui.widget.visible = True
            self.gui.train_val_split_mode = "collections"
            train_collections, val_collections = self.gui._get_train_val_collections()
            self.gui.widget.train_collections = train_collections
            self.gui.widget.val_collections = val_collections

        @self.gui.widget.app_started
        def _on_app_started(app_id: int, model_id: int, task_id: int):
            self.gui.widget.visible = False
            self._previous_task_id = task_id
            self.run(app_id, model_id, task_id)

        @self.automation.apply_button.click
        def on_automate_click():
            self.automation.modal.hide()
            self.apply_automation()

    def configure_automation(self, *args, **kwargs):
        self.automation.func = self.run

    # ------------------------------------------------------------------
    # Handels ----------------------------------------------------------
    # ------------------------------------------------------------------
    def _get_handles(self):
        return [
            {
                "id": "data_versioning_project_id",
                "type": "source",
                "position": "top",
                "label": "Data Versioning",
                "connectable": True,
            },
            {
                "id": "training_finished",
                "type": "source",
                "position": "bottom",
                "label": "Output",
                "connectable": True,
            },
            {
                "id": "register_experiment",
                "type": "source",
                "position": "right",
                "label": "Output",
                "connectable": True,
            },
        ]

    # ------------------------------------------------------------------
    # Events -----------------------------------------------------------
    # ------------------------------------------------------------------
    def _available_publish_methods(self) -> Dict[str, Callable]:
        """Returns a dictionary of methods that can be used for publishing events."""
        return {
            "register_experiment": self._send_training_finished_message,
            "training_finished": self._send_training_output_message,
        }

    def _available_subscribe_methods(self):
        """Returns a dictionary of methods that can be used as callbacks for subscribed events."""
        return {"data_versioning_project_id": self._get_data_versioning_project_id}

    def _get_data_versioning_project_id(self) -> Optional[int]:
        return getattr(self, "project_id", None)

    def _send_training_output_message(
        self, success: bool, task_id: int, experiment_info: dict
    ) -> TrainFinishedMessage:
        return TrainFinishedMessage(
            success=success,
            task_id=task_id,
            experiment_info=experiment_info,
        )

    def _send_training_finished_message(
        self, success: bool, task_id: int, experiment_info: dict
    ) -> TrainFinishedMessage:
        return TrainFinishedMessage(
            success=success, task_id=task_id, experiment_info=experiment_info or {}
        )

    # ------------------------------------------------------------------
    # Automation ---------------------------------------------------
    # ------------------------------------------------------------------
    def update_automation_details(self) -> Tuple[int, str, int, str]:
        enabled, period, interval, min_batch, sec = self.automation.get_details()
        if enabled is not None:
            self.show_automation_badge()
            self.update_property("Run every", f"{interval} {period}", highlight=True)
            if min_batch is not None:
                self.update_property("Min batch size", f"{min_batch}", highlight=True)
            else:
                self.remove_property_by_key("Min batch size")
        else:
            self.hide_automation_badge()
            self.remove_property_by_key("Run every")
            self.remove_property_by_key("Min batch size")

    def apply_automation(self) -> None:
        """
        Apply the automation function to the MoveLabeled node.
        """
        self.automation.apply(func=self.run)
        self.update_automation_details()

    # ------------------------------------------------------------------
    # Methods ----------------------------------------------------------
    # ------------------------------------------------------------------
    def run(self, app_id: int, model_id: int, task_id: int) -> None:
        """Start the task to train data from the training project."""
        self._save_train_settings()

        # add task to tasks history
        task_info = self.api.task.get_info_by_id(task_id)

        train_collection = self.gui.widget.train_collections
        train_collection = train_collection[0] if train_collection else None
        val_collection = self.gui.widget.val_collections
        val_collection = val_collection[0] if val_collection else None

        images_count = "N/A"
        if train_collection and val_collection:
            train_imgs = self.api.entities_collection.get_items(
                train_collection, CollectionTypeFilter.DEFAULT
            )
            val_imgs = self.api.entities_collection.get_items(
                val_collection, CollectionTypeFilter.DEFAULT
            )
            images_count = f"train: {len(train_imgs)}, val: {len(val_imgs)}"
        classes_count = len(self._train_settings.get("classes", []))

        task = {
            "task_id": task_id,
            "task_info": task_info,
            "model_id": model_id,
            "status": "started",
            "agent_id": self._train_settings.get("agentId"),
            "classes_count": f"{classes_count} class{'s' if classes_count != 1 else ''}",
            "images_count": images_count,
        }
        self.history.add_task(task=task)

<<<<<<< HEAD
        self.update_badge_by_key(key="Status", label="Starting", badge_type="info")
=======
        self.update_badge_by_key(key="Training", label="Starting Application", badge_type="info")
>>>>>>> 4360c273
        # Avoid using automation.apply()
        threading.Thread(target=self._poll_train_progress, args=(task_id,), daemon=True).start()


    # ------------------------------------------------------------------
    # Progress ---------------------------------------------------------
    # ------------------------------------------------------------------
    def _poll_train_progress(self, task_id: int, interval_sec: int = 10) -> None:
        """Poll task status every interval seconds until completion or failure."""
        while True:
            try:
                task_info = self.api.task.get_info_by_id(task_id)
            except Exception as e:
                logger.error(f"Failed to get task info for task_id={task_id}: {repr(e)}")
                break

            if task_info is None:
                logger.error(f"Task info is not found for task_id: {task_id}")
                break

            status = task_info.get("status")
            if status == TaskApi.Status.ERROR.value:
                self.update_badge_by_key(key="Training", label="Failed", badge_type="error")
                break
            if status in [TaskApi.Status.STOPPED.value, TaskApi.Status.TERMINATING.value]:
                self.update_badge_by_key(key="Training", label="Stopped", badge_type="warning")
                break
            if status == TaskApi.Status.CONSUMED.value:
                self.update_badge_by_key(key="Training", label="Consumed", badge_type="warning")
            elif status == TaskApi.Status.QUEUED.value:
                self.update_badge_by_key(key="Training", label="Queued", badge_type="warning")
            elif status == TaskApi.Status.FINISHED.value:
                self.update_badge_by_key(key="Training", label="Completed", badge_type="success")
                try:
                    time.sleep(5)  # wait for experiment to be registered
                    experiment_info = self.api.nn.get_experiment_info(task_id)
                    experiment_info = experiment_info.to_json()
                except Exception as e:
                    logger.warning(
                        f"Failed to get experiment info for task_id={task_id}: {repr(e)}"
                    )
                    experiment_info = None
                self._send_training_finished_message(
                    success=True, task_id=task_id, experiment_info=experiment_info
                )
                self._send_training_output_message(
                    success=True, task_id=task_id, experiment_info=experiment_info
                )
                break
            else:
                self._set_train_progress_from_widgets(task_id)

            time.sleep(interval_sec)

<<<<<<< HEAD
    # @TODO: Use epoch num instead of percent (key 'info')
    # @TODO: Refactor?
    def _set_train_progress_from_widgets(self, task_id: int) -> str:
=======
    def _set_train_progress_from_widgets(self, task_id: int) -> str:
        # messages
        start_messages = ["Application is started", "Application is started ..."]
        prepare_messages = [
            "Downloading input data",
            "Retrieving data from cache",
            "Preparing data for training...",
            "Applying train/val splits to project",
            "Processing splits",
            "Downloading model files",
            "Training is in progress..."
        ]
        training_messages = ["Epochs", "Epoches", "Epoch"]
        finalize_messages = [
            "Uploading demo files to Team Files",
            "Uploading train artifacts to Team Files",
            "Finalizing and uploading training artifacts...",
            "Uploading training artifacts to Team Files",
        ]
        eval_messages = [
            "Starting Model Benchmark evaluation",
            "Evaluation: Downloading GT annotations",
            "Visualizations: Adding tags to predictions",
            "Speedtest: Running speedtest for batch sizes",
            "Uploading visualizations to visualizations",
        ]
        export_messages = [f"Converting to {RuntimeType.ONNXRUNTIME}", f"Converting to {RuntimeType.TENSORRT}"]
        complete_messages = ["Training completed"]
        error_messages = ["Ready for training"]

        combined_messages = start_messages + prepare_messages + training_messages + finalize_messages + eval_messages + export_messages + complete_messages + error_messages
        # --------------- #

>>>>>>> 4360c273
        progress_widgets_data = self.api.task.get_progress_widgets(task_id)
        if progress_widgets_data is None:
            return

        # Debug
<<<<<<< HEAD
        for idx, progress_widget_data in enumerate(progress_widgets_data):
            print(f"Progress widget {idx}: {progress_widget_data}")
            with open('/root/projects/solution-labeling/task_progress.log', 'a') as f:
                f.write(f"Progress widget {idx}: {progress_widget_data}\n\n")
=======
        # for idx, progress_widget_data in enumerate(progress_widgets_data):
        #     print(f"Progress widget {idx}: {progress_widget_data}")
        #     with open('/root/projects/solution-labeling/task_progress.log', 'a') as f:
        #         f.write(f"Progress widget {idx}: {progress_widget_data}\n\n")
>>>>>>> 4360c273

        progress_widget = progress_widgets_data[0]
        message = progress_widget["message"]
        if message is None:
            return
<<<<<<< HEAD
        
        percent = progress_widget["percent"]

        start_messages = ["Application is started"]
        prepare_messages = ["Downloading input data", "Retrieving data from cache", "Preparing data for training...", "Applying train/val splits to project", "Processing splits", "Downloading model files"]
        training_messages = ["Epochs", "Epoches", "Epoch"] # "Training is in progress..."
        finalize_messages = ["Uploading demo files to Team Files", "Uploading train artifacts to Team Files", "Finalizing and uploading training artifacts..."]
        complete_messages = ["Training completed"]
        eval_messages = ["Starting Model Benchmark evaluation", "Evaluation: Downloading GT annotations", "Visualizations: Adding tags to predictions"]
        error_messages = ["Ready for training"]

        badge_type = "info"
        if message in start_messages:
            label = "Starting"
        elif message in prepare_messages:
            label = "Preparing Data for Training"
        elif message in training_messages:
            label = f"Training {percent} / 100 %"
        elif message in finalize_messages or message.startswith("Uploading"):
            label = "Finalizing Training"
        elif message in eval_messages:
            label = "Evaluating Model"
        elif message in complete_messages:
            label = "Training Completed"
=======

        if message not in combined_messages:
            progress_widget = progress_widgets_data[1]
            message = progress_widget["message"]
            if message is None:
                return

        badge_type = "info"
        if message in start_messages:
            label = "Starting Application"
        elif message in prepare_messages:
            label = "Preparing Data"
        elif message in training_messages:
            epoch_str = self._extract_epoch_progress(progress_widget["info"])
            if epoch_str is None:
                label = "In Progress"
            else:
                label = f"{epoch_str} epochs"
        elif message in finalize_messages or message.startswith("Uploading"):
            label = "Finalizing"
        elif message in eval_messages:
            label = "Evaluating Model"
        elif message in export_messages:
            label = "Exporting Model"
        elif message in complete_messages:
            label = "Completed"
            badge_type = "success"
>>>>>>> 4360c273
        elif message in error_messages:
            label = "Failed"
            badge_type = "error"
        else:
            return

<<<<<<< HEAD
        self.update_badge_by_key(key="Status", label=label, badge_type=badge_type)


=======
        self.update_badge_by_key(key="Training", label=label, badge_type=badge_type)


    def _extract_epoch_progress(self, info: Optional[str]) -> Optional[str]:
        """Extracts leading epoch progress like '52/100' from info string.

        Returns None if it cannot be extracted.
        """
        if not info:
            return None
        first_token = info.split(" ", 1)[0]
        if "/" in first_token:
            return first_token
        match = re.match(r"\s*(\d+\/\d+)", info)
        if match:
            return match.group(1)
        return None              

    # ------------------------------------------------------------------
    # Utils ------------------------------------------------------------
    # ------------------------------------------------------------------
>>>>>>> 4360c273
    def _save_train_settings(self):
        """
        Extract training configuration from the embedded NewExperiment widget and store it
        inside the node so that it can be reused later
        """
        try:
            self._train_settings = self.gui.widget.get_train_settings()
            logger.info("Training settings saved.")
        except Exception as e:
            logger.warning(f"Failed to save training settings: {repr(e)}")

<|MERGE_RESOLUTION|>--- conflicted
+++ resolved
@@ -220,11 +220,7 @@
         }
         self.history.add_task(task=task)
 
-<<<<<<< HEAD
-        self.update_badge_by_key(key="Status", label="Starting", badge_type="info")
-=======
         self.update_badge_by_key(key="Training", label="Starting Application", badge_type="info")
->>>>>>> 4360c273
         # Avoid using automation.apply()
         threading.Thread(target=self._poll_train_progress, args=(task_id,), daemon=True).start()
 
@@ -279,11 +275,6 @@
 
             time.sleep(interval_sec)
 
-<<<<<<< HEAD
-    # @TODO: Use epoch num instead of percent (key 'info')
-    # @TODO: Refactor?
-    def _set_train_progress_from_widgets(self, task_id: int) -> str:
-=======
     def _set_train_progress_from_widgets(self, task_id: int) -> str:
         # messages
         start_messages = ["Application is started", "Application is started ..."]
@@ -317,54 +308,20 @@
         combined_messages = start_messages + prepare_messages + training_messages + finalize_messages + eval_messages + export_messages + complete_messages + error_messages
         # --------------- #
 
->>>>>>> 4360c273
         progress_widgets_data = self.api.task.get_progress_widgets(task_id)
         if progress_widgets_data is None:
             return
 
         # Debug
-<<<<<<< HEAD
-        for idx, progress_widget_data in enumerate(progress_widgets_data):
-            print(f"Progress widget {idx}: {progress_widget_data}")
-            with open('/root/projects/solution-labeling/task_progress.log', 'a') as f:
-                f.write(f"Progress widget {idx}: {progress_widget_data}\n\n")
-=======
         # for idx, progress_widget_data in enumerate(progress_widgets_data):
         #     print(f"Progress widget {idx}: {progress_widget_data}")
         #     with open('/root/projects/solution-labeling/task_progress.log', 'a') as f:
         #         f.write(f"Progress widget {idx}: {progress_widget_data}\n\n")
->>>>>>> 4360c273
 
         progress_widget = progress_widgets_data[0]
         message = progress_widget["message"]
         if message is None:
             return
-<<<<<<< HEAD
-        
-        percent = progress_widget["percent"]
-
-        start_messages = ["Application is started"]
-        prepare_messages = ["Downloading input data", "Retrieving data from cache", "Preparing data for training...", "Applying train/val splits to project", "Processing splits", "Downloading model files"]
-        training_messages = ["Epochs", "Epoches", "Epoch"] # "Training is in progress..."
-        finalize_messages = ["Uploading demo files to Team Files", "Uploading train artifacts to Team Files", "Finalizing and uploading training artifacts..."]
-        complete_messages = ["Training completed"]
-        eval_messages = ["Starting Model Benchmark evaluation", "Evaluation: Downloading GT annotations", "Visualizations: Adding tags to predictions"]
-        error_messages = ["Ready for training"]
-
-        badge_type = "info"
-        if message in start_messages:
-            label = "Starting"
-        elif message in prepare_messages:
-            label = "Preparing Data for Training"
-        elif message in training_messages:
-            label = f"Training {percent} / 100 %"
-        elif message in finalize_messages or message.startswith("Uploading"):
-            label = "Finalizing Training"
-        elif message in eval_messages:
-            label = "Evaluating Model"
-        elif message in complete_messages:
-            label = "Training Completed"
-=======
 
         if message not in combined_messages:
             progress_widget = progress_widgets_data[1]
@@ -392,18 +349,12 @@
         elif message in complete_messages:
             label = "Completed"
             badge_type = "success"
->>>>>>> 4360c273
         elif message in error_messages:
             label = "Failed"
             badge_type = "error"
         else:
             return
 
-<<<<<<< HEAD
-        self.update_badge_by_key(key="Status", label=label, badge_type=badge_type)
-
-
-=======
         self.update_badge_by_key(key="Training", label=label, badge_type=badge_type)
 
 
@@ -425,7 +376,6 @@
     # ------------------------------------------------------------------
     # Utils ------------------------------------------------------------
     # ------------------------------------------------------------------
->>>>>>> 4360c273
     def _save_train_settings(self):
         """
         Extract training configuration from the embedded NewExperiment widget and store it
