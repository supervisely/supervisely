import re
import threading
import time
from typing import Any, Callable, Dict, List, Literal, Optional, Tuple, Union

import supervisely.io.env as sly_env
from supervisely.api.api import Api
from supervisely.api.entities_collection_api import CollectionTypeFilter
from supervisely.api.task_api import TaskApi
from supervisely.sly_logger import logger
from supervisely.solution.base_node import BaseCardNode
from supervisely.solution.engine.models import (
    LabelingQueueAcceptedImagesMessage,
    MoveLabeledDataFinishedMessage,
    TrainFinishedMessage,
)
from supervisely.solution.nodes.pretrained_models.automation import PretrainedModelsAuto
from supervisely.solution.nodes.pretrained_models.gui import PretrainedModelsGUI
from supervisely.solution.nodes.pretrained_models.history import (
    PretrainedModelsTasksHistory,
)

from supervisely.nn.inference import RuntimeType


class BaseTrainNode(BaseCardNode):
    TITLE = "Train Model"
    DESCRIPTION = "Train a custom model using the selected dataset and predefined configurations."
    ICON = "mdi mdi-robot"
    ICON_COLOR = "#1976D2"
    ICON_BG_COLOR = "#E3F2FD"

    def __init__(
        self,
        project_id: int,
        *args,
        **kwargs,
    ):

        # --- parameters --------------------------------------------------------
        self.api = Api.from_env()
        self.project_id = project_id
        self.project = self.api.project.get_info_by_id(self.project_id)

        # --- core blocks --------------------------------------------------------
        self.automation = PretrainedModelsAuto()
        self.gui = PretrainedModelsGUI(self.api, self.project)
        self.modal_content = self.gui.widget  # for BaseCardNode
        self.history = PretrainedModelsTasksHistory(self.api)

        # --- training settings --------------------------------------------------
        self._train_settings = None

        # --- node init ----------------------------------------------------------
        title = kwargs.pop("title", self.TITLE)
        description = kwargs.pop("description", self.DESCRIPTION)
        icon = kwargs.pop("icon", self.ICON)
        icon_color = kwargs.pop("icon_color", self.ICON_COLOR)
        icon_bg_color = kwargs.pop("icon_bg_color", self.ICON_BG_COLOR)
        # First, initialize the base class (to wrap publish/subscribe methods)
        super().__init__(
            title=title,
            description=description,
            icon=icon,
            icon_color=icon_color,
            icon_bg_color=icon_bg_color,
            *args,
            **kwargs,
        )

        # --- NewExperiment widget ----------------------------------------------------------
        self._extra_widgets = [self.gui.widget]

        @self.click
        def on_click():
            self.gui.widget.visible = True
            self.gui.train_val_split_mode = "collections"
            train_collections, val_collections = self.gui._get_train_val_collections()
            self.gui.widget.train_collections = train_collections
            self.gui.widget.val_collections = val_collections

        @self.gui.widget.app_started
        def _on_app_started(app_id: int, model_id: int, task_id: int):
            self.gui.widget.visible = False
            self._previous_task_id = task_id
            self.run(app_id, model_id, task_id)

        @self.automation.apply_button.click
        def on_automate_click():
            self.automation.modal.hide()
            self.apply_automation()

    def configure_automation(self, *args, **kwargs):
        self.automation.func = self.run

    # ------------------------------------------------------------------
    # Handels ----------------------------------------------------------
    # ------------------------------------------------------------------
    def _get_handles(self):
        return [
            {
                "id": "data_versioning_project_id",
                "type": "source",
                "position": "top",
                "label": "Data Versioning",
                "connectable": True,
            },
            {
                "id": "training_finished",
                "type": "source",
                "position": "bottom",
                "label": "Output",
                "connectable": True,
            },
            {
                "id": "register_experiment",
                "type": "source",
                "position": "right",
                "label": "Output",
                "connectable": True,
            },
        ]

    # ------------------------------------------------------------------
    # Events -----------------------------------------------------------
    # ------------------------------------------------------------------
    def _available_publish_methods(self) -> Dict[str, Callable]:
        """Returns a dictionary of methods that can be used for publishing events."""
        return {
            "register_experiment": self._send_training_finished_message,
            "training_finished": self._send_training_output_message,
        }

    def _available_subscribe_methods(self):
        """Returns a dictionary of methods that can be used as callbacks for subscribed events."""
        return {"data_versioning_project_id": self._get_data_versioning_project_id}

    def _get_data_versioning_project_id(self) -> Optional[int]:
        return getattr(self, "project_id", None)

    def _send_training_output_message(
        self, success: bool, task_id: int, experiment_info: dict
    ) -> TrainFinishedMessage:
        return TrainFinishedMessage(
            success=success,
            task_id=task_id,
            experiment_info=experiment_info,
        )

    def _send_training_finished_message(
        self, success: bool, task_id: int, experiment_info: dict
    ) -> TrainFinishedMessage:
        return TrainFinishedMessage(
            success=success, task_id=task_id, experiment_info=experiment_info or {}
        )

    # ------------------------------------------------------------------
    # Automation ---------------------------------------------------
    # ------------------------------------------------------------------
    def update_automation_details(self) -> Tuple[int, str, int, str]:
        enabled, period, interval, min_batch, sec = self.automation.get_details()
        if enabled is not None:
            self.show_automation_badge()
            self.update_property("Run every", f"{interval} {period}", highlight=True)
            if min_batch is not None:
                self.update_property("Min batch size", f"{min_batch}", highlight=True)
            else:
                self.remove_property_by_key("Min batch size")
        else:
            self.hide_automation_badge()
            self.remove_property_by_key("Run every")
            self.remove_property_by_key("Min batch size")

    def apply_automation(self) -> None:
        """
        Apply the automation function to the MoveLabeled node.
        """
        self.automation.apply(func=self.run)
        self.update_automation_details()

    # ------------------------------------------------------------------
    # Methods ----------------------------------------------------------
    # ------------------------------------------------------------------
    def run(self, app_id: int, model_id: int, task_id: int) -> None:
        """Start the task to train data from the training project."""
        self._save_train_settings()

        # add task to tasks history
        task_info = self.api.task.get_info_by_id(task_id)

        train_collection = self.gui.widget.train_collections
        train_collection = train_collection[0] if train_collection else None
        val_collection = self.gui.widget.val_collections
        val_collection = val_collection[0] if val_collection else None

        images_count = "N/A"
        if train_collection and val_collection:
            train_imgs = self.api.entities_collection.get_items(
                train_collection, CollectionTypeFilter.DEFAULT
            )
            val_imgs = self.api.entities_collection.get_items(
                val_collection, CollectionTypeFilter.DEFAULT
            )
            images_count = f"train: {len(train_imgs)}, val: {len(val_imgs)}"
        classes_count = len(self._train_settings.get("classes", []))

        task = {
            "task_id": task_id,
            "task_info": task_info,
            "model_id": model_id,
            "status": "started",
            "agent_id": self._train_settings.get("agentId"),
            "classes_count": f"{classes_count} class{'s' if classes_count != 1 else ''}",
            "images_count": images_count,
        }
        self.history.add_task(task=task)

        self.update_badge_by_key(key="Training", label="Starting Application", badge_type="info")
        # Avoid using automation.apply()
        threading.Thread(target=self._poll_train_progress, args=(task_id,), daemon=True).start()


    # ------------------------------------------------------------------
    # Progress ---------------------------------------------------------
    # ------------------------------------------------------------------
    def _poll_train_progress(self, task_id: int, interval_sec: int = 10) -> None:
        """Poll task status every interval seconds until completion or failure."""
        while True:
            try:
                task_info = self.api.task.get_info_by_id(task_id)
            except Exception as e:
                logger.error(f"Failed to get task info for task_id={task_id}: {repr(e)}")
                break

            if task_info is None:
                logger.error(f"Task info is not found for task_id: {task_id}")
                break

            status = task_info.get("status")
            if status == TaskApi.Status.ERROR.value:
                self.update_badge_by_key(key="Training", label="Failed", badge_type="error")
                break
            if status in [TaskApi.Status.STOPPED.value, TaskApi.Status.TERMINATING.value]:
                self.update_badge_by_key(key="Training", label="Stopped", badge_type="warning")
                break
            if status == TaskApi.Status.CONSUMED.value:
                self.update_badge_by_key(key="Training", label="Consumed", badge_type="warning")
            elif status == TaskApi.Status.QUEUED.value:
                self.update_badge_by_key(key="Training", label="Queued", badge_type="warning")
            elif status == TaskApi.Status.FINISHED.value:
                self.update_badge_by_key(key="Training", label="Completed", badge_type="success")
                try:
                    time.sleep(5)  # wait for experiment to be registered
                    experiment_info = self.api.nn.get_experiment_info(task_id)
                    experiment_info = experiment_info.to_json()
                except Exception as e:
                    logger.warning(
                        f"Failed to get experiment info for task_id={task_id}: {repr(e)}"
                    )
                    experiment_info = None
                self._send_training_finished_message(
                    success=True, task_id=task_id, experiment_info=experiment_info
                )
                self._send_training_output_message(
                    success=True, task_id=task_id, experiment_info=experiment_info
                )
                break
            else:
                self._set_train_progress_from_widgets(task_id)

            time.sleep(interval_sec)

    # @TODO: Refactor?
    def _set_train_progress_from_widgets(self, task_id: int) -> str:
        # messages
        start_messages = ["Application is started", "Application is started ..."]
        prepare_messages = [
            "Downloading input data",
            "Retrieving data from cache",
            "Preparing data for training...",
            "Applying train/val splits to project",
            "Processing splits",
            "Downloading model files",
            "Training is in progress..."
        ]
        training_messages = ["Epochs", "Epoches", "Epoch"]
        finalize_messages = [
            "Uploading demo files to Team Files",
            "Uploading train artifacts to Team Files",
            "Finalizing and uploading training artifacts...",
            "Uploading training artifacts to Team Files",
        ]
        eval_messages = [
            "Starting Model Benchmark evaluation",
            "Evaluation: Downloading GT annotations",
            "Visualizations: Adding tags to predictions",
            "Speedtest: Running speedtest for batch sizes",
            "Uploading visualizations to visualizations",
        ]
        export_messages = [f"Converting to {RuntimeType.ONNXRUNTIME}", f"Converting to {RuntimeType.TENSORRT}"]
        complete_messages = ["Training completed"]
        error_messages = ["Ready for training"]

        combined_messages = start_messages + prepare_messages + training_messages + finalize_messages + eval_messages + export_messages + complete_messages + error_messages
        # --------------- #

        progress_widgets_data = self.api.task.get_progress_widgets(task_id)
        if progress_widgets_data is None:
            return

        # Debug
        # for idx, progress_widget_data in enumerate(progress_widgets_data):
        #     print(f"Progress widget {idx}: {progress_widget_data}")
        #     with open('/root/projects/solution-labeling/task_progress.log', 'a') as f:
        #         f.write(f"Progress widget {idx}: {progress_widget_data}\n\n")

        progress_widget = progress_widgets_data[0]
        message = progress_widget["message"]
        if message is None:
            return
<<<<<<< HEAD

        percent = progress_widget["percent"]
=======
>>>>>>> 853e97e2

        if message not in combined_messages:
            progress_widget = progress_widgets_data[1]
            message = progress_widget["message"]
            if message is None:
                return

        badge_type = "info"
        if message in start_messages:
            label = "Starting Application"
        elif message in prepare_messages:
            label = "Preparing Data"
        elif message in training_messages:
            epoch_str = self._extract_epoch_progress(progress_widget["info"])
            if epoch_str is None:
                label = "In Progress"
            else:
                label = f"{epoch_str} epochs"
        elif message in finalize_messages or message.startswith("Uploading"):
            label = "Finalizing"
        elif message in eval_messages:
            label = "Evaluating Model"
        elif message in export_messages:
            label = "Exporting Model"
        elif message in complete_messages:
            label = "Completed"
            badge_type = "success"
        elif message in error_messages:
            label = "Failed"
            badge_type = "error"
        else:
            return

        self.update_badge_by_key(key="Training", label=label, badge_type=badge_type)


    def _extract_epoch_progress(self, info: Optional[str]) -> Optional[str]:
        """Extracts leading epoch progress like '52/100' from info string.

<<<<<<< HEAD
=======
        Returns None if it cannot be extracted.
        """
        if not info:
            return None
        first_token = info.split(" ", 1)[0]
        if "/" in first_token:
            return first_token
        match = re.match(r"\s*(\d+\/\d+)", info)
        if match:
            return match.group(1)
        return None              

    # ------------------------------------------------------------------
    # Utils ------------------------------------------------------------
    # ------------------------------------------------------------------
>>>>>>> 853e97e2
    def _save_train_settings(self):
        """
        Extract training configuration from the embedded NewExperiment widget and store it
        inside the node so that it can be reused later
        """
        try:
            self._train_settings = self.gui.widget.get_train_settings()
            logger.info("Training settings saved.")
        except Exception as e:
            logger.warning(f"Failed to save training settings: {repr(e)}")

<|MERGE_RESOLUTION|>--- conflicted
+++ resolved
@@ -318,11 +318,6 @@
         message = progress_widget["message"]
         if message is None:
             return
-<<<<<<< HEAD
-
-        percent = progress_widget["percent"]
-=======
->>>>>>> 853e97e2
 
         if message not in combined_messages:
             progress_widget = progress_widgets_data[1]
@@ -358,12 +353,9 @@
 
         self.update_badge_by_key(key="Training", label=label, badge_type=badge_type)
 
-
     def _extract_epoch_progress(self, info: Optional[str]) -> Optional[str]:
         """Extracts leading epoch progress like '52/100' from info string.
 
-<<<<<<< HEAD
-=======
         Returns None if it cannot be extracted.
         """
         if not info:
@@ -379,7 +371,6 @@
     # ------------------------------------------------------------------
     # Utils ------------------------------------------------------------
     # ------------------------------------------------------------------
->>>>>>> 853e97e2
     def _save_train_settings(self):
         """
         Extract training configuration from the embedded NewExperiment widget and store it
