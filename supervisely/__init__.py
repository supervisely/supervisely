--- conflicted
+++ resolved
@@ -307,8 +307,4 @@
 # If new changes in Supervisely Python SDK require upgrade of the Supervisely instance
 # set a new value for the environment variable MINIMUM_INSTANCE_VERSION_FOR_SDK, otherwise
 # users can face compatibility issues, if the instance version is lower than the SDK version.
-<<<<<<< HEAD
-
-=======
->>>>>>> cea53a6c
 os.environ["MINIMUM_INSTANCE_VERSION_FOR_SDK"] = "6.9.31"