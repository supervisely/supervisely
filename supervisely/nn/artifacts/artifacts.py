import random
import string
from abc import abstractmethod
from collections import defaultdict
from concurrent.futures import ThreadPoolExecutor, as_completed
from json import JSONDecodeError
from os.path import dirname, join
from time import time
from typing import Any, Dict, List, Literal, NamedTuple

import requests

from supervisely import logger
from supervisely._utils import abs_url, is_development
from supervisely.api.api import Api
from supervisely.api.file_api import FileInfo
from supervisely.io.fs import silent_remove
from supervisely.io.json import dump_json_file
import random
import string


class TrainInfo(NamedTuple):
    """
    TrainInfo
    """

    app_name: str
    task_id: int
    artifacts_folder: str
    session_link: str
    task_type: str
    project_name: str
    checkpoints: List[FileInfo]
    config_path: str = None


class BaseTrainArtifacts:
    def __init__(self, team_id: int):
        """
        This is a base class and is not intended to be instantiated directly.
        Subclasses should implement the abstract methods.

        :param team_id: The team ID.
        :type team_id: int
        :raises Exception: If the class is instantiated directly.
        """
        if type(self) is BaseTrainArtifacts:
            raise Exception(
                "BaseTrainArtifacts is a base class and should not be instantiated directly"
            )

        self._api: Api = Api.from_env()
        self._team_id: int = team_id
        self._metadata_file_name: str = "train_info.json"
        self._http_session = requests.Session()

        self._app_name: str = None
        self._framework_folder: str = None
        self._weights_folder: str = None
        self._task_type: str = None
        self._weights_ext: str = None
        self._config_file: str = None
        self._pattern: str = None

    @property
    def team_id(self) -> int:
        """
        Get the team ID.

        :return: The team ID.
        :rtype: int
        """
        return self._team_id

    @property
    def metadata_file_name(self) -> str:
        """
        Metadata file name.

        :return: The metadata file name.
        :rtype: str
        """
        return self._metadata_file_name

    @property
    def app_name(self):
        """
        Train application name.

        :return: The train application name.
        :rtype: str
        """
        return self._app_name

    @property
    def framework_folder(self):
        """
        Path to framework folder in Supervisely Team Files.

        :return: The framework folder path.
        :rtype: str
        """
        return self._framework_folder

    @property
    def weights_folder(self):
        """
        Weights folder path relative to artifacts folder.

        :return: The weights folder path.
        :rtype: str
        """
        return self._weights_folder

    @property
    def task_type(self):
        """
        Framework computer vision task. None if can be multiple tasks.

        :return: The cv task.
        :rtype: Union[str, None]
        """
        return self._task_type

    @property
    def weights_ext(self):
        """
        Checkpoint weights extension.

        :return: The weights extension.
        :rtype: str
        """
        return self._weights_ext

    @property
    def config_file(self):
        """
        Name of the config file with extension.

        :return: The config file name.
        :rtype: str
        """
        return self._config_file

    @property
    def pattern(self):
        """
        Framework artifacts folder path pattern.

        :return: The artifacts folder path pattern.
        :rtype: re.Pattern
        """
        return self._pattern

    def is_valid_artifacts_path(self, path):
        """
        Check if the provided path is valid and follows specified session path pattern.

        :param path: Path to artifacts folder.
        :type path: str
        :return: True if the path to artifacts folder is valid, False otherwise.
        :rtype: bool
        """
        return self._pattern.match(path) is not None

    @abstractmethod
    def get_task_id(self, artifacts_folder: str) -> str:
        """
        Get the task ID of training session.

        :param artifacts_folder: Path to artifacts folder.
        :type artifacts_folder: str
        :return: The task ID.
        :rtype: str
        """
        pass

    @abstractmethod
    def get_project_name(self, artifacts_folder: str) -> str:
        """
        Get the training project name.

        :param artifacts_folder: Path to artifacts folder.
        :type artifacts_folder: str
        :return: The training project name.
        :rtype: str
        """
        pass

    @abstractmethod
    def get_task_type(self, artifacts_folder: str) -> str:
        """
        Get the cv task.

        :param artifacts_folder: Path to artifacts folder.
        :type artifacts_folder: str
        :return: The cv task.
        :rtype: str
        """
        pass

    @abstractmethod
    def get_weights_path(self, artifacts_folder: str) -> str:
        """
        Get path to weights folder.

        :param artifacts_folder: Path to artifacts folder.
        :type artifacts_folder: str
        :return: The weights folder path.
        :rtype: str
        """
        pass

    @abstractmethod
    def get_config_path(self, artifacts_folder: str) -> str:
        """
        Get path to config file.

        :param artifacts_folder: Path to artifacts folder.
        :type artifacts_folder: str
        :return: The config file path.
        :rtype: str
        """
        pass

    def sort_train_infos(
        self, train_infos: List[TrainInfo], sort: Literal["desc", "asc"] = "desc"
    ) -> List[TrainInfo]:
        """
        Sort artifacts folder by task id.

        :param train_infos: The list of training infos.
        :type train_infos: List[TrainInfo]
        :param sort: The sort order, either "desc" or "asc". Default is "desc", which means newer checkpoints will be first.
        :type sort: Literal["desc", "asc"]
        :return: The sorted list of checkpoints.
        :rtype: List[TrainInfo]
        """
        if sort == "desc":
            return sorted(train_infos, key=lambda x: int(x.task_id), reverse=True)
        elif sort == "asc":
            return sorted(train_infos, key=lambda x: int(x.task_id))

    def remove_metadata(self, artifacts_folder: str) -> None:
        """
        Remove the metadata file from the session folder.

        :param artifacts_folder: Path to artifacts folder.
        :type artifacts_folder: str
        """
        metadata_path = join(artifacts_folder, self._metadata_file_name)
        self._api.file.remove(self._team_id, metadata_path)
        logger.info(f"File '{metadata_path}' was removed")

    def remove_all_metadatas(self) -> None:
        """
        Remove the metadata files from the session folders.

        :param artifacts_folders: Path to artifacts folders.
        :type artifacts_folders: List[str]
        """
        count = 0
        file_paths = [file_info.path for file_info in self._get_file_infos()]
        for file_path in file_paths:
            if file_path.endswith(self._metadata_file_name):
                self._api.file.remove(self._team_id, file_path)
                logger.info(f"File '{file_path}' was removed")
                count += 1
        logger.info(f"Total files removed: '{count}'")

    def generate_metadata(
        self,
        app_name: str,
        task_id: str,
        artifacts_folder: str,
        weights_folder: str,
        weights_ext: str,
        project_name: str,
        task_type: str = None,
        config_path: str = None,
    ):
        """
        Generate the metadata for the given parameters.

        :param app_name: Name of the training application.
        :type app_name: str
        :param task_id: The session ID.
        :type task_id: str
        :param artifacts_folder: Path to session folder.
        :type artifacts_folder: str
        :param weights_folder: Path to weights location.
        :type weights_folder: str
        :param weights_ext: The weights extension.
        :type weights_ext: str
        :param project_name: Name of project used for training.
        :type project_name: str
        :param task_type: CV Task. Default is None.
        :type task_type: str, optional
        :param config_path: Path to config file. Default is None.
        :type config_path: str, optional
        :return: The generated metadata.
        :rtype: dict
        """

        def _get_checkpoint_file_infos(weights_folder) -> List[FileInfo]:
            return [
                file
                for file in self._api.file.list(
                    self._team_id,
                    weights_folder,
                    recursive=False,
                    return_type="fileinfo",
                )
                if file.name.endswith(weights_ext)
            ]

        def _upload_metadata(json_data: dict) -> None:
            random_string = "".join(random.choices(string.ascii_lowercase + string.digits, k=10))
            json_data_path = f"{random_string}.txt"
<<<<<<< HEAD
            # json_data_path = self._metadata_file_name
=======
>>>>>>> b5480a70
            dump_json_file(json_data, json_data_path)
            self._api.file.upload(
                self._team_id,
                json_data_path,
                f"{artifacts_folder}/{self._metadata_file_name}",
            )
            silent_remove(json_data_path)

        checkpoint_file_infos = _get_checkpoint_file_infos(weights_folder)
        if len(checkpoint_file_infos) == 0:
            logger.info(f"No checkpoints found in '{artifacts_folder}'")
            return None

        logger.info(f"Generating '{self._metadata_file_name}' for '{artifacts_folder}'")
        if is_development():
            session_link = abs_url(f"/apps/sessions/{task_id}")
        else:
            session_link = f"/apps/sessions/{task_id}"

        train_json = {
            "app_name": app_name,
            "task_id": task_id,
            "artifacts_folder": artifacts_folder,
            "session_link": session_link,
            "task_type": task_type,
            "project_name": project_name,
            "checkpoints": checkpoint_file_infos,
        }
        if config_path is not None:
            train_json["config_path"] = config_path
        is_valid = self._validate_train_json(train_json)
        if is_valid:
            _upload_metadata(train_json)
            logger.info(f"Metadata for '{artifacts_folder}' was generated")
        else:
            logger.warn(f"Invalid metadata for '{artifacts_folder}'")
            train_json = None
        return train_json

    def _fetch_json_from_url(self, metadata_url: str):
        try:
            response = self._http_session.get(metadata_url)
            response.raise_for_status()
        except requests.exceptions.RequestException as e:
            logger.debug(f"Failed to fetch train metadata from '{metadata_url}': {e}")
            return None

        try:
            response_json = response.json()
        except JSONDecodeError as e:
            logger.debug(f"Failed to decode JSON from '{metadata_url}': {e}")
            return None

        checkpoints = response_json.get("checkpoints", [])
        file_infos = [FileInfo(*checkpoint) for checkpoint in checkpoints]
        response_json["checkpoints"] = file_infos

        return response_json

    def _get_train_json(
        self,
        artifacts_folder: str,
        metadata_path: str,
        file_infos: List[FileInfo],
        file_paths: List[str],
    ) -> Dict[str, Any]:
        json_data = None
        if metadata_path not in file_paths:
            weights_folder = self.get_weights_path(artifacts_folder)
            task_type = self.get_task_type(artifacts_folder)
            task_id = self.get_task_id(artifacts_folder)
            project_name = self.get_project_name(artifacts_folder)
            config_path = self.get_config_path(artifacts_folder)
            json_data = self.generate_metadata(
                app_name=self._app_name,
                task_id=task_id,
                artifacts_folder=artifacts_folder,
                weights_folder=weights_folder,
                weights_ext=self._weights_ext,
                project_name=project_name,
                task_type=task_type,
                config_path=config_path,
            )
        else:
            start_find_time = time()
            for file_info in file_infos:
                if file_info.path == metadata_path:
                    json_data = self._fetch_json_from_url(file_info.full_storage_url)
                    break
            end_find_time = time()
            logger.debug(
                f"Fetch metadata for {metadata_path}: '{format(end_find_time - start_find_time, '.6f')}' sec"
            )
            is_valid = self._validate_train_json(json_data)
            if not is_valid:
                logger.warn(f"Invalid metadata for '{artifacts_folder}'")
                json_data = None
        return json_data

    def _validate_sort(self, sort: Literal["desc", "asc"]):
        if sort not in ["desc", "asc"]:
            raise ValueError(f"Invalid sort value: {sort}")

    def _get_file_infos(self):
        return self._api.file.list(self._team_id, self._framework_folder, return_type="fileinfo")

    def _group_files_by_folder(self, file_infos: List[FileInfo]) -> Dict[str, List[FileInfo]]:
        folders = defaultdict(list)
        for file_info in file_infos:
            artifacts_folder = dirname(file_info.path)
            if self.is_valid_artifacts_path(artifacts_folder):
                folders[artifacts_folder].append(file_info)
        return folders

    def _validate_train_json(self, train_json) -> bool:
        if not isinstance(train_json, dict):
            # Invalid train_json format
            return False
        required_fields = [
            "app_name",
            "task_id",
            "artifacts_folder",
            "session_link",
            "task_type",
            "project_name",
            "checkpoints",
        ]
        if self.app_name == "Train MMDetection" or self.app_name == "Train MMDetection 3.0":
            required_fields.append("config_path")

        for field in required_fields:
            if field not in train_json:
                # Missing 'field' in train_json
                return False
            else:
                value = train_json.get(field)
                if value is None:
                    logger.debug(f"Field '{field}' is None")
                    # 'field' is None
                    return False
        return True

    def _create_train_infos(self, folders):
        train_infos = []

        def process_folder(artifacts_folder, file_infos):
            metadata_path = join(artifacts_folder, self._metadata_file_name)
            file_paths = [file_info.path for file_info in file_infos]
            train_json = self._get_train_json(
                artifacts_folder, metadata_path, file_infos, file_paths
            )
            if train_json:
                return TrainInfo(**train_json)
            return None

        with ThreadPoolExecutor() as executor:
            futures = {
                executor.submit(process_folder, folder, infos): folder
                for folder, infos in folders.items()
            }
            for future in as_completed(futures):
                train_info = future.result()
                if train_info:
                    train_infos.append(train_info)

        return train_infos

    def get_list(self, sort: Literal["desc", "asc"] = "desc") -> List[TrainInfo]:
        """
        Return list of custom training infos

        :param sort: The sort order, either "desc" or "asc". Default is "desc".
        :type sort: Literal["desc", "asc"]
        :return: The list of custom training artifact infos.
        :rtype: List[TrainInfo]
        """
        self._validate_sort(sort)
        start_time = time()
        parsed_infos = self._get_file_infos()
        folders = self._group_files_by_folder(parsed_infos)

        with ThreadPoolExecutor() as executor:
            future = executor.submit(self._create_train_infos, folders)
            train_infos = future.result()

        end_time = time()
        train_infos = self.sort_train_infos(train_infos, sort)
        logger.debug(f"Listing time: '{format(end_time - start_time, '.6f')}' sec")
        return train_infos<|MERGE_RESOLUTION|>--- conflicted
+++ resolved
@@ -16,8 +16,6 @@
 from supervisely.api.file_api import FileInfo
 from supervisely.io.fs import silent_remove
 from supervisely.io.json import dump_json_file
-import random
-import string
 
 
 class TrainInfo(NamedTuple):
@@ -318,10 +316,6 @@
         def _upload_metadata(json_data: dict) -> None:
             random_string = "".join(random.choices(string.ascii_lowercase + string.digits, k=10))
             json_data_path = f"{random_string}.txt"
-<<<<<<< HEAD
-            # json_data_path = self._metadata_file_name
-=======
->>>>>>> b5480a70
             dump_json_file(json_data, json_data_path)
             self._api.file.upload(
                 self._team_id,
