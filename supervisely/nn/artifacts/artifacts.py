import random
import string
from abc import abstractmethod
from collections import defaultdict
from concurrent.futures import ThreadPoolExecutor, as_completed
from dataclasses import fields
from datetime import datetime
from json import JSONDecodeError
from os.path import dirname, join
from time import time
from typing import Any, Dict, List, Literal, NamedTuple, Union

import requests

from supervisely import logger
from supervisely._utils import abs_url, is_development
from supervisely.api.api import Api, ApiField
from supervisely.api.file_api import FileInfo
from supervisely.io.fs import get_file_name_with_ext, silent_remove
from supervisely.io.json import dump_json_file
from supervisely.nn.experiments import ExperimentInfo


class TrainInfo(NamedTuple):
    """
    TrainInfo
    """

    app_name: str
    task_id: int
    artifacts_folder: str
    session_link: str
    task_type: str
    project_name: str
    checkpoints: List[FileInfo]
    config_path: str = None


class BaseTrainArtifacts:
    def __init__(self, team_id: int):
        """
        This is a base class and is not intended to be instantiated directly.
        Subclasses should implement the abstract methods.

        :param team_id: The team ID.
        :type team_id: int
        :raises Exception: If the class is instantiated directly.
        """
        if type(self) is BaseTrainArtifacts:
            raise Exception(
                "BaseTrainArtifacts is a base class and should not be instantiated directly"
            )

        self._api: Api = Api.from_env()
        self._team_id: int = team_id
        self._metadata_file_name: str = "train_info.json"

        self._app_name: str = None
        self._slug = None
        self._serve_app_name = None
        self._serve_slug = None
        self._framework_name: str = None
        self._framework_folder: str = None
        self._weights_folder: str = None
        self._task_type: str = None
        self._weights_ext: str = None
        self._config_file: str = None
        self._pattern: str = None
        self._available_task_types: List[str] = []
        self._require_runtime = False

    @property
    def team_id(self) -> int:
        """
        Get the team ID.

        :return: The team ID.
        :rtype: int
        """
        return self._team_id

    @property
    def metadata_file_name(self) -> str:
        """
        Metadata file name.

        :return: The metadata file name.
        :rtype: str
        """
        return self._metadata_file_name

    @property
    def app_name(self):
        """
        Train application name.

        :return: The train application name.
        :rtype: str
        """
        return self._app_name

    @property
    def slug(self):
        """
        Train app slug.

        :return: Train app slug.
        :rtype: str
        """
        return self._slug

    @property
    def serve_app_name(self):
        """
        Serve application name.

        :return: The serve application name.
        :rtype: str
        """
        return self._serve_app_name

    @property
    def serve_slug(self):
        """
        Serve app slug.

        :return: Serve app slug.
        :rtype: str
        """
        return self._serve_slug

    @property
    def framework_name(self):
        """
        Framework name.

        :return: The framework name.
        :rtype: str
        """
        return self._framework_name

    @property
    def framework_folder(self):
        """
        Path to framework folder in Supervisely Team Files.

        :return: The framework folder path.
        :rtype: str
        """
        return self._framework_folder

    @property
    def weights_folder(self):
        """
        Weights folder path relative to artifacts folder.

        :return: The weights folder path.
        :rtype: str
        """
        return self._weights_folder

    @property
    def task_type(self):
        """
        Framework computer vision task. None if can be multiple tasks.

        :return: The cv task.
        :rtype: Union[str, None]
        """
        return self._task_type

    @property
    def weights_ext(self):
        """
        Checkpoint weights extension.

        :return: The weights extension.
        :rtype: str
        """
        return self._weights_ext

    @property
    def config_file(self):
        """
        Name of the config file with extension.

        :return: The config file name.
        :rtype: str
        """
        return self._config_file

    @property
    def pattern(self):
        """
        Framework artifacts folder path pattern.

        :return: The artifacts folder path pattern.
        :rtype: re.Pattern
        """
        return self._pattern

    @property
    def require_runtime(self):
        """
        Whether providing runtime is required for the framework.

        :return: True if runtime is required, False otherwise.
        :rtype: bool
        """
        return self._require_runtime

    def is_valid_artifacts_path(self, path):
        """
        Check if the provided path is valid and follows specified session path pattern.

        :param path: Path to artifacts folder.
        :type path: str
        :return: True if the path to artifacts folder is valid, False otherwise.
        :rtype: bool
        """
        return self._pattern.match(path) is not None

    @abstractmethod
    def get_task_id(self, artifacts_folder: str) -> str:
        """
        Get the task ID of training session.

        :param artifacts_folder: Path to artifacts folder.
        :type artifacts_folder: str
        :return: The task ID.
        :rtype: str
        """
        pass

    @abstractmethod
    def get_project_name(self, artifacts_folder: str) -> str:
        """
        Get the training project name.

        :param artifacts_folder: Path to artifacts folder.
        :type artifacts_folder: str
        :return: The training project name.
        :rtype: str
        """
        pass

    @abstractmethod
    def get_task_type(self, artifacts_folder: str) -> str:
        """
        Get the cv task.

        :param artifacts_folder: Path to artifacts folder.
        :type artifacts_folder: str
        :return: The cv task.
        :rtype: str
        """
        pass

    @abstractmethod
    def get_weights_path(self, artifacts_folder: str) -> str:
        """
        Get path to weights folder.

        :param artifacts_folder: Path to artifacts folder.
        :type artifacts_folder: str
        :return: The weights folder path.
        :rtype: str
        """
        pass

    @abstractmethod
    def get_config_path(self, artifacts_folder: str) -> str:
        """
        Get path to config file.

        :param artifacts_folder: Path to artifacts folder.
        :type artifacts_folder: str
        :return: The config file path.
        :rtype: str
        """
        pass

    def sort_train_infos(
        self, train_infos: List[TrainInfo], sort: Literal["desc", "asc"] = "desc"
    ) -> List[TrainInfo]:
        """
        Sort artifacts folder by task id.

        :param train_infos: The list of training infos.
        :type train_infos: List[TrainInfo]
        :param sort: The sort order, either "desc" or "asc". Default is "desc", which means newer checkpoints will be first.
        :type sort: Literal["desc", "asc"]
        :return: The sorted list of checkpoints.
        :rtype: List[TrainInfo]
        """
        if sort == "desc":
            return sorted(train_infos, key=lambda x: int(x.task_id), reverse=True)
        elif sort == "asc":
            return sorted(train_infos, key=lambda x: int(x.task_id))

    def remove_metadata(self, artifacts_folder: str) -> None:
        """
        Remove the metadata file from the session folder.

        :param artifacts_folder: Path to artifacts folder.
        :type artifacts_folder: str
        """
        metadata_path = join(artifacts_folder, self._metadata_file_name)
        self._api.file.remove(self._team_id, metadata_path)
        logger.info(f"File '{metadata_path}' was removed")

    def remove_all_metadatas(self) -> None:
        """
        Remove the metadata files from the session folders.

        :param artifacts_folders: Path to artifacts folders.
        :type artifacts_folders: List[str]
        """
        count = 0
        file_paths = [file_info.path for file_info in self._get_file_infos()]
        for file_path in file_paths:
            if file_path.endswith(self._metadata_file_name):
                self._api.file.remove(self._team_id, file_path)
                logger.info(f"File '{file_path}' was removed")
                count += 1
        logger.info(f"Total files removed: '{count}'")

    def generate_metadata(
        self,
        app_name: str,
        task_id: str,
        artifacts_folder: str,
        weights_folder: str,
        weights_ext: str,
        project_name: str,
        task_type: str = None,
        config_path: str = None,
    ):
        """
        Generate the metadata for the given parameters.

        :param app_name: Name of the training application.
        :type app_name: str
        :param task_id: The session ID.
        :type task_id: str
        :param artifacts_folder: Path to session folder.
        :type artifacts_folder: str
        :param weights_folder: Path to weights location.
        :type weights_folder: str
        :param weights_ext: The weights extension.
        :type weights_ext: str
        :param project_name: Name of project used for training.
        :type project_name: str
        :param task_type: CV Task. Default is None.
        :type task_type: str, optional
        :param config_path: Path to config file. Default is None.
        :type config_path: str, optional
        :return: The generated metadata.
        :rtype: dict
        """

        def _get_checkpoint_file_infos(weights_folder) -> List[FileInfo]:
            return [
                file
                for file in self._api.file.list(
                    self._team_id,
                    weights_folder,
                    recursive=False,
                    return_type="fileinfo",
                )
                if file.name.endswith(weights_ext)
            ]

        def _upload_metadata(json_data: dict) -> None:
            random_string = "".join(random.choices(string.ascii_lowercase + string.digits, k=10))
            json_data_path = f"{random_string}.txt"
            dump_json_file(json_data, json_data_path)
            self._api.file.upload(
                self._team_id,
                json_data_path,
                f"{artifacts_folder}/{self._metadata_file_name}",
            )
            silent_remove(json_data_path)

        checkpoint_file_infos = _get_checkpoint_file_infos(weights_folder)
        if hasattr(self, "_legacy_weights_folder"):
            if self._legacy_weights_folder is not None:
                legacy_checkpoint_file_infos = _get_checkpoint_file_infos(
                    self._legacy_weights_folder
                )
                if len(legacy_checkpoint_file_infos) > 0:
                    checkpoint_file_infos.extend(legacy_checkpoint_file_infos)

        if len(checkpoint_file_infos) == 0:
            logger.info(f"No checkpoints found in '{weights_folder}'")
            return None

        logger.info(f"Generating '{self._metadata_file_name}' for '{artifacts_folder}'")
        if is_development():
            session_link = abs_url(f"/apps/sessions/{task_id}")
        else:
            session_link = f"/apps/sessions/{task_id}"

        train_json = {
            "app_name": app_name,
            "task_id": task_id,
            "artifacts_folder": artifacts_folder,
            "session_link": session_link,
            "task_type": task_type,
            "project_name": project_name,
            "checkpoints": checkpoint_file_infos,
        }
        if config_path is not None:
            train_json["config_path"] = config_path
        is_valid = self._validate_train_json(train_json)
        if is_valid:
            _upload_metadata(train_json)
            logger.info(f"Metadata for '{artifacts_folder}' was generated")
        else:
            logger.debug(f"Invalid metadata for '{artifacts_folder}'")
            train_json = None
        return train_json

    def _fetch_json_from_path(self, remote_path: str):
        try:
            response = self._api.post(
                "file-storage.download",
                {ApiField.TEAM_ID: self.team_id, ApiField.PATH: remote_path},
                stream=True,
            )
            response.raise_for_status()
        except requests.exceptions.RequestException as e:
            logger.debug(f"Failed to fetch train metadata from '{remote_path}': {e}")
            return None

        try:
            response_json = response.json()
        except JSONDecodeError as e:
            logger.debug(f"Failed to decode JSON from '{remote_path}': {e}")
            return None

        checkpoints = response_json.get("checkpoints", [])
        file_infos = [FileInfo(*checkpoint) for checkpoint in checkpoints]
        response_json["checkpoints"] = file_infos

        return response_json

    def _get_train_json(
        self,
        artifacts_folder: str,
        metadata_path: str,
        file_infos: List[FileInfo],
        file_paths: List[str],
    ) -> Dict[str, Any]:
        json_data = None
        if metadata_path not in file_paths:
            weights_folder = self.get_weights_path(artifacts_folder)
            task_type = self.get_task_type(artifacts_folder)
            task_id = self.get_task_id(artifacts_folder)
            project_name = self.get_project_name(artifacts_folder)
            config_path = self.get_config_path(artifacts_folder)
            json_data = self.generate_metadata(
                app_name=self._app_name,
                task_id=task_id,
                artifacts_folder=artifacts_folder,
                weights_folder=weights_folder,
                weights_ext=self._weights_ext,
                project_name=project_name,
                task_type=task_type,
                config_path=config_path,
            )
        else:
            start_find_time = time()
            for file_info in file_infos:
                if file_info.path == metadata_path:
                    json_data = self._fetch_json_from_path(file_info.path)
                    break
            end_find_time = time()
            logger.debug(
                f"Fetch metadata for {metadata_path}: '{format(end_find_time - start_find_time, '.6f')}' sec"
            )
            is_valid = self._validate_train_json(json_data)
            if not is_valid:
                logger.debug(f"Invalid metadata for '{artifacts_folder}'")
                json_data = None
        return json_data

    def _validate_sort(self, sort: Literal["desc", "asc"]):
        if sort not in ["desc", "asc"]:
            raise ValueError(f"Invalid sort value: {sort}")

    def _get_file_infos(self):
        return self._api.file.list(self._team_id, self._framework_folder, return_type="fileinfo")

    def _group_files_by_folder(self, file_infos: List[FileInfo]) -> Dict[str, List[FileInfo]]:
        folders = defaultdict(list)
        for file_info in file_infos:
            artifacts_folder = dirname(file_info.path)
            if self.is_valid_artifacts_path(artifacts_folder):
                folders[artifacts_folder].append(file_info)
        return folders

    def _validate_train_json(self, train_json) -> bool:
        if not isinstance(train_json, dict):
            # Invalid train_json format
            return False
        required_fields = [
            "app_name",
            "task_id",
            "artifacts_folder",
            "session_link",
            "task_type",
            "project_name",
            "checkpoints",
        ]
        if self.app_name == "Train MMDetection" or self.app_name == "Train MMDetection 3.0":
            required_fields.append("config_path")

        for field in required_fields:
            if field not in train_json:
                # Missing 'field' in train_json
                return False
            else:
                value = train_json.get(field)
                if value is None:
                    logger.debug(f"Field '{field}' is None")
                    # 'field' is None
                    return False
        return True

    def _create_train_infos(self, folders):
        train_infos = []

        def process_folder(artifacts_folder, file_infos):
            metadata_path = join(artifacts_folder, self._metadata_file_name)
            file_paths = [file_info.path for file_info in file_infos]
            train_json = self._get_train_json(
                artifacts_folder, metadata_path, file_infos, file_paths
            )
            if train_json:
                return TrainInfo(**train_json)
            return None

        with ThreadPoolExecutor() as executor:
            futures = {
                executor.submit(process_folder, folder, infos): folder
                for folder, infos in folders.items()
            }
            for future in as_completed(futures):
                train_info = future.result()
                if train_info:
                    train_infos.append(train_info)

        return train_infos

    def get_list(self, sort: Literal["desc", "asc"] = "desc") -> List[TrainInfo]:
        """
        Return list of custom training infos

        :param sort: The sort order, either "desc" or "asc". Default is "desc".
        :type sort: Literal["desc", "asc"]
        :return: The list of custom training artifact infos.
        :rtype: List[TrainInfo]
        """
        self._validate_sort(sort)
        start_time = time()
        parsed_infos = self._get_file_infos()
        folders = self._group_files_by_folder(parsed_infos)

        with ThreadPoolExecutor() as executor:
            future = executor.submit(self._create_train_infos, folders)
            train_infos = future.result()

        end_time = time()
        train_infos = self.sort_train_infos(train_infos, sort)
        logger.debug(f"Listing time: '{format(end_time - start_time, '.6f')}' sec")
        return train_infos

    def convert_train_to_experiment_info(
        self, train_info: TrainInfo
    ) -> Union[ExperimentInfo, None]:
        try:
            checkpoints = []
            for chk in train_info.checkpoints:
                if self.weights_folder:
                    checkpoints.append(join(self.weights_folder, chk.name))
                else:
                    checkpoints.append(chk.name)

            best_checkpoint = next(
                (chk.name for chk in train_info.checkpoints if "best" in chk.name), None
            )
            if not best_checkpoint and checkpoints:
                best_checkpoint = get_file_name_with_ext(checkpoints[-1])

            task_info = self._api.task.get_info_by_id(train_info.task_id)
            workspace_id = task_info["workspaceId"]

            project = self._api.project.get_info_by_name(workspace_id, train_info.project_name)
            project_id = project.id if project else None

            model_files = {}
            if train_info.config_path:
                model_files["config"] = self.get_config_path(train_info.artifacts_folder).replace(
                    train_info.artifacts_folder, ""
                )
<<<<<<< HEAD
                if not best_checkpoint and checkpoints:
                    best_checkpoint = get_file_name_with_ext(checkpoints[-1])

                task_info = api.task.get_info_by_id(train_info.task_id)
                workspace_id = task_info["workspaceId"]

                project = api.project.get_info_by_name(workspace_id, train_info.project_name)
                project_id = project.id if project else None

                model_files = {}
                if train_info.config_path:
                    model_files["config"] = self.get_config_path(
                        train_info.artifacts_folder
                    ).replace(train_info.artifacts_folder, "")

                input_datetime = task_info["startedAt"]
                parsed_datetime = datetime.strptime(input_datetime, "%Y-%m-%dT%H:%M:%S.%fZ")
                date_time = parsed_datetime.strftime("%Y-%m-%d %H:%M:%S")

                experiment_info_data = {
                    "experiment_name": f"Unknown {self.framework_name} experiment",
                    "framework_name": self.framework_name,
                    "model_name": f"Unknown {self.framework_name} model",
                    "task_type": train_info.task_type,
                    "project_id": project_id,
                    "task_id": train_info.task_id,
                    "model_files": model_files,
                    "checkpoints": checkpoints,
                    "best_checkpoint": best_checkpoint,
                    "artifacts_dir": train_info.artifacts_folder,
                    "datetime": date_time,
                }

                required_fields = {field.name for field in fields(ExperimentInfo)}
                return ExperimentInfo(
                    **{k: v for k, v in experiment_info_data.items() if k in required_fields}
                )
            except Exception as e:
                logger.warning(f"Failed to build experiment info: {e}")
                return None
=======
>>>>>>> f5f3a6af

            input_datetime = task_info["startedAt"]
            parsed_datetime = datetime.strptime(input_datetime, "%Y-%m-%dT%H:%M:%S.%fZ")
            date_time = parsed_datetime.strftime("%Y-%m-%d %H:%M:%S")

            experiment_info_data = {
                "experiment_name": f"Unknown {self.framework_name} experiment",
                "framework_name": self.framework_name,
                "model_name": f"Unknown {self.framework_name} model",
                "task_type": train_info.task_type,
                "project_id": project_id,
                "task_id": train_info.task_id,
                "model_files": model_files,
                "checkpoints": checkpoints,
                "best_checkpoint": best_checkpoint,
                "artifacts_dir": train_info.artifacts_folder,
                "datetime": date_time,
            }

            experiment_info_fields = {
                field.name
                for field in ExperimentInfo.__dataclass_fields__.values()  # pylint: disable=no-member
            }
            for field in experiment_info_fields:
                if field not in experiment_info_data:
                    experiment_info_data[field] = None
            return ExperimentInfo(**experiment_info_data)
        except Exception as e:
            logger.debug(f"Failed to build experiment info: {e}")
            return None

    def get_list_experiment_info(
        self, sort: Literal["desc", "asc"] = "desc"
    ) -> List[ExperimentInfo]:
        train_infos = self.get_list(sort)

        # Sync version
        # Uncomment for debug
        # experiment_infos = [
        #     convert_traininfo_to_experimentinfo(api, framework_cls, train_info)
        #     for train_info in train_infos
        # ]
        # return experiment_infos

        # Async version
        with ThreadPoolExecutor() as executor:
            experiment_infos = list(
                executor.map(
                    lambda t: self.convert_train_to_experiment_info(t),
                    train_infos,
                )
            )
        return [info for info in experiment_infos if info is not None]

    def get_available_task_types(self) -> List[str]:
        """
        Get available task types.

        :return: The list of available task types.
        :rtype: List[str]
        """
        return self._available_task_types

    def get_info_by_artifacts_dir(
        self,
        artifacts_dir: str,
        return_type: Literal["train_info", "experiment_info"] = "train_info",
    ) -> Union[TrainInfo, ExperimentInfo, None]:
        """
        Get training info by artifacts directory.

        :param artifacts_dir: The artifacts directory.
        :type artifacts_dir: str
        :param return_type: The return type, either "train_info" or "experiment_info". Default is "experiment_info".
        :type return_type: Literal["train_info", "experiment_info"]
        :return: The training info.
        :rtype: TrainInfo
        """
        for train_info in self.get_list():
            if train_info.artifacts_folder == artifacts_dir:
                if return_type == "train_info":
                    return train_info
                else:
                    return self.convert_train_to_experiment_info(train_info)

    # load_custom_checkpoint
    # inference
    # fix docstrings :param: x -> :param x:<|MERGE_RESOLUTION|>--- conflicted
+++ resolved
@@ -604,49 +604,6 @@
                 model_files["config"] = self.get_config_path(train_info.artifacts_folder).replace(
                     train_info.artifacts_folder, ""
                 )
-<<<<<<< HEAD
-                if not best_checkpoint and checkpoints:
-                    best_checkpoint = get_file_name_with_ext(checkpoints[-1])
-
-                task_info = api.task.get_info_by_id(train_info.task_id)
-                workspace_id = task_info["workspaceId"]
-
-                project = api.project.get_info_by_name(workspace_id, train_info.project_name)
-                project_id = project.id if project else None
-
-                model_files = {}
-                if train_info.config_path:
-                    model_files["config"] = self.get_config_path(
-                        train_info.artifacts_folder
-                    ).replace(train_info.artifacts_folder, "")
-
-                input_datetime = task_info["startedAt"]
-                parsed_datetime = datetime.strptime(input_datetime, "%Y-%m-%dT%H:%M:%S.%fZ")
-                date_time = parsed_datetime.strftime("%Y-%m-%d %H:%M:%S")
-
-                experiment_info_data = {
-                    "experiment_name": f"Unknown {self.framework_name} experiment",
-                    "framework_name": self.framework_name,
-                    "model_name": f"Unknown {self.framework_name} model",
-                    "task_type": train_info.task_type,
-                    "project_id": project_id,
-                    "task_id": train_info.task_id,
-                    "model_files": model_files,
-                    "checkpoints": checkpoints,
-                    "best_checkpoint": best_checkpoint,
-                    "artifacts_dir": train_info.artifacts_folder,
-                    "datetime": date_time,
-                }
-
-                required_fields = {field.name for field in fields(ExperimentInfo)}
-                return ExperimentInfo(
-                    **{k: v for k, v in experiment_info_data.items() if k in required_fields}
-                )
-            except Exception as e:
-                logger.warning(f"Failed to build experiment info: {e}")
-                return None
-=======
->>>>>>> f5f3a6af
 
             input_datetime = task_info["startedAt"]
             parsed_datetime = datetime.strptime(input_datetime, "%Y-%m-%dT%H:%M:%S.%fZ")
