--- conflicted
+++ resolved
@@ -412,24 +412,6 @@
     def _detect_collections(self) -> bool:
         """Find collections with train and val prefixes and set them to train_val_splits"""
 
-<<<<<<< HEAD
-        def _get_latest_collection(
-            collections: List[EntitiesCollectionInfo],
-        ) -> EntitiesCollectionInfo:
-            curr_collection = None
-            curr_idx = 0
-            for collection in collections:
-                collection_idx = int(collection.name.rsplit("_", 1)[-1])
-                if collection_idx > curr_idx:
-                    curr_idx = collection_idx
-                    curr_collection = collection
-            return curr_collection
-
-        all_collections = self.api.entities_collection.get_list(self.project_id)
-        train_collections = []
-        val_collections = []
-=======
->>>>>>> 9f1c3021
         collections_found = False
         if self._latest_train_collection is not None and self._latest_val_collection is not None:
             self.train_val_splits.set_collections_splits(
@@ -490,31 +472,4 @@
             self.validator_text = Text("")
             self.validator_text.hide()
             datasets_found = False
-        return datasets_found
-
-    def _detect_tags(self) -> bool:
-        """Find most common tags and set them to train_val_splits"""
-        stats = self.api.project.get_stats(self.project_id)
-        train_tags, val_tags = [], []
-        for item in stats["imageTags"]["items"]:
-            tag_name = item["tagMeta"]["name"]
-            tag_total = item["total"]
-            if tag_total > 0 and any(
-                split in tag_name.lower() for split in ["train", "val", "test"]
-            ):
-                if "train" in tag_name.lower():
-                    train_tags.append(tag_name)
-                else:
-                    val_tags.append(tag_name)
-
-        if len(train_tags) < 1 or len(val_tags) < 1:
-            self.validator_text = Text("")
-            self.validator_text.hide()
-            return False
-
-        train_tag = max(train_tags, key=lambda x: stats["imageTags"]["items"][x]["total"])
-        val_tag = max(val_tags, key=lambda x: stats["imageTags"]["items"][x]["total"])
-        self.train_val_splits.set_tags_splits(train_tag, val_tag, "ignore")
-        self.validator_text = Text("Train and val tags are detected", status="info")
-        self.validator_text.show()
-        return True+        return datasets_found