--- conflicted
+++ resolved
@@ -570,17 +570,10 @@
 
         # Step 3. Create model meta according to model CV task type
         model_meta = self.create_model_meta(experiment_info["task_type"])
-<<<<<<< HEAD
 
         # Step 4. Preprocess artifacts
         experiment_info = self._preprocess_artifacts(experiment_info, model_meta)
 
-=======
-
-        # Step 4. Preprocess artifacts
-        experiment_info = self._preprocess_artifacts(experiment_info, model_meta)
-
->>>>>>> 9d71e886
         # Step 5. Postprocess splits
         train_splits_data = self._postprocess_splits()
 
