"""
TrainApp module.

This module contains the `TrainApp` class and related functionality to facilitate
training workflows in a Supervisely application.
"""

import shutil
import time
from datetime import datetime
from os import listdir
from os.path import basename, isdir, isfile, join
from typing import Any, Dict, List, Optional, Union
from urllib.request import urlopen

import httpx
import yaml
from fastapi import Request, Response
from fastapi.responses import StreamingResponse
from starlette.background import BackgroundTask

import supervisely.io.env as sly_env
import supervisely.io.fs as sly_fs
import supervisely.io.json as sly_json
from supervisely import (
    Api,
    Application,
    DatasetInfo,
    OpenMode,
    Project,
    ProjectInfo,
    WorkflowMeta,
    WorkflowSettings,
    download_project,
    is_development,
    is_production,
    logger,
)
from supervisely.api.file_api import FileInfo
from supervisely.app.widgets import Progress
from supervisely.nn.benchmark import (
    InstanceSegmentationBenchmark,
    ObjectDetectionBenchmark,
)
from supervisely.nn.inference import RuntimeType, SessionJSON
from supervisely.nn.task_type import TaskType
from supervisely.nn.training.gui.gui import TrainGUI
from supervisely.nn.training.loggers.tensorboard_logger import tb_logger
from supervisely.nn.utils import ModelSource
from supervisely.output import set_directory
from supervisely.project.download import (
    copy_from_cache,
    download_to_cache,
    get_cache_size,
    is_cached,
)


class StopTrainingException(Exception):
    def __init__(self, message: str):
        super().__init__(message)


class TrainApp:
    """
    A class representing the training application.

    This class initializes and manages the training workflow, including
    handling inputs, hyperparameters, project management, and output artifacts.

    :param framework_name: Name of the ML framework used.
    :type framework_name: str
    :param models: List of model configurations.
    :type models: List[Dict[str, Any]]
    :param hyperparameters: Path or string content of hyperparameters in YAML format.
    :type hyperparameters: str
    :param app_options: Options for the application layout and behavior.
    :type app_options: Optional[Dict[str, Any]]
    :param work_dir: Path to the working directory for storing intermediate files.
    :type work_dir: Optional[str]
    """

    def __init__(
        self,
        framework_name: str,
        models: Union[str, List[Dict[str, Any]]],
        hyperparameters: str,
        app_options: Union[str,Dict[str, Any]] = None,
        work_dir: str = None,
    ):

        # Init
        self._api = Api.from_env()

        # Constants
        self._experiment_json_file = "experiment_info.json"
        self._app_state_file = "app_state.json"
        self._train_split_file = "train_split.json"
        self._val_split_file = "val_split.json"

        if is_production():
            self.task_id = sly_env.task_id()
        else:
            self.task_id = "debug-session"
            logger.info("TrainApp is running in debug mode")

        self.framework_name = framework_name
        self._team_id = sly_env.team_id()
        self._workspace_id = sly_env.workspace_id()
        self._app_name = sly_env.app_name(raise_not_found=False)

        # TODO: read files
        self._models = self._validate_models(models)
        self._hyperparameters = self._load_hyperparameters(hyperparameters)
        self._app_options = self._validate_app_options(app_options)
        self._inference_class = None
        # ----------------------------------------- #

        # Input
        self.work_dir = work_dir
        self.output_dir = join(self.work_dir, "output")
        self.output_weights_dir = join(self.output_dir, "checkpoints")
        self.project_dir = join(self.work_dir, "sly_project")
        self.train_dataset_dir = join(self.project_dir, "train")
        self.val_dataset_dir = join(self.project_dir, "val")
        self.sly_project = None
        self._train_split, self._val_split = None, None
        # ----------------------------------------- #

        # Classes
        # ----------------------------------------- #

        # Model
        self.model_files = {}
        self.model_dir = join(self.work_dir, "model")
        self.log_dir = join(self.work_dir, "logs")
        # ----------------------------------------- #

        # Hyperparameters
        # ----------------------------------------- #

        # Layout
        self.gui: TrainGUI = TrainGUI(
            self.framework_name, self._models, self._hyperparameters, self._app_options
        )
        self.app = Application(layout=self.gui.layout)
        self._server = self.app.get_server()
        self._register_routes()
        self._train_func = None
        # -------------------------- #

        # Tensorboard debug
        # tb_logger.start_tensorboard()
        # self.gui.training_process.tensorboard_button.enable()

        # Train endpoints
        @self._server.post("/train_from_api")
        def _train_from_api(response: Response, request: Request):
            try:
                state = request.state.state
                app_state = state["app_state"]
                self.gui.load_from_state(app_state)

                self._wrapped_start_training()

                return {"result": "model was successfully trained"}
            except Exception as e:
                self.gui.training_process.start_button.loading = False
                raise e

    def _register_routes(self):
        """
        Registers API routes for TensorBoard and training endpoints.

        These routes enable communication with the application for training
        and visualizing logs in TensorBoard.
        """
        client = httpx.AsyncClient(base_url="http://127.0.0.1:8001/")

        @self._server.post("/tensorboard/{path:path}")
        @self._server.get("/tensorboard/{path:path}")
        async def _proxy_tensorboard(path: str, request: Request):
            url = httpx.URL(path=path, query=request.url.query.encode("utf-8"))
            headers = [(k, v) for k, v in request.headers.raw if k != b"host"]
            req = client.build_request(
                request.method, url, headers=headers, content=request.stream()
            )
            r = await client.send(req, stream=True)
            return StreamingResponse(
                r.aiter_raw(),
                status_code=r.status_code,
                headers=r.headers,
                background=BackgroundTask(r.aclose),
            )

    def _prepare_working_dir(self):
        """
        Prepares the working directory by creating required subdirectories.
        """
        sly_fs.mkdir(self.work_dir, True)
        sly_fs.mkdir(self.output_dir, True)
        sly_fs.mkdir(self.output_weights_dir, True)
        sly_fs.mkdir(self.project_dir, True)
        sly_fs.mkdir(self.model_dir, True)
        sly_fs.mkdir(self.log_dir, True)

    # Properties
    # General
    # ----------------------------------------- #

    # Input Data
    @property
    def project_id(self) -> int:
        """
        Returns the ID of the project.

        :return: Project ID.
        :rtype: int
        """
        return self.gui.project_id

    @property
    def project_name(self) -> str:
        """
        Returns the name of the project.

        :return: Project name.
        :rtype: str
        """
        return self.gui.project_info.name

    @property
    def project_info(self) -> ProjectInfo:
        """
        Returns ProjectInfo object, which contains information about the project.

        :return: Project name.
        :rtype: str
        """
        return self.gui.project_info

    # ----------------------------------------- #

    # Model
    @property
    def model_source(self) -> str:
        """
        Return whether the model is pretrained or custom.

        :return: Model source.
        :rtype: str
        """
        return self.gui.model_selector.get_model_source()

    @property
    def model_name(self) -> str:
        """
        Returns the name of the model.

        :return: Model name.
        :rtype: str
        """
        return self.gui.model_selector.get_model_name()

    @property
    def model_info(self) -> dict:
        """
        Returns a selected row in dict format from the models table.

        :return: Model name.
        :rtype: str
        """
        return self.gui.model_selector.get_model_info()

    @property
    def device(self) -> str:
        """
        Returns the selected device for training.

        :return: Device name.
        :rtype: str
        """
        return self.gui.training_process.get_device()

    # Classes
    @property
    def classes(self) -> List[str]:
        """
        Returns the selected classes for training.

        :return: List of selected classes.
        :rtype: List[str]
        """
        return self.gui.classes_selector.get_selected_classes()

    @property
    def num_classes(self) -> int:
        """
        Returns the number of selected classes for training.

        :return: Number of selected classes.
        :rtype: int
        """
        return len(self.gui.classes_selector.get_selected_classes())

    # Hyperparameters
    @property
    def hyperparameters(self) -> Dict[str, Any]:
        """
        Returns the selected hyperparameters for training in dict format.

        :return: Hyperparameters in dict format.
        :rtype: Dict[str, Any]
        """
        return yaml.safe_load(self.hyperparameters_yaml)

    @property
    def hyperparameters_yaml(self) -> str:
        """
        Returns the selected hyperparameters for training in raw format as a string.

        :return: Hyperparameters in raw format.
        :rtype: str
        """
        return self.gui.hyperparameters_selector.get_hyperparameters()

    # Train Process
    @property
    def progress_bar_main(self) -> Progress:
        """
        Returns the main progress bar widget.

        :return: Main progress bar widget.
        :rtype: Progress
        """
        return self.gui.training_process.progress_bar_main

    @property
    def progress_bar_secondary(self) -> Progress:
        """
        Returns the secondary progress bar widget.

        :return: Secondary progress bar widget.
        :rtype: Progress
        """
        return self.gui.training_process.progress_bar_secondary

    # Output
    # ----------------------------------------- #

    # region TRAIN START
    @property
    def start(self):
        """
        Decorator for the training function defined by user.
        It wraps user-defined training function and prepares and finalizes the training process.
        """

        def decorator(func):
            self._train_func = func
            self.gui.training_process.start_button.click(self._wrapped_start_training)
            return func

        return decorator

    def _prepare(self) -> None:
        """
        Prepares the environment for training by setting up directories,
        downloading project and model data.
        """
        logger.info("Preparing for training")
        self.gui.disable_select_buttons()
        self._process_optional_widgets(self._app_options)

<<<<<<< HEAD
        # Step 0. Prepare working directory
        self._prepare_working_dir()
=======
>>>>>>> 9818d314
        # Step 1. Workflow Input
        if is_production():
            self._workflow_input()
        # Step 2. Download Project
        self._download_project()
        # Step 3. Split Project
        self._split_project()
        # Step 4. Convert Supervisely to X format
        # Step 5. Download Model files
        self._download_model()

    def _finalize(self, experiment_info: dict) -> None:
        """
        Finalizes the training process by validating outputs, uploading artifacts,
        and updating the UI.

        :param experiment_info: Information about the experiment results that should be returned in user's training function.
        :type experiment_info: dict
        """
        logger.info("Finalizing training")

        # Step 1. Validate experiment_info
        success, reason = self._validate_experiment_info(experiment_info)
        if not success:
            raise ValueError(f"{reason}. Failed to upload artifacts")

        # Step 2. Preprocess artifacts
        self._preprocess_artifacts(experiment_info)

        # Step3. Postprocess splits
        splits_data = self._postprocess_splits()

        # Step 3. Upload artifacts
        remote_dir, file_info = self._upload_artifacts()

        # Step 4. Run Model Benchmark
        mb_eval_report, mb_eval_report_id = None, None
        if self.gui.hyperparameters_selector.get_model_benchmark_checkbox_value() is True:
            if is_production():
                try:
                    mb_eval_report, mb_eval_report_id = self._run_model_benchmark(
                        self.output_dir, remote_dir, experiment_info, splits_data
                    )
                except Exception as e:
                    logger.error(f"Model benchmark failed: {e}")

        # Step 4. Generate and upload additional files
        self._generate_experiment_info(remote_dir, experiment_info, splits_data, mb_eval_report_id)
        self._generate_app_state(remote_dir, experiment_info)
        self._generate_train_val_splits(remote_dir)

        # Step 5. Set output widgets
        self._set_training_output(remote_dir, file_info)

        # Step 6. Workflow output
        if is_production():
            self._workflow_output(remote_dir, file_info, mb_eval_report)
        # Step 7. Shutdown app
        self.app.stop()

        # region TRAIN END

    def register_inference_class(self, inference_class: Any, inference_settings: dict = {}) -> None:
        """
        Registers an inference class for the training application to do model benchmarking.

        :param inference_class: Inference class to be registered inherited from `supervisely.nn.inference.Inference`.
        :type inference_class: Any
        :param inference_settings: Settings for the inference class.
        :type inference_settings: dict
        """
        self._inference_class = inference_class
        self._inference_settings = inference_settings

    # Loaders
    def _validate_models(self, models: List[Dict[str, Any]]) -> List[Dict[str, Any]]:
        """
        Validates the models parameter to ensure it is in the correct format.
        """
        if not isinstance(models, list):
            raise ValueError("models parameters must be a list of dicts")
        for item in models:
            if not isinstance(item, dict):
                raise ValueError(f"Each item in models must be a dict.")
            model_meta = item.get("meta")
            if model_meta is None:
                raise ValueError(
                    "Model metadata not found. Please update provided models parameter to include key 'meta'."
                )
            model_files = model_meta.get("model_files")
            if model_files is None:
                raise ValueError(
                    "Model files not found in model metadata. "
                    "Please update provided models oarameter to include key 'model_files' in 'meta' key."
                )
        return models

    def _load_hyperparameters(self, hyperparameters: str) -> dict:
        """
        Loads hyperparameters from file path.

        :param hyperparameters: Path to hyperparameters file.
        :type hyperparameters: str
        :return: Hyperparameters in dict format.
        :rtype: dict
        """
        if not isinstance(hyperparameters, str):
            raise ValueError(
                f"Expected a string with config or path for hyperparameters, but got {type(hyperparameters).__name__}"
            )
        if hyperparameters.endswith((".yml", ".yaml")):
            try:
                with open(hyperparameters, "r") as file:
                    return file.read()
            except Exception as e:
                raise ValueError(f"Failed to load YAML file: {hyperparameters}. Error: {e}")
        return hyperparameters

    def _validate_app_options(self, app_options: Dict[str, Any]) -> Dict[str, Any]:
        """
        Validates the app_options parameter to ensure it is in the correct format.
        """
        if not isinstance(app_options, dict):
            raise ValueError("app_options must be a dict")
        # @TODO: Validate app_options
        return app_options

    # ----------------------------------------- #

    # Preprocess
    # Download Project
    def _download_project(self) -> None:
        """
        Downloads the project data from Supervisely.
        If the cache is enabled, it will attempt to retrieve the project from the cache.
        """
        dataset_infos = [dataset for _, dataset in self._api.dataset.tree(self.project_id)]

        if self.gui.train_val_splits_selector.get_split_method() == "Based on datasets":
            selected_ds_ids = (
                self.gui.train_val_splits_selector.get_train_dataset_ids()
                + self.gui.train_val_splits_selector.get_val_dataset_ids()
            )
            dataset_infos = [ds_info for ds_info in dataset_infos if ds_info.id in selected_ds_ids]

        total_images = sum(ds_info.images_count for ds_info in dataset_infos)
        if not self.gui.input_selector.get_cache_value() or is_development():
            self._download_no_cache(dataset_infos, total_images)
            self.sly_project = Project(self.project_dir, OpenMode.READ)
            return

        try:
            self._download_with_cache(dataset_infos, total_images)
        except Exception:
            logger.warning(
                "Failed to retrieve project from cache. Downloading it",
                exc_info=True,
            )
            if sly_fs.dir_exists(self.project_dir):
                sly_fs.clean_dir(self.project_dir)
            self._download_no_cache(dataset_infos, total_images)
        finally:
            self.sly_project = Project(self.project_dir, OpenMode.READ)
            logger.info(f"Project downloaded successfully to: '{self.project_dir}'")

    def _download_no_cache(self, dataset_infos: List[DatasetInfo], total_images: int) -> None:
        """
        Downloads the project data from Supervisely without using the cache.

        :param dataset_infos: List of dataset information objects.
        :type dataset_infos: List[DatasetInfo]
        :param total_images: Total number of images to download.
        :type total_images: int
        """
        with self.progress_bar_main(message="Downloading input data", total=total_images) as pbar:
            self.progress_bar_main.show()
            download_project(
                api=self._api,
                project_id=self.project_id,
                dest_dir=self.project_dir,
                dataset_ids=[ds_info.id for ds_info in dataset_infos],
                log_progress=True,
                progress_cb=pbar.update,
            )
        self.progress_bar_main.hide()

    def _download_with_cache(
        self,
        dataset_infos: List[DatasetInfo],
        total_images: int,
    ) -> None:
        """
        Downloads the project data from Supervisely using the cache.

        :param dataset_infos: List of dataset information objects.
        :type dataset_infos: List[DatasetInfo]
        :param total_images: Total number of images to download.
        :type total_images: int
        """
        to_download = [
            info for info in dataset_infos if not is_cached(self.project_info.id, info.name)
        ]
        cached = [info for info in dataset_infos if is_cached(self.project_info.id, info.name)]

        logger.info(self._get_cache_log_message(cached, to_download))
        with self.progress_bar_main(message="Downloading input data", total=total_images) as pbar:
            self.progress_bar_main.show()
            download_to_cache(
                api=self._api,
                project_id=self.project_info.id,
                dataset_infos=dataset_infos,
                log_progress=True,
                progress_cb=pbar.update,
            )

        total_cache_size = sum(
            get_cache_size(self.project_info.id, ds.name) for ds in dataset_infos
        )
        with self.progress_bar_main(
            message="Retrieving data from cache",
            total=total_cache_size,
            unit="B",
            unit_scale=True,
            unit_divisor=1024,
        ) as pbar:
            copy_from_cache(
                project_id=self.project_info.id,
                dest_dir=self.project_dir,
                dataset_names=[ds_info.name for ds_info in dataset_infos],
                progress_cb=pbar.update,
            )
        self.progress_bar_main.hide()

    def _get_cache_log_message(self, cached: bool, to_download: List[DatasetInfo]) -> str:
        """
        Utility method to generate a log message for cache status.
        """
        if not cached:
            log_msg = "No cached datasets found"
        else:
            log_msg = "Using cached datasets: " + ", ".join(
                f"{ds_info.name} ({ds_info.id})" for ds_info in cached
            )

        if not to_download:
            log_msg += ". All datasets are cached. No datasets to download"
        else:
            log_msg += ". Downloading datasets: " + ", ".join(
                f"{ds_info.name} ({ds_info.id})" for ds_info in to_download
            )

        return log_msg

    # Split Project
    def _split_project(self) -> None:
        """
        Split the project into training and validation sets.
        All images and annotations will be renamed and moved to the appropriate directories.
        Assigns self.sly_project to the new project, which contains only 2 datasets: train and val.
        """
        # Load splits
        self.gui.train_val_splits_selector.set_sly_project(self.sly_project)
        self._train_split, self._val_split = (
            self.gui.train_val_splits_selector.train_val_splits.get_splits()
        )

        # Prepare paths
        project_split_path = join(self.work_dir, "splits")
        paths = {
            "train": {
                "split_path": join(project_split_path, "train"),
                "img_dir": join(project_split_path, "train", "img"),
                "ann_dir": join(project_split_path, "train", "ann"),
            },
            "val": {
                "split_path": join(project_split_path, "val"),
                "img_dir": join(project_split_path, "val", "img"),
                "ann_dir": join(project_split_path, "val", "ann"),
            },
        }

        # Create necessary directories (only once)
        for dataset_paths in paths.values():
            for path in dataset_paths.values():
                sly_fs.mkdir(path, True)

        # Format for image names
        items_count = max(len(self._train_split), len(self._val_split))
        num_digits = len(str(items_count))
        image_name_formats = {
            "train": f"train_img_{{:0{num_digits}d}}",
            "val": f"val_img_{{:0{num_digits}d}}",
        }

        # Utility function to move files
        def move_files(split, paths, img_name_format, pbar):
            """
            Move files to the appropriate directories.
            """
            for idx, item in enumerate(split, start=1):
                item_name = img_name_format.format(idx) + sly_fs.get_file_ext(item.name)
                ann_name = f"{item_name}.json"
                shutil.copy(item.img_path, join(paths["img_dir"], item_name))
                shutil.copy(item.ann_path, join(paths["ann_dir"], ann_name))
                pbar.update(1)

        # Main split processing
        with self.progress_bar_main(
            message="Applying train/val splits to project", total=2
        ) as main_pbar:
            self.progress_bar_main.show()
            for dataset in ["train", "val"]:
                split = self._train_split if dataset == "train" else self._val_split
                with self.progress_bar_secondary(
                    message=f"Preparing '{dataset}'", total=len(split)
                ) as second_pbar:
                    self.progress_bar_secondary.show()
                    move_files(split, paths[dataset], image_name_formats[dataset], second_pbar)
                    main_pbar.update(1)
                self.progress_bar_secondary.hide()
            self.progress_bar_main.hide()

        # Clean up project directory
        project_datasets = [
            join(self.project_dir, item)
            for item in listdir(self.project_dir)
            if isdir(join(self.project_dir, item))
        ]
        for dataset in project_datasets:
            sly_fs.remove_dir(dataset)

        # Move processed splits to final destination
        train_ds_path = join(self.project_dir, "train")
        val_ds_path = join(self.project_dir, "val")
        with self.progress_bar_main(message="Processing splits", total=2) as pbar:
            self.progress_bar_main.show()
            for dataset in ["train", "val"]:
                shutil.move(
                    paths[dataset]["split_path"],
                    train_ds_path if dataset == "train" else val_ds_path,
                )
                pbar.update(1)
            self.progress_bar_main.hide()

        # Clean up temporary directory
        sly_fs.remove_dir(project_split_path)
        self.sly_project = Project(self.project_dir, OpenMode.READ)

    # ----------------------------------------- #

    # ----------------------------------------- #
    # Download Model
    def _download_model(self) -> None:
        """
        Downloads the model data from the selected source.

        For Pretrained models:
            - The files that will be downloaded are specified in the `meta` key under `model_files`.
            - All files listed in the `model_files` key will be downloaded by provided link.
            Example of a pretrained model entry:
                [
                    {
                            "Model": "example_model",
                            "dataset": "COCO",
                            "AP_val": 46.4,
                            "Params(M)": 20,
                            "FPS(T4)": 217,
                            "meta": {
                                    "task_type": "object detection",
                                    "model_name": "example_model",
                                    "model_files": {
                                            "checkpoint": "https://example.com/checkpoint.pth"
                                            "config": "https://example.com/config.yaml"
                                    }
                            }
                    },
                    ...
                ]

        For Custom models:
            - All custom models trained inside Supervisely are managed automatically by this class.
        """
        if self.model_source == ModelSource.PRETRAINED:
            self._download_pretrained_model()

        else:
            self._download_custom_model()
        logger.info(f"Model files have been downloaded successfully to: '{self.model_dir}'")

    def _download_pretrained_model(self):
        """
        Downloads the pretrained model data.
        """
        # General
        self.model_files = {}
        model_meta = self.model_info["meta"]
        model_files = model_meta["model_files"]

        with self.progress_bar_main(
            message="Downloading model files",
            total=len(model_files),
        ) as model_download_main_pbar:
            self.progress_bar_main.show()
            for file in model_files:
                file_url = model_files[file]

                with urlopen(file_url) as f:
                    weights_size = f.length

                file_path = join(self.model_dir, file)

                with self.progress_bar_secondary(
                    message=f"Downloading '{file}' ",
                    total=weights_size,
                    unit="bytes",
                    unit_scale=True,
                ) as model_download_secondary_pbar:
                    self.progress_bar_secondary.show()
                    sly_fs.download(
                        url=file_url,
                        save_path=file_path,
                        progress=model_download_secondary_pbar.update,
                    )

                model_download_main_pbar.update(1)
                self.model_files[file] = file_path

        self.progress_bar_main.hide()
        self.progress_bar_secondary.hide()

    def _download_custom_model(self):
        """
        Downloads the custom model data.
        """
        # General
        self.model_files = {}

        # Need to merge file_url with arts dir
        model_files = self.model_info["model_files"]
        for file in model_files:
            model_files[file] = join(self.model_info["artifacts_dir"], model_files[file])

        # Add selected checkpoint to model_files
        checkpoint = self.gui.model_selector.custom_models_table.get_selected_checkpoint_path()
        model_files["checkpoint"] = checkpoint

        with self.progress_bar_main(
            message="Downloading model files",
            total=len(model_files),
        ) as model_download_main_pbar:
            self.progress_bar_main.show()
            for file in model_files:
                file_url = model_files[file]

                file_info = self._api.file.get_info_by_path(self._team_id, file_url)
                file_path = join(self.model_dir, file)
                file_size = file_info.sizeb

                with self.progress_bar_secondary(
                    message=f"Downloading {file}",
                    total=file_size,
                    unit="bytes",
                    unit_scale=True,
                ) as model_download_secondary_pbar:
                    self.progress_bar_secondary.show()
                    self._api.file.download(
                        self._team_id,
                        file_url,
                        file_path,
                        progress_cb=model_download_secondary_pbar.update,
                    )
                model_download_main_pbar.update(1)
                self.model_files[file] = file_path

        self.progress_bar_main.hide()
        self.progress_bar_secondary.hide()

    # ----------------------------------------- #

    # Postprocess

    def _validate_experiment_info(self, experiment_info: dict) -> tuple:
        """
        Validates the experiment_info parameter to ensure it is in the correct format.
        experiment_info is returned by the user's training function.

        experiment_info should contain the following keys:
            - experiment_name": str
            - model_name": str
            - task_type": str
            - model_files": dict
            - checkpoints": list
            - best_checkpoint": str

        Other keys are generated by the TrainApp class automatically

        :param experiment_info: Information about the experiment results.
        :type experiment_info: dict
        :return: Tuple of success status and reason for failure.
        :rtype: tuple
        """
        if not isinstance(experiment_info, dict):
            reason = f"Validation failed: 'experiment_info' must be a dictionary not '{type(experiment_info)}'"
            return False, reason

        logger.info("Starting validation of 'experiment_info'")
        required_keys = {
            "model_name": str,
            "task_type": str,
            "model_files": dict,
            "checkpoints": (list, str),
            "best_checkpoint": str,
        }

        for key, expected_type in required_keys.items():
            if key not in experiment_info:
                reason = f"Validation failed: Missing required key '{key}'"
                return False, reason

            if not isinstance(experiment_info[key], expected_type):
                reason = (
                    f"Validation failed: Key '{key}' should be of type {expected_type.__name__}"
                )
                return False, reason

        if isinstance(experiment_info["checkpoints"], list):
            for checkpoint in experiment_info["checkpoints"]:
                if not isinstance(checkpoint, str):
                    reason = "Validation failed: All items in 'checkpoints' list must be strings"
                    return False, reason
                if not sly_fs.file_exists(checkpoint):
                    reason = f"Validation failed: Checkpoint file: '{checkpoint}' does not exist"
                    return False, reason

        if not sly_fs.file_exists(experiment_info["best_checkpoint"]):
            reason = f"Validation failed: Best checkpoint file: '{experiment_info['best_checkpoint']}' does not exist"
            return False, reason

        logger.info("Validation successful")
        return True, None

    def _postprocess_splits(self) -> dict:
        """
        Processes the train and val splits to generate the necessary data for the experiment_info.json file.
        """
        val_dataset_ids = None
        val_images_ids = None
        train_dataset_ids = None
        train_images_ids = None

        split_method = self.gui.train_val_splits_selector.get_split_method()
        train_set, val_set = self._train_split, self._val_split
        if split_method == "Based on datasets":
            val_dataset_ids = self.gui.train_val_splits_selector.get_val_dataset_ids()
            train_dataset_ids = self.gui.train_val_splits_selector.get_train_dataset_ids
        else:
            dataset_infos = [dataset for _, dataset in self._api.dataset.tree(self.project_id)]
            ds_infos_dict = {}
            for dataset in dataset_infos:
                if dataset.parent_id is not None:
                    parent_ds = self._api.dataset.get_info_by_id(dataset.parent_id)
                    dataset_name = f"{parent_ds.name}/{dataset.name}"
                else:
                    dataset_name = dataset.name
                ds_infos_dict[dataset_name] = dataset

            def get_image_infos_by_split(ds_infos_dict: dict, split: list):
                image_names_per_dataset = {}
                for item in split:
                    image_names_per_dataset.setdefault(item.dataset_name, []).append(item.name)
                image_infos = []
                for dataset_name, image_names in image_names_per_dataset.items():
                    ds_info = ds_infos_dict[dataset_name]
                    image_infos.extend(
                        self._api.image.get_list(
                            ds_info.id,
                            filters=[
                                {
                                    "field": "name",
                                    "operator": "in",
                                    "value": image_names,
                                }
                            ],
                        )
                    )
                return image_infos

            val_image_infos = get_image_infos_by_split(ds_infos_dict, val_set)
            train_image_infos = get_image_infos_by_split(ds_infos_dict, train_set)
            val_images_ids = [img_info.id for img_info in val_image_infos]
            train_images_ids = [img_info.id for img_info in train_image_infos]

        splits_data = {
            "train": {
                "dataset_ids": train_dataset_ids,
                "images_ids": train_images_ids,
            },
            "val": {
                "dataset_ids": val_dataset_ids,
                "images_ids": val_images_ids,
            },
        }
        return splits_data

    def _preprocess_artifacts(self, experiment_info: dict) -> None:
        """
        Preprocesses and move the artifacts generated by the training process to output directories.

        :param experiment_info: Information about the experiment results.
        :type experiment_info: dict
        """
        logger.info("Preprocessing artifacts")
        if "model_files" not in experiment_info:
            experiment_info["model_files"] = {}
        else:
            # Move model files to output directory except config, config will be processed later
            files = {k: v for k, v in experiment_info["model_files"].items() if k != "config"}
            for file in files:
                if isfile:
                    shutil.move(
                        file,
                        join(self.output_dir, sly_fs.get_file_name_with_ext(file)),
                    )
                elif isdir:
                    shutil.move(file, join(self.output_dir, basename(file)))

        # Prepare or create config
        config = experiment_info["model_files"].get("config")
        if config is None:
            config = "config.yaml"
            experiment_info["model_files"]["config"] = config

        output_config_path = join(
            self.output_dir,
            sly_fs.get_file_name_with_ext(experiment_info["model_files"]["config"]),
        )

        # Add sly_metadata to config
        logger.info("Adding 'sly_metadata' to config file")
        with open(experiment_info["model_files"]["config"], "r") as file:
            custom_config = yaml.safe_load(file)

        custom_config["sly_metadata"] = {
            "classes": self.classes,
            "model": experiment_info["model_name"],
            "project_id": self.project_info.id,
            "project_name": self.project_info.name,
        }

        with open(experiment_info["model_files"]["config"], "w") as f:
            yaml.safe_dump(custom_config, f)
        shutil.move(experiment_info["model_files"]["config"], output_config_path)

        # Prepare checkpoints
        checkpoints = experiment_info["checkpoints"]
        if isinstance(checkpoints, str):
            checkpoint_paths = []
            for checkpoint_path in sly_fs.list_files_recursively(checkpoints, [".pt", ".pth"]):
                checkpoint_paths.append(checkpoint_path)
        else:
            checkpoint_paths = checkpoints

        for checkpoint_path in checkpoint_paths:
            new_checkpoint_path = join(
                self.output_weights_dir, sly_fs.get_file_name_with_ext(checkpoint_path)
            )
            shutil.move(checkpoint_path, new_checkpoint_path)

        # Prepare logs
        if sly_fs.dir_exists(self.log_dir):
            logs_dir = join(self.output_dir, "logs")
            shutil.move(self.log_dir, logs_dir)

    # Generate experiment_info.json and app_state.json
    def _upload_json_file(self, local_path: str, remote_path: str, message: str) -> None:
        """Helper function to upload a JSON file with progress."""
        logger.info(f"Uploading '{local_path}' to Supervisely")
        total_size = sly_fs.get_file_size(local_path)
        with self.progress_bar_main(
            message=message, total=total_size, unit="bytes", unit_scale=True
        ) as upload_artifacts_pbar:
            self.progress_bar_main.show()
            self._api.file.upload(
                self._team_id,
                local_path,
                remote_path,
                progress_cb=upload_artifacts_pbar,
            )
            self.progress_bar_main.hide()

    def _generate_train_val_splits(self, remote_dir: str) -> None:
        """
        Generates and uploads the train and val splits to the output directory.

        :param remote_dir: Remote directory path.
        :type remote_dir: str
        """
        # 1. Process train split
        local_train_split_path = join(self.output_dir, self._train_split_file)
        remote_train_split_path = join(remote_dir, self._train_split_file)

        sly_json.dump_json_file(self._train_split, local_train_split_path)
        self._upload_json_file(
            local_train_split_path,
            remote_train_split_path,
            f"Uploading '{self._train_split_file}' to Team Files",
        )
        # 2. Process val split
        local_val_split_path = join(self.output_dir, self._val_split_file)
        remote_val_split_path = join(remote_dir, self._val_split_file)

        sly_json.dump_json_file(self._val_split, local_val_split_path)
        self._upload_json_file(
            local_val_split_path,
            remote_val_split_path,
            f"Uploading '{self._val_split_file}' to Team Files",
        )

    def _generate_experiment_info(
        self,
        remote_dir: str,
        experiment_info: Dict,
        splits_data: Dict,
        evaluation_report_id: Optional[int] = None,
    ) -> None:
        """
        Generates and uploads the experiment_info.json file to the output directory.

        :param remote_dir: Remote directory path.
        :type remote_dir: str
        :param experiment_info: Information about the experiment results.
        :type experiment_info: dict
        :param splits_data: Information about the train and val splits.
        :type splits_data: dict
        :param evaluation_report_id: Evaluation report file ID.
        :type evaluation_report_id: int
        """
        logger.info("Updating experiment info")
        experiment_info.update(
            {
                "framework_name": self.framework_name,
                "app_state": self._app_state_file,
                "train_val_splits": {
                    "train": {
                        "split": self._train_split_file,
                        "images_ids": splits_data["train"]["images_ids"],
                    },
                    "val": {
                        "split": self._val_split_file,
                        "images_ids": splits_data["val"]["images_ids"],
                    },
                },
                "hyperparameters": self.hyperparameters,
                "artifacts_dir": remote_dir,
                "task_id": self.task_id,
                "project_id": self.project_info.id,
                "datetime": datetime.now().strftime("%Y-%m-%d %H:%M:%S"),
                "evaluation_report_id": evaluation_report_id,
                # "eval_metrics": {"mAP": None, "mIoU": None, "f1_conf_threshold": None},
            }
        )

        remote_weights_dir = join(remote_dir, "weights")
        checkpoint_files = self._api.file.list(
            self._team_id, remote_weights_dir, return_type="fileinfo"
        )
        experiment_info["checkpoints"] = [
            f"weights/{checkpoint.name}" for checkpoint in checkpoint_files
        ]

        experiment_info["best_checkpoint"] = sly_fs.get_file_name_with_ext(
            experiment_info["best_checkpoint"]
        )
        experiment_info["model_files"]["config"] = sly_fs.get_file_name_with_ext(
            experiment_info["model_files"]["config"]
        )

        local_path = join(self.output_dir, self._experiment_json_file)
        remote_path = join(remote_dir, self._experiment_json_file)
        sly_json.dump_json_file(experiment_info, local_path)
        self._upload_json_file(
            local_path,
            remote_path,
            f"Uploading '{self._experiment_json_file}' to Team Files",
        )

    def _generate_app_state(self, remote_dir: str, experiment_info: Dict) -> None:
        """
        Generates and uploads the app_state.json file to the output directory.

        :param remote_dir: Remote directory path.
        :type remote_dir: str
        :param experiment_info: Information about the experiment results.
        :type experiment_info: dict
        """
        input_data = {"project_id": self.project_id}
        train_val_splits = self._get_train_val_splits_for_app_state()
        model = self._get_model_config_for_app_state(experiment_info)

        options = {
            "model_benchmark": {
                "enable": self.gui.hyperparameters_selector.get_model_benchmark_checkbox_value(),
                "speed_test": self.gui.hyperparameters_selector.get_speedtest_checkbox_value(),
            },
            "cache_project": self.gui.input_selector.get_cache_value(),
        }

        app_state = {
            "input": input_data,
            "train_val_splits": train_val_splits,
            "classes": self.classes,
            "model": model,
            "hyperparameters": self.hyperparameters_yaml,
            "options": options,
        }

        local_path = join(self.output_dir, self._app_state_file)
        remote_path = join(remote_dir, self._app_state_file)
        sly_json.dump_json_file(app_state, local_path)
        self._upload_json_file(
            local_path, remote_path, f"Uploading '{self._app_state_file}' to Team Files"
        )

    def _get_train_val_splits_for_app_state(self) -> Dict:
        """
        Gets the train and val splits information for app_state.json.

        :return: Train and val splits information based on selected split method.
        :rtype: dict
        """
        split_method = self.gui.train_val_splits_selector.get_split_method()
        train_val_splits = {"method": split_method.lower()}
        if split_method == "Random":
            train_val_splits.update(
                {
                    "split": "train",
                    "percent": self.gui.train_val_splits_selector.train_val_splits.get_train_split_percent(),
                }
            )
        elif split_method == "Based on tags":
            train_val_splits.update(
                {
                    "train_tag": self.gui.train_val_splits_selector.train_val_splits.get_train_tag(),
                    "val_tag": self.gui.train_val_splits_selector.train_val_splits.get_val_tag(),
                    "untagged_action": self.gui.train_val_splits_selector.train_val_splits.get_untagged_action(),
                }
            )
        elif split_method == "Based on datasets":
            train_val_splits.update(
                {
                    "train_datasets": self.gui.train_val_splits_selector.train_val_splits.get_train_dataset_ids(),
                    "val_datasets": self.gui.train_val_splits_selector.train_val_splits.get_val_dataset_ids(),
                }
            )
        return train_val_splits

    def _get_model_config_for_app_state(self, experiment_info: Dict) -> Dict:
        """
        Gets the model configuration information for app_state.json.

        :param experiment_info: Information about the experiment results.
        :type experiment_info: dict
        """
        if self.model_source == ModelSource.PRETRAINED:
            return {
                "source": ModelSource.PRETRAINED,
                "model_name": experiment_info["model_name"],
            }
        elif self.model_source == ModelSource.CUSTOM:
            return {
                "source": ModelSource.CUSTOM,
                "task_id": self.task_id,
                "checkpoint": "checkpoint.pth",
            }

    # ----------------------------------------- #

    # Upload artifacts
    def _upload_artifacts(self) -> None:
        """
        Uploads the training artifacts to Supervisely.
        Path is generated based on the project ID, task ID, and framework name.

        Path: /experiments/{project_id}_{project_name}/{task_id}_{framework_name}/
        Example path: /experiments/43192_Apples/68271_rt-detr/
        """
        logger.info(f"Uploading directory: '{self.output_dir}' to Supervisely")

        experiments_dir = "experiments"
        task_id = self.task_id

        remote_artifacts_dir = f"/{experiments_dir}/{self.project_id}_{self.project_name}/{task_id}_{self.framework_name}/"

        # Clean debug directory if exists
        if task_id == "debug-session":
            if self._api.file.dir_exists(self._team_id, f"{remote_artifacts_dir}/", True):
                with self.progress_bar_main(
                    message=f"[Debug] Cleaning train artifacts: '{remote_artifacts_dir}/'",
                    total=1,
                ) as upload_artifacts_pbar:
                    self.progress_bar_main.show()
                    self._api.file.remove_dir(self._team_id, f"{remote_artifacts_dir}", True)
                    upload_artifacts_pbar.update(1)
                    self.progress_bar_main.hide()

        # Generate link file
        if is_production():
            app_url = f"/apps/sessions/{task_id}"
        else:
            app_url = "This is a debug session. No link available."
        app_link_path = join(self.output_dir, "open_app.lnk")
        with open(app_link_path, "w") as text_file:
            print(app_url, file=text_file)

        local_files = sly_fs.list_files_recursively(self.output_dir)
        total_size = sum([sly_fs.get_file_size(file_path) for file_path in local_files])
        with self.progress_bar_main(
            message="Uploading train artifacts to Team Files",
            total=total_size,
            unit="bytes",
            unit_scale=True,
        ) as upload_artifacts_pbar:
            self.progress_bar_main.show()
            remote_dir = self._api.file.upload_directory(
                self._team_id,
                self.output_dir,
                remote_artifacts_dir,
                progress_size_cb=upload_artifacts_pbar,
            )
            self.progress_bar_main.hide()

        file_info = self._api.file.get_info_by_path(self._team_id, join(remote_dir, "open_app.lnk"))
        return remote_dir, file_info

    def _set_training_output(self, remote_dir: str, file_info: FileInfo) -> None:
        """
        Sets the training output in the GUI.
        """
        logger.info("All training artifacts uploaded successfully")
        self.gui.training_process.start_button.loading = False
        self.gui.training_process.start_button.disable()
        self.gui.training_process.stop_button.disable()
        self.gui.training_process.tensorboard_button.disable()

        set_directory(remote_dir)
        self.gui.training_process.artifacts_thumbnail.set(file_info)
        self.gui.training_process.artifacts_thumbnail.show()
        self.gui.training_process.success_message.show()

    def _process_optional_widgets(self, app_options: Dict[str, Any]) -> None:
        """
        Process optional widget settings specified in the app options parameter.
        """
        if app_options.get("enable_device_selector", False):
            self.gui.training_process.select_device.disable()
            self.gui.training_process.select_device.hide()

    # Model Benchmark
    def _get_eval_results_dir_name(self) -> str:
        """
        Returns the evaluation results path.
        """
        task_info = self._api.task.get_info_by_id(self.task_id)
        task_dir = f"{self.task_id}_{task_info['meta']['app']['name']}"
        eval_res_dir = f"/model-benchmark/evaluation/{self.project_info.id}_{self.project_info.name}/{task_dir}/"
        eval_res_dir = self._api.storage.get_free_dir_name(self._team_id(), eval_res_dir)
        return eval_res_dir

    # Hot to pass inference_settings?
    def _run_model_benchmark(
        self,
        local_artifacts_dir: str,
        remote_artifacts_dir: str,
        experiment_info: dict,
        splits_data: dict,
    ) -> tuple:
        """
        Runs the Model Benchmark evaluation process. Model benchmark runs only in production mode.

        :param local_artifacts_dir: Local directory path.
        :type local_artifacts_dir: str
        :param remote_artifacts_dir: Remote directory path.
        :type remote_artifacts_dir: str
        :param experiment_info: Information about the experiment results.
        :type experiment_info: dict
        :param splits_data: Information about the train and val splits.
        :type splits_data: dict
        :return: Evaluation report and report ID.
        :rtype: tuple
        """
        report, report_id = None, None
        if self._inference_class is None:
            logger.warn(
                "Inference class is not registered, model benchmark disabled. "
                "Use 'register_inference_class' method to register inference class."
            )
            return report, report_id

        # Can't get task type from session. requires before session init
        supported_task_types = [
            TaskType.OBJECT_DETECTION,
            TaskType.INSTANCE_SEGMENTATION,
        ]
        task_type = experiment_info["task_type"]
        if task_type not in supported_task_types:
            logger.warn(
                f"Task type: '{task_type}' is not supported for Model Benchmark. "
                f"Supported tasks: {', '.join(task_type)}"
            )
            return report, report_id

        logger.info("Running Model Benchmark evaluation")
        try:
            remote_weights_dir = join(remote_artifacts_dir, "weights")
            best_checkpoint = experiment_info.get("best_checkpoint", None)
            best_filename = sly_fs.get_file_name_with_ext(best_checkpoint)
            remote_best_checkpoint = join(remote_weights_dir, best_filename)

            config_path = experiment_info["model_files"].get("config")
            if config_path is not None:
                remote_config_path = join(
                    remote_artifacts_dir, sly_fs.get_file_name_with_ext(config_path)
                )
            else:
                remote_config_path = None

            logger.info(f"Creating the report for the best model: {best_filename!r}")
            self.gui.training_process.model_benchmark_report_text.show()
            self.progress_bar_main(message="Starting Model Benchmark evaluation", total=1)
            self.progress_bar_main.show()

            # 0. Serve trained model
            m = self._inference_class(
                model_dir=self.model_dir,
                use_gui=False,
                custom_inference_settings=self._inference_settings,
            )

            import torch

            device = "cuda" if torch.cuda.is_available() else "cpu"
            logger.info(f"Using device: {device}")

            # Always download checkpoint from tf instead of using local one
            deploy_params = dict(
                device=device,
                runtime=RuntimeType.PYTORCH,
                model_source=ModelSource.CUSTOM,
                task_type=task_type,
                checkpoint_name=best_filename,
                checkpoint_url=remote_best_checkpoint,
                config_url=remote_config_path,  # @TODO: Not always needed
            )
            m._load_model(deploy_params)
            m.serve()

            port = 8000
            session = SessionJSON(self._api, session_url=f"http://localhost:{port}")
            benchmark_dir = join(local_artifacts_dir, "benchmark")
            sly_fs.mkdir(benchmark_dir, True)

            # 1. Init benchmark
            benchmark_dataset_ids = splits_data["val"]["dataset_ids"]
            benchmark_images_ids = splits_data["val"]["images_ids"]
            train_dataset_ids = splits_data["train"]["dataset_ids"]
            train_images_ids = splits_data["train"]["images_ids"]

            if task_type == TaskType.OBJECT_DETECTION:
                bm = ObjectDetectionBenchmark(
                    self._api,
                    self.project_info.id,
                    output_dir=benchmark_dir,
                    gt_dataset_ids=benchmark_dataset_ids,
                    gt_images_ids=benchmark_images_ids,
                    progress=self.progress_bar_main,
                    progress_secondary=self.progress_bar_secondary,
                    classes_whitelist=self.classes,
                )
            elif task_type == TaskType.INSTANCE_SEGMENTATION:
                bm = InstanceSegmentationBenchmark(
                    self._api,
                    self.project_info.id,
                    output_dir=benchmark_dir,
                    gt_dataset_ids=benchmark_dataset_ids,
                    gt_images_ids=benchmark_images_ids,
                    progress=self.progress_bar_main,
                    progress_secondary=self.progress_bar_secondary,
                    classes_whitelist=self.classes,
                )

            train_info = {
                "app_session_id": self.task_id,
                "train_dataset_ids": train_dataset_ids,
                "train_images_ids": train_images_ids,
                "images_count": len(train_images_ids),
            }
            bm.train_info = train_info

            # 2. Run inference
            bm.run_inference(session)

            # 3. Pull results from the server
            gt_project_path, dt_project_path = bm.download_projects(save_images=False)

            # 4. Evaluate
            bm._evaluate(gt_project_path, dt_project_path)

            # 5. Upload evaluation results
            eval_res_dir = self._get_eval_results_dir_name()
            bm.upload_eval_results(eval_res_dir + "/evaluation/")

            # 6. Speed test
            if self.gui.hyperparameters_selector.get_speedtest_checkbox_value() is True:
                bm.run_speedtest(session, self.project_info.id)
                self.progress_bar_secondary.hide()  # @TODO: add progress bar
                bm.upload_speedtest_results(eval_res_dir + "/speedtest/")

            # 7. Prepare visualizations, report and upload
            bm.visualize()
            remote_dir = bm.upload_visualizations(eval_res_dir + "/visualizations/")
            report = bm.upload_report_link(remote_dir)
            report_id = report.id

            # 8. UI updates
            benchmark_report_template = self._api.file.get_info_by_path(
                self._team_id(), remote_dir + "template.vue"
            )

            self.gui.training_process.model_benchmark_report_text.hide()
            self.gui.training_process.model_benchmark_report_thumbnail.set(
                benchmark_report_template
            )
            self.gui.training_process.model_benchmark_report_thumbnail.show()
            self.progress_bar_main.hide()
            self.progress_bar_secondary.hide()
            logger.info("Model benchmark evaluation completed successfully")
            logger.info(
                f"Predictions project name: {bm.dt_project_info.name}. Workspace_id: {bm.dt_project_info.workspace_id}"
            )
            logger.info(
                f"Differences project name: {bm.diff_project_info.name}. Workspace_id: {bm.diff_project_info.workspace_id}"
            )
        except Exception as e:
            logger.error(f"Model benchmark failed. {repr(e)}", exc_info=True)
            self.gui.training_process.model_benchmark_report_text.hide()
            self.progress_bar_main.hide()
            self.progress_bar_secondary.hide()
            try:
                if bm.dt_project_info:
                    self._api.project.remove(bm.dt_project_info.id)
                if bm.diff_project_info:
                    self._api.project.remove(bm.diff_project_info.id)
            except Exception as e2:
                return report, report_id
        return report, report_id

    # ----------------------------------------- #

    # Workflow
    def _workflow_input(self):
        """
        Adds the input data to the workflow.
        """
        try:
            project_version_id = self._api.project.version.create(
                self.project_info,
                self._app_name,
                f"This backup was created automatically by Supervisely before the {self._app_name} task with ID: {self._api.task_id}",
            )
        except Exception as e:
            logger.warning(f"Failed to create a project version: {repr(e)}")
            project_version_id = None

        try:
            if project_version_id is None:
                project_version_id = (
                    self.project_info.version.get("id", None) if self.project_info.version else None
                )
            self._api.app.workflow.add_input_project(
                self.project_info.id, version_id=project_version_id
            )

            if self.model_source == ModelSource.CUSTOM:
                file_info = self._api.file.get_info_by_path(
                    self._team_id,
                    self.gui.model_selector.custom_models_table.get_selected_checkpoint_path(),
                )
                if file_info is not None:
                    self._api.app.workflow.add_input_file(file_info, model_weight=True)
            logger.debug(
                f"Workflow Input: Project ID - {self.project_info.id}, Project Version ID - {project_version_id}, Input File - {True if file_info else False}"
            )
        except Exception as e:
            logger.debug(f"Failed to add input to the workflow: {repr(e)}")

    def _workflow_output(
        self,
        team_files_dir: str,
        file_info: FileInfo,
        model_benchmark_report: Optional[FileInfo] = None,
    ):
        """
        Adds the output data to the workflow.
        """
        try:
            module_id = (
                self._api.task.get_info_by_id(self._api.task_id)
                .get("meta", {})
                .get("app", {})
                .get("id")
            )
            logger.debug(f"Workflow Output: Model artifacts - '{team_files_dir}'")

            node_settings = WorkflowSettings(
                title=self._app_name,
                url=(
                    f"/apps/{module_id}/sessions/{self._api.task_id}"
                    if module_id
                    else f"apps/sessions/{self._api.task_id}"
                ),
                url_title="Show Results",
            )

            if file_info:
                relation_settings = WorkflowSettings(
                    title="Train Artifacts",
                    icon="folder",
                    icon_color="#FFA500",
                    icon_bg_color="#FFE8BE",
                    url=f"/files/{file_info.id}/true",
                    url_title="Open Folder",
                )
                meta = WorkflowMeta(
                    relation_settings=relation_settings, node_settings=node_settings
                )
                logger.debug(f"Workflow Output: meta \n    {meta}")
                self._api.app.workflow.add_output_file(file_info, model_weight=True, meta=meta)
            else:
                logger.debug(
                    f"File with checkpoints not found in Team Files. Cannot set workflow output."
                )

            if model_benchmark_report:
                mb_relation_settings = WorkflowSettings(
                    title="Model Benchmark",
                    icon="assignment",
                    icon_color="#674EA7",
                    icon_bg_color="#CCCCFF",
                    url=f"/model-benchmark?id={model_benchmark_report.id}",
                    url_title="Open Report",
                )

                meta = WorkflowMeta(
                    relation_settings=mb_relation_settings, node_settings=node_settings
                )
                self._api.app.workflow.add_output_file(model_benchmark_report, meta=meta)
            else:
                logger.debug(
                    f"File with model benchmark report not found in Team Files. Cannot set workflow output."
                )
        except Exception as e:
            logger.debug(f"Failed to add output to the workflow: {repr(e)}")
        # ----------------------------------------- #

    # Logger
    def _init_logger(self):
        """
        Initialize training logger. Set up Tensorboard and callbacks.
        """
        tb_logger.set_log_dir(self.log_dir)
        tb_logger.start_tensorboard()
        self._setup_logger_callbacks()
        time.sleep(1)
        self.gui.training_process.tensorboard_button.enable()

    def _setup_logger_callbacks(self):
        """
        Set up callbacks for the training logger.
        """
        epoch_pbar = None
        step_pbar = None

        def start_training_callback(total_epochs: int):
            """
            Callback function that is called when the training process starts.
            """
            nonlocal epoch_pbar
            logger.info(f"Training started for {total_epochs} epochs")
            pbar_widget = self.progress_bar_main
            pbar_widget.show()
            epoch_pbar = pbar_widget(message=f"Epochs", total=total_epochs)

        def finish_training_callback():
            """
            Callback function that is called when the training process finishes.
            """
            self.progress_bar_main.hide()
            self.progress_bar_secondary.hide()

            # @TODO: access tensorboard after training
            tb_logger.writer.close()
            tb_logger.stop_tensorboard()

        def start_epoch_callback(total_steps: int):
            """
            Callback function that is called when a new epoch starts.
            """
            nonlocal step_pbar
            logger.info(f"Epoch started. Total steps: {total_steps}")
            pbar_widget = self.progress_bar_secondary
            pbar_widget.show()
            step_pbar = pbar_widget(message=f"Steps", total=total_steps)

        def finish_epoch_callback():
            """
            Callback function that is called when an epoch finishes.
            """
            epoch_pbar.update(1)

        def step_callback():
            """
            Callback function that is called when a step iteration is completed.
            """
            step_pbar.update(1)

        tb_logger.add_on_train_started_callback(start_training_callback)
        tb_logger.add_on_train_finish_callback(finish_training_callback)

        tb_logger.add_on_epoch_started_callback(start_epoch_callback)
        tb_logger.add_on_epoch_finish_callback(finish_epoch_callback)

        tb_logger.add_on_step_callback(step_callback)

    # ----------------------------------------- #
    def _wrapped_start_training(self):
        """
        Wrapper function to wrap the training process.
        """
        self.gui.training_process.start_button.loading = True

        if self._train_func is None:
            raise ValueError("Train function is not defined")

        self._prepare_working_dir()
        self._init_logger()
        experiment_info = None
        self._prepare()
        experiment_info = self._train_func()
        self._finalize(experiment_info)
        self.gui.training_process.start_button.loading = False<|MERGE_RESOLUTION|>--- conflicted
+++ resolved
@@ -372,11 +372,6 @@
         self.gui.disable_select_buttons()
         self._process_optional_widgets(self._app_options)
 
-<<<<<<< HEAD
-        # Step 0. Prepare working directory
-        self._prepare_working_dir()
-=======
->>>>>>> 9818d314
         # Step 1. Workflow Input
         if is_production():
             self._workflow_input()
