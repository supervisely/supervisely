"""
TrainApp module.

This module contains the `TrainApp` class and related functionality to facilitate
training workflows in a Supervisely application.
"""

import shutil
import subprocess
from datetime import datetime
from os import getcwd, listdir, walk
from os.path import basename, exists, expanduser, isdir, isfile, join
from typing import Any, Dict, List, Literal, Optional, Union
from urllib.request import urlopen

import httpx
import yaml
from fastapi import Request, Response
from fastapi.responses import StreamingResponse
from starlette.background import BackgroundTask

import supervisely.io.env as sly_env
import supervisely.io.fs as sly_fs
import supervisely.io.json as sly_json
from supervisely import (
    Api,
    Application,
    Dataset,
    DatasetInfo,
    OpenMode,
    Project,
    ProjectInfo,
    ProjectMeta,
    ProjectType,
    VideoProject,
    WorkflowMeta,
    WorkflowSettings,
    batched,
    download_project,
    is_development,
    is_production,
    logger,
)
from supervisely._utils import abs_url, get_filename_from_headers
from supervisely.api.file_api import FileInfo
from supervisely.app import get_synced_data_dir
from supervisely.app.widgets import Progress
from supervisely.nn.benchmark import (
    InstanceSegmentationBenchmark,
    InstanceSegmentationEvaluator,
    ObjectDetectionBenchmark,
    ObjectDetectionEvaluator,
    SemanticSegmentationBenchmark,
    SemanticSegmentationEvaluator,
)
from supervisely.nn.inference import RuntimeType, SessionJSON
from supervisely.nn.inference.inference import Inference
from supervisely.nn.task_type import TaskType
from supervisely.nn.training.gui.gui import TrainGUI
from supervisely.nn.training.loggers import setup_train_logger, train_logger
from supervisely.nn.utils import ModelSource, _get_model_name
from supervisely.output import set_directory
from supervisely.project.download import (
    copy_from_cache,
    download_fast,
    download_to_cache,
    get_cache_size,
    get_dataset_path,
    is_cached,
)


class TrainApp:
    """
    A class representing the training application.

    This class initializes and manages the training workflow, including
    handling inputs, hyperparameters, project management, and output artifacts.

    :param framework_name: Name of the ML framework used.
    :type framework_name: str
    :param models: List of model configurations.
    :type models: Union[str, List[Dict[str, Any]]]
    :param hyperparameters: Path or string content of hyperparameters in YAML format.
    :type hyperparameters: str
    :param app_options: Options for the application layout and behavior.
    :type app_options: Optional[Union[str, Dict[str, Any]]]
    :param work_dir: Path to the working directory for storing intermediate files.
    :type work_dir: Optional[str]
    """

    def __init__(
        self,
        framework_name: str,
        models: Union[str, List[Dict[str, Any]]],
        hyperparameters: str,
        app_options: Optional[Union[str, Dict[str, Any]]] = None,
        work_dir: Optional[str] = None,
    ):

        # Init
        self._api = Api.from_env()

        # Constants
        self._experiment_json_file = "experiment_info.json"
        self._app_state_file = "app_state.json"
        self._train_val_split_file = "train_val_split.json"
        self._hyperparameters_file = "hyperparameters.yaml"
        self._model_meta_file = "model_meta.json"

        self._sly_project_dir_name = "sly_project"
        self._model_dir_name = "model"
        self._log_dir_name = "logs"
        self._output_dir_name = "output"
        self._output_checkpoints_dir_name = "checkpoints"
        self._remote_checkpoints_dir_name = "checkpoints"
        self._experiments_dir_name = "experiments"
        self._default_work_dir_name = "work_dir"
        self._export_dir_name = "export"
        self._tensorboard_port = 6006

        if is_production():
            self._app_name = sly_env.app_name()
            self.task_id = sly_env.task_id()
        else:
            self._app_name = sly_env.app_name(raise_not_found=False)
            if self._app_name is None:
                self._app_name = "custom-app"
            self.task_id = sly_env.task_id(raise_not_found=False)
            if self.task_id is None:
                self.task_id = "debug-session"
            logger.info("TrainApp is running in debug mode")

        self.framework_name = framework_name
        self._tensorboard_process = None

        self._models = self._load_models(models)
        self._hyperparameters = self._load_hyperparameters(hyperparameters)
        self._app_options = self._load_app_options(app_options)
        self._inference_class = None
        self._is_inference_class_regirested = False
        # ----------------------------------------- #

        # Directories
        if work_dir is not None:
            self.work_dir = work_dir
        else:
            self.work_dir = join(get_synced_data_dir(), self._default_work_dir_name)
        self.output_dir = join(self.work_dir, self._output_dir_name)
        self._output_checkpoints_dir = join(self.output_dir, self._output_checkpoints_dir_name)
        self.project_dir = join(self.work_dir, self._sly_project_dir_name)
        self.train_dataset_dir = join(self.project_dir, "train")
        self.val_dataset_dir = join(self.project_dir, "val")
        self._model_cache_dir = join(expanduser("~"), ".cache", "supervisely", "checkpoints")
        self.sly_project = None
        # -------------------------- #

        self._train_split = None
        self._val_split = None
        # -------------------------- #

        # Input
        # ----------------------------------------- #

        # Classes
        # ----------------------------------------- #

        # Model
        self.model_files = {}
        self.model_dir = join(self.work_dir, self._model_dir_name)
        self.log_dir = join(self.work_dir, self._log_dir_name)
        # ----------------------------------------- #

        # Hyperparameters
        # ----------------------------------------- #

        # Layout
        self.gui: TrainGUI = TrainGUI(
            self.framework_name, self._models, self._hyperparameters, self._app_options
        )

        self.app = Application(layout=self.gui.layout)
        self._server = self.app.get_server()
        self._train_func = None

        self._onnx_supported = self._app_options.get("export_onnx_supported", False)
        self._tensorrt_supported = self._app_options.get("export_tensorrt_supported", False)
        if self._onnx_supported:
            self._convert_onnx_func = None
        if self._tensorrt_supported:
            self._convert_tensorrt_func = None

        # Benchmark parameters
        if self.is_model_benchmark_enabled:
            self._benchmark_params = {
                "model_files": {},
                "model_source": ModelSource.CUSTOM,
                "model_info": {},
                "device": None,
                "runtime": RuntimeType.PYTORCH,
            }
        # -------------------------- #

        # Train endpoints
        @self._server.post("/train_from_api")
        def _train_from_api(response: Response, request: Request):
            try:
                state = request.state.state
                app_state = state["app_state"]
                self.gui.load_from_app_state(app_state)

                self._wrapped_start_training()

                return {"result": "model was successfully trained"}
            except Exception as e:
                self.gui.training_process.start_button.loading = False
                raise e

    def _register_routes(self):
        """
        Registers API routes for TensorBoard and training endpoints.

        These routes enable communication with the application for training
        and visualizing logs in TensorBoard.
        """
        client = httpx.AsyncClient(base_url=f"http://127.0.0.1:{self._tensorboard_port}/")

        @self._server.post("/tensorboard/{path:path}")
        @self._server.get("/tensorboard/{path:path}")
        async def _proxy_tensorboard(path: str, request: Request):
            url = httpx.URL(path=path, query=request.url.query.encode("utf-8"))
            headers = [(k, v) for k, v in request.headers.raw if k != b"host"]
            req = client.build_request(
                request.method, url, headers=headers, content=request.stream()
            )
            r = await client.send(req, stream=True)
            return StreamingResponse(
                r.aiter_raw(),
                status_code=r.status_code,
                headers=r.headers,
                background=BackgroundTask(r.aclose),
            )

    def _prepare_working_dir(self):
        """
        Prepares the working directory by creating required subdirectories.
        """
        sly_fs.mkdir(self.work_dir, True)
        sly_fs.mkdir(self.output_dir, True)
        sly_fs.mkdir(self._output_checkpoints_dir, True)
        sly_fs.mkdir(self.project_dir, True)
        sly_fs.mkdir(self.model_dir, True)
        sly_fs.mkdir(self.log_dir, True)

    # Properties
    # General
    # ----------------------------------------- #

    # Input Data
    @property
    def team_id(self) -> int:
        """
        Returns the ID of the team.

        :return: Team ID.
        :rtype: int
        """
        return self.gui.team_id

    @property
    def workspace_id(self) -> int:
        """
        Returns the ID of the workspace.

        :return: Workspace ID.
        :rtype: int
        """
        return self.gui.workspace_id

    @property
    def project_id(self) -> int:
        """
        Returns the ID of the project.

        :return: Project ID.
        :rtype: int
        """
        return self.gui.project_id

    @property
    def project_name(self) -> str:
        """
        Returns the name of the project.

        :return: Project name.
        :rtype: str
        """
        return self.gui.project_info.name

    @property
    def project_info(self) -> ProjectInfo:
        """
        Returns ProjectInfo object, which contains information about the project.

        :return: Project name.
        :rtype: str
        """
        return self.gui.project_info

    @property
    def project_meta(self) -> ProjectMeta:
        """
        Returns the project metadata.

        :return: Project metadata.
        :rtype: ProjectMeta
        """
        return self.gui.project_meta

    # ----------------------------------------- #

    # Model
    @property
    def model_source(self) -> str:
        """
        Return whether the model is pretrained or custom.

        :return: Model source.
        :rtype: str
        """
        return self.gui.model_selector.get_model_source()

    @property
    def model_name(self) -> str:
        """
        Returns the name of the model.

        :return: Model name.
        :rtype: str
        """
        return self.gui.model_selector.get_model_name()

    @property
    def model_info(self) -> dict:
        """
        Returns a selected row in dict format from the models table.

        :return: Model name.
        :rtype: str
        """
        return self.gui.model_selector.get_model_info()

    @property
    def task_type(self) -> TaskType:
        """
        Returns the task type of the model.

        :return: Task type.
        :rtype: TaskType
        """
        return self.gui.model_selector.get_selected_task_type()

    @property
    def device(self) -> str:
        """
        Returns the selected device for training.

        :return: Device name.
        :rtype: str
        """
        return self.gui.training_process.get_device()

    # Classes
    @property
    def classes(self) -> List[str]:
        """
        Returns the selected classes names for training.

        :return: List of selected classes names.
        :rtype: List[str]
        """
        if not self._has_classes_selector:
            return []
        selected_classes = set(self.gui.classes_selector.get_selected_classes())
        # remap classes with project_meta order
        return [x for x in self.project_meta.obj_classes.keys() if x in selected_classes]

    @property
    def num_classes(self) -> int:
        """
        Returns the number of selected classes for training.

        :return: Number of selected classes.
        :rtype: int
        """
        if not self._has_classes_selector:
            return 0
        return len(self.gui.classes_selector.get_selected_classes())

    @property
    def tags(self) -> List[str]:
        """
        Returns the selected tags for training.
        """
        if not self._has_tags_selector:
            return []
        selected_tags = set(self.gui.tags_selector.get_selected_tags())
        return [x for x in self.project_meta.tag_metas.keys() if x in selected_tags]

    @property
    def num_tags(self) -> int:
        """
        Returns the number of selected tags for training.
        """
        if not self._has_tags_selector:
            return 0
        return len(self.gui.tags_selector.get_selected_tags())

    # Hyperparameters
    @property
    def hyperparameters(self) -> Dict[str, Any]:
        """
        Returns the selected hyperparameters for training in dict format.

        :return: Hyperparameters in dict format.
        :rtype: Dict[str, Any]
        """
        return yaml.safe_load(self.hyperparameters_yaml)

    @property
    def hyperparameters_yaml(self) -> str:
        """
        Returns the selected hyperparameters for training in raw format as a string.

        :return: Hyperparameters in raw format.
        :rtype: str
        """
        return self.gui.hyperparameters_selector.get_hyperparameters()

    # Train Process
    @property
    def progress_bar_main(self) -> Progress:
        """
        Returns the main progress bar widget.

        :return: Main progress bar widget.
        :rtype: Progress
        """
        return self.gui.training_logs.progress_bar_main

    @property
    def progress_bar_secondary(self) -> Progress:
        """
        Returns the secondary progress bar widget.

        :return: Secondary progress bar widget.
        :rtype: Progress
        """
        return self.gui.training_logs.progress_bar_secondary

    @property
    def is_model_benchmark_enabled(self) -> bool:
        """
        Checks if model benchmarking is enabled based on application options and GUI settings.

        :return: True if model benchmarking is enabled, False otherwise.
        :rtype: bool
        """
        return (
            self._app_options.get("model_benchmark", True)
            and self.gui.hyperparameters_selector.get_model_benchmark_checkbox_value()
        )

    # Output
    # ----------------------------------------- #

    # Helper properties
    @property
    def _has_splits_selector(self) -> bool:
        """Return True if Train/Val splits selector is enabled in GUI."""
        return self.gui.train_val_splits_selector is not None

    @property
    def _has_classes_selector(self) -> bool:
        """Return True if Classes selector is enabled in GUI."""
        return self.gui.classes_selector is not None

    @property
    def _has_tags_selector(self) -> bool:
        """Return True if Tags selector is enabled in GUI."""
        return self.gui.tags_selector is not None

    # ----------------------------------------- #

    # Wrappers
    @property
    def start(self):
        """
        Decorator for the training function defined by user.
        It wraps user-defined training function and prepares and finalizes the training process.
        """

        def decorator(func):
            self._train_func = func
            self.gui.training_process.start_button.click(self._wrapped_start_training)
            return func

        return decorator

    @property
    def export_onnx(self):
        """
        Decorator for the export to ONNX function defined by user.
        It wraps user-defined export function and prepares and finalizes the training process.
        """

        def decorator(func):
            self._convert_onnx_func = func
            return func

        return decorator

    @property
    def export_tensorrt(self):
        """
        Decorator for the export to TensorRT function defined by user.
        It wraps user-defined export function and prepares and finalizes the training process.
        """

        def decorator(func):
            self._convert_tensorrt_func = func
            return func

        return decorator

    # ----------------------------------------- #

    def _prepare(self) -> None:
        """
        Prepares the environment for training by setting up directories,
        downloading project and model data.
        """
        logger.info("Preparing for training")

        # Step 1. Workflow Input
        if is_production():
            self._workflow_input()
        # Step 2. Download Project
        self._download_project()
        # Step 3. Split Project
        self._split_project()
        # Step 4. Download Model files
        self._download_model()

    def _finalize(self, experiment_info: dict) -> None:
        """
        Finalizes the training process by validating outputs, uploading artifacts,
        and updating the UI.

        :param experiment_info: Information about the experiment results that should be returned in user's training function.
        :type experiment_info: dict
        """
        logger.info("Finalizing training")
        # Step 1. Validate experiment TaskType
        experiment_info = self._validate_experiment_task_type(experiment_info)

        # Step 2. Validate experiment_info
        success, reason = self._validate_experiment_info(experiment_info)
        if not success:
            raise ValueError(f"{reason}. Failed to upload artifacts")

        # Step 3. Create model meta according to model CV task type
        model_meta = self.create_model_meta(experiment_info["task_type"])

        # Step 4. Preprocess artifacts
        experiment_info = self._preprocess_artifacts(experiment_info, model_meta)

        # Step 5. Postprocess splits
        train_splits_data = self._postprocess_splits()

        # Step 6. Upload artifacts
        self._set_text_status("uploading")
        remote_dir, file_info = self._upload_artifacts()

        # Step 7. [Optional] Run Model Benchmark
        mb_eval_lnk_file_info, mb_eval_report = None, None
        mb_eval_report_id, eval_metrics = None, {}
        evaluation_report_link, primary_metric_name = None, None
        if self.is_model_benchmark_enabled:
            try:
                # Convert GT project
                gt_project_id, bm_splits_data = None, train_splits_data
                # @TODO: check with anyshape classes
                if self._app_options.get("auto_convert_classes", True):
                    if self.gui.need_convert_shapes_for_bm:
                        self._set_text_status("convert_gt_project")
                        gt_project_id, bm_splits_data = self._convert_and_split_gt_project(
                            experiment_info["task_type"]
                        )

                self._set_text_status("benchmark")
                (
                    mb_eval_lnk_file_info,
                    mb_eval_report,
                    mb_eval_report_id,
                    eval_metrics,
                    primary_metric_name,
                ) = self._run_model_benchmark(
                    self.output_dir,
                    remote_dir,
                    experiment_info,
                    bm_splits_data,
                    model_meta,
                    gt_project_id,
                )
                if mb_eval_report_id is not None:
                    evaluation_report_link = abs_url(
                        f"/model-benchmark?id={str(mb_eval_report_id)}"
                    )
            except Exception as e:
                logger.error(f"Model benchmark failed: {e}")

        # Step 8. [Optional] Convert weights
        export_weights = {}
        if self.gui.hyperparameters_selector.is_export_required():
            try:
                export_weights, export_classes_path = self._export_weights(experiment_info)
                export_weights = self._upload_export_weights(
                    export_weights, export_classes_path, remote_dir
                )
            except Exception as e:
                logger.error(f"Export weights failed: {e}")

        # Step 9. Generate and upload additional files
        self._set_text_status("metadata")
        experiment_info = self._generate_experiment_info(
            remote_dir,
            experiment_info,
            eval_metrics,
            mb_eval_report_id,
            evaluation_report_link,
            primary_metric_name,
            export_weights,
        )
        self._generate_app_state(remote_dir, experiment_info)
        experiment_info = self._generate_hyperparameters(remote_dir, experiment_info)
        self._generate_train_val_splits(remote_dir, train_splits_data)
        self._generate_model_meta(remote_dir, model_meta)
        self._upload_demo_files(remote_dir)

        # Step 10. Set output widgets
        self._set_text_status("reset")
        self._set_training_output(experiment_info, remote_dir, file_info, mb_eval_report)
        self._set_ws_progress_status("completed")

        # Step 11. Workflow output
        if is_production():
            self._workflow_output(remote_dir, file_info, mb_eval_lnk_file_info, mb_eval_report_id)

    def register_inference_class(
        self, inference_class: Inference, inference_settings: Union[str, dict] = None
    ) -> None:
        """
        Registers an inference class for the training application to do model benchmarking.

        :param inference_class: Inference class to be registered inherited from `supervisely.nn.inference.Inference`.
        :type inference_class: Any
        :param inference_settings: Settings for the inference class.
        :type inference_settings: dict
        """
        # if not self.is_model_benchmark_enabled:
        #     raise ValueError(
        #         "Enable 'model_benchmark' in app_options.yaml to register an inference class."
        #     )

        self._is_inference_class_regirested = True
        self._inference_class = inference_class
        self._inference_settings = None
        if isinstance(inference_settings, str):
            with open(inference_settings, "r") as file:
                self._inference_settings = yaml.safe_load(file)
        else:
            self._inference_settings = inference_settings

    def get_app_state(self, experiment_info: dict = None) -> dict:
        """
        Returns the current state of the application.

        :return: Application state.
        :rtype: dict
        """
        # Prepare optional sections depending on what selectors are enabled in GUI
        train_val_splits = self._get_train_val_splits_for_app_state()
        classes = self.classes
        tags = self.tags

        model = self._get_model_config_for_app_state(experiment_info)
        options = {
            "model_benchmark": {
                "enable": self.gui.hyperparameters_selector.get_model_benchmark_checkbox_value(),
                "speed_test": self.gui.hyperparameters_selector.get_speedtest_checkbox_value(),
            },
            "cache_project": self.gui.input_selector.get_cache_value(),
        }

        app_state = {
            "model": model,
            "hyperparameters": self.hyperparameters_yaml,
            "options": options,
        }

        app_state["train_val_split"] = train_val_splits
        app_state["classes"] = classes
        app_state["tags"] = tags
        return app_state

    def load_app_state(self, app_state: dict) -> None:
        """
        Load the GUI state from app state dictionary.

        :param app_state: The state dictionary.
        :type app_state: dict

        app_state example:

            app_state = {
                "input": {"project_id": 55555},
                "train_val_split": {
                    "method": "random",
                    "split": "train",
                    "percent": 90
                },
                "classes": ["apple"],
                "tags": ["green", "red"],
                "model": {
                    "source": "Pretrained models",
                    "model_name": "rtdetr_r50vd_coco_objects365"
                },
                "hyperparameters": hyperparameters, # yaml string
                "options": {
                    "model_benchmark": {
                        "enable": True,
                        "speed_test": True
                    },
                    "cache_project": True
                }
            }
        """
        self.gui.load_from_app_state(app_state)

    # Loaders
    def _load_models(self, models: Union[str, List[Dict[str, Any]]]) -> List[Dict[str, Any]]:
        """
        Loads models from the provided file or list of model configurations.
        """
        if isinstance(models, str):
            if sly_fs.file_exists(models) and sly_fs.get_file_ext(models) == ".json":
                models = sly_json.load_json_file(models)
            else:
                raise ValueError(
                    "Invalid models file. Please provide a valid '.json' file or a list of model configurations."
                )

        if not isinstance(models, list):
            raise ValueError("models parameters must be a list of dicts")
        for item in models:
            if not isinstance(item, dict):
                raise ValueError(f"Each item in models must be a dict.")
            model_meta = item.get("meta")
            if model_meta is None:
                raise ValueError(
                    "Model metadata not found. Please update provided models parameter to include key 'meta'."
                )
            model_files = model_meta.get("model_files")
            if model_files is None:
                raise ValueError(
                    "Model files not found in model metadata. "
                    "Please update provided models parameter to include key 'model_files' in 'meta' key."
                )
        return models

    def _load_hyperparameters(self, hyperparameters: str) -> dict:
        """
        Loads hyperparameters from file path.

        :param hyperparameters: Path to hyperparameters file.
        :type hyperparameters: str
        :return: Hyperparameters in dict format.
        :rtype: dict
        """
        if not isinstance(hyperparameters, str):
            raise ValueError(
                f"Expected a string with config or path for hyperparameters, but got {type(hyperparameters).__name__}"
            )
        if hyperparameters.endswith((".yml", ".yaml")):
            try:
                with open(hyperparameters, "r") as file:
                    return file.read()
            except Exception as e:
                raise ValueError(f"Failed to load YAML file: {hyperparameters}. Error: {e}")
        return hyperparameters

    def _load_app_options(self, app_options: Union[str, Dict[str, Any]]) -> Dict[str, Any]:
        """
        Loads the app_options parameter to ensure it is in the correct format.
        """
        if app_options is None:
            return {}

        if isinstance(app_options, str):
            if sly_fs.file_exists(app_options) and sly_fs.get_file_ext(app_options) in [
                ".yaml",
                ".yml",
            ]:
                app_options = self._load_yaml(app_options)
            else:
                raise ValueError(
                    "Invalid app_options file provided. Please provide a valid '.yaml' or '.yml' file or a dictionary with app_options."
                )
        if not isinstance(app_options, dict):
            raise ValueError("app_options must be a dict")
        return app_options

    def _load_yaml(self, path: str) -> dict:
        """
        Load a YAML file from the specified path.

        :param path: Path to the YAML file.
        :type path: str
        :return: YAML file contents.
        :rtype: dict
        """
        with open(path, "r") as file:
            return yaml.safe_load(file)

    # ----------------------------------------- #

    # Preprocess
    # Download Project
    def _read_project(self, remove_unselected_classes: bool = True) -> None:
        """
        Reads the project data from Supervisely.

        :param remove_unselected_classes: Whether to remove unselected classes from the project.
        :type remove_unselected_classes: bool
        """
        if self.project_info.type == ProjectType.IMAGES.value:
            self.sly_project = Project(self.project_dir, OpenMode.READ)
            if remove_unselected_classes:
                self.sly_project.remove_classes_except(self.project_dir, self.classes, True)
        elif self.project_info.type == ProjectType.VIDEOS.value:
            self.sly_project = VideoProject(self.project_dir, OpenMode.READ)
        else:
            raise ValueError(
                f"Unsupported project type: {self.project_info.type}. Only images and videos are supported."
            )

    def _download_project(self) -> None:
        """
        Downloads the project data from Supervisely.
        If the cache is enabled, it will attempt to retrieve the project from the cache.
        """
        dataset_infos = [dataset for _, dataset in self._api.dataset.tree(self.project_id)]
        if self.gui.train_val_splits_selector is not None:
            if self.gui.train_val_splits_selector.get_split_method() == "Based on datasets":
                selected_ds_ids = (
                    self.gui.train_val_splits_selector.get_train_dataset_ids()
                    + self.gui.train_val_splits_selector.get_val_dataset_ids()
                )
                dataset_infos = [
                    ds_info for ds_info in dataset_infos if ds_info.id in selected_ds_ids
                ]

        total_images = sum(ds_info.images_count for ds_info in dataset_infos)
        if not self.gui.input_selector.get_cache_value():
            self._download_no_cache(dataset_infos, total_images)
            self._read_project()
            return

        try:
            self._download_with_cache(dataset_infos, total_images)
        except Exception:
            logger.warning(
                "Failed to retrieve project from cache. Downloading it",
                exc_info=True,
            )
            if sly_fs.dir_exists(self.project_dir):
                sly_fs.clean_dir(self.project_dir)
            self._download_no_cache(dataset_infos, total_images)
        finally:
            self._read_project()
            logger.info(f"Project downloaded successfully to: '{self.project_dir}'")

    def _download_no_cache(self, dataset_infos: List[DatasetInfo], total_images: int) -> None:
        """
        Downloads the project data from Supervisely without using the cache.

        :param dataset_infos: List of dataset information objects.
        :type dataset_infos: List[DatasetInfo]
        :param total_images: Total number of images to download.
        :type total_images: int
        """
        with self.progress_bar_main(message="Downloading input data", total=total_images) as pbar:
            logger.debug("Downloading project data without cache")
            self.progress_bar_main.show()
            download_fast(
                api=self._api,
                project_id=self.project_id,
                dest_dir=self.project_dir,
                dataset_ids=[ds_info.id for ds_info in dataset_infos],
                log_progress=True,
                progress_cb=pbar.update,
            )
        self.progress_bar_main.hide()

    def _download_with_cache(
        self,
        dataset_infos: List[DatasetInfo],
        total_images: int,
    ) -> None:
        """
        Downloads the project data from Supervisely using the cache.

        :param dataset_infos: List of dataset information objects.
        :type dataset_infos: List[DatasetInfo]
        :param total_images: Total number of images to download.
        :type total_images: int
        """
        ds_paths = {
            info.id: get_dataset_path(self._api, dataset_infos, info.id) for info in dataset_infos
        }
        to_download = [
            info for info in dataset_infos if not is_cached(self.project_info.id, ds_paths[info.id])
        ]
        cached = [
            info for info in dataset_infos if is_cached(self.project_info.id, ds_paths[info.id])
        ]

        logger.info(self._get_cache_log_message(cached, to_download))
        with self.progress_bar_main(message="Downloading input data", total=total_images) as pbar:
            logger.debug("Downloading project data with cache")
            self.progress_bar_main.show()
            download_to_cache(
                api=self._api,
                project_id=self.project_info.id,
                dataset_infos=dataset_infos,
                log_progress=True,
                progress_cb=pbar.update,
            )

        total_cache_size = sum(
            get_cache_size(self.project_info.id, ds.name) for ds in dataset_infos
        )
        with self.progress_bar_main(
            message="Retrieving data from cache",
            total=total_cache_size,
            unit="B",
            unit_scale=True,
            unit_divisor=1024,
        ) as pbar:
            copy_from_cache(
                project_id=self.project_info.id,
                dest_dir=self.project_dir,
                dataset_names=[ds_paths[info.id] for info in dataset_infos],
                progress_cb=pbar.update,
            )
        self.progress_bar_main.hide()

    def _get_cache_log_message(self, cached: bool, to_download: List[DatasetInfo]) -> str:
        """
        Utility method to generate a log message for cache status.
        """
        if not cached:
            log_msg = "No cached datasets found"
        else:
            log_msg = "Using cached datasets: " + ", ".join(
                f"{ds_info.name} ({ds_info.id})" for ds_info in cached
            )

        if not to_download:
            log_msg += ". All datasets are cached. No datasets to download"
        else:
            log_msg += ". Downloading datasets: " + ", ".join(
                f"{ds_info.name} ({ds_info.id})" for ds_info in to_download
            )

        return log_msg

    # Split Project
    def _split_project(self) -> None:
        """
        Split the project into training and validation sets.
        All images and annotations will be renamed and moved to the appropriate directories.
        Assigns self.sly_project to the new project, which contains only 2 datasets: train and val.
        """
        if not self._has_splits_selector:
            # Splits disabled in options, init empty splits
            self.train_dataset_dir = None
            self.val_dataset_dir = None
            self._train_val_split_file = None
            self._train_split = []
            self._val_split = []
            return

        # Load splits
        self.gui.train_val_splits_selector.set_sly_project(self.sly_project)
        self._train_split, self._val_split = (
            self.gui.train_val_splits_selector.train_val_splits.get_splits()
        )

        # Prepare paths
        project_split_path = join(self.work_dir, "splits")
        paths = {
            "train": {
                "split_path": join(project_split_path, "train"),
                "img_dir": join(project_split_path, "train", "img"),
                "ann_dir": join(project_split_path, "train", "ann"),
            },
            "val": {
                "split_path": join(project_split_path, "val"),
                "img_dir": join(project_split_path, "val", "img"),
                "ann_dir": join(project_split_path, "val", "ann"),
            },
        }

        # Create necessary directories (only once)
        for dataset_paths in paths.values():
            for path in dataset_paths.values():
                sly_fs.mkdir(path, True)

        # Format for image names
        items_count = max(len(self._train_split), len(self._val_split))
        num_digits = len(str(items_count))
        image_name_formats = {
            "train": f"train_img_{{:0{num_digits}d}}",
            "val": f"val_img_{{:0{num_digits}d}}",
        }

        # Utility function to move files
        def move_files(split, paths, img_name_format, pbar):
            """
            Move files to the appropriate directories.
            """
            for idx, item in enumerate(split, start=1):
                item_name = img_name_format.format(idx) + sly_fs.get_file_ext(item.name)
                ann_name = f"{item_name}.json"
                shutil.copy(item.img_path, join(paths["img_dir"], item_name))
                shutil.copy(item.ann_path, join(paths["ann_dir"], ann_name))
                pbar.update(1)

        # Main split processing
        with self.progress_bar_main(
            message="Applying train/val splits to project", total=2
        ) as main_pbar:
            self.progress_bar_main.show()
            for dataset in ["train", "val"]:
                split = self._train_split if dataset == "train" else self._val_split
                with self.progress_bar_secondary(
                    message=f"Preparing '{dataset}'", total=len(split)
                ) as second_pbar:
                    self.progress_bar_secondary.show()
                    move_files(split, paths[dataset], image_name_formats[dataset], second_pbar)
                    main_pbar.update(1)
                self.progress_bar_secondary.hide()
            self.progress_bar_main.hide()

        # Clean up project directory
        project_datasets = [
            join(self.project_dir, item)
            for item in listdir(self.project_dir)
            if isdir(join(self.project_dir, item))
        ]
        for dataset in project_datasets:
            sly_fs.remove_dir(dataset)

        # Move processed splits to final destination
        train_ds_path = join(self.project_dir, "train")
        val_ds_path = join(self.project_dir, "val")
        with self.progress_bar_main(message="Processing splits", total=2) as pbar:
            self.progress_bar_main.show()
            for dataset in ["train", "val"]:
                shutil.move(
                    paths[dataset]["split_path"],
                    train_ds_path if dataset == "train" else val_ds_path,
                )
                pbar.update(1)
            self.progress_bar_main.hide()

        # Clean up temporary directory
        sly_fs.remove_dir(project_split_path)
        self._read_project(False)

    # ----------------------------------------- #

    # ----------------------------------------- #
    # Download Model
    def _download_model(self) -> None:
        """
        Downloads the model data from the selected source.
        - Checkpoint and config keys inside the model_files dict can be provided as local paths.

        For Pretrained models:
            - The files that will be downloaded are specified in the `meta` key under `model_files`.
            - All files listed in the `model_files` key will be downloaded by provided link.
            - If model files are already cached on agent, they will be copied to the model directory without downloading.
            Example of a pretrained model entry:
                [
                    {
                            "Model": "example_model",
                            "dataset": "COCO",
                            "AP_val": 46.4,
                            "Params(M)": 20,
                            "FPS(T4)": 217,
                            "meta": {
                                    "task_type": "object detection",
                                    "model_name": "example_model",
                                    "model_files": {
                                            # For remote files provide as links
                                            "checkpoint": "https://example.com/checkpoint.pth",
                                            "config": "https://example.com/config.yaml"

                                            # For local files provide as paths
                                            # "checkpoint": "/path/to/checkpoint.pth",
                                            # "config": "/path/to/config.yaml"
                                    }
                            }
                    },
                    ...
                ]

        For Custom models:
            - All custom models trained inside Supervisely are managed automatically by this class.
        """
        if self.model_source == ModelSource.PRETRAINED:
            self._download_pretrained_model()

        else:
            self._download_custom_model()
        logger.info(f"Model files have been downloaded successfully to: '{self.model_dir}'")

    def _download_pretrained_model(self):
        """
        Downloads the pretrained model data.
        """
        # General
        self.model_files = {}
        model_meta = self.model_info["meta"]
        model_files = model_meta["model_files"]

        with self.progress_bar_main(
            message="Downloading model files",
            total=len(model_files),
        ) as model_download_main_pbar:
            self.progress_bar_main.show()
            for file in model_files:
                file_url = model_files[file]
                file_path = join(self.model_dir, file)
                file_name = sly_fs.get_file_name_with_ext(file_url)
                if file_url.startswith("http"):
                    with urlopen(file_url) as f:
                        file_size = f.length
                        file_name = get_filename_from_headers(file_url)
                        if file_name is None:
                            file_name = file
                        file_path = join(self.model_dir, file_name)
                        cached_path = join(self._model_cache_dir, file_name)
                        if exists(cached_path):
                            self.model_files[file] = cached_path
                            logger.debug(f"Model: '{file_name}' was found in checkpoint cache")
                            model_download_main_pbar.update(1)
                            continue
                        if exists(file_path):
                            self.model_files[file] = file_path
                            logger.debug(f"Model: '{file_name}' was found in model dir")
                            model_download_main_pbar.update(1)
                            continue

                        with self.progress_bar_secondary(
                            message=f"Downloading '{file_name}' ",
                            total=file_size,
                            unit="bytes",
                            unit_scale=True,
                        ) as model_download_secondary_pbar:
                            self.progress_bar_secondary.show()
                            sly_fs.download(
                                url=file_url,
                                save_path=file_path,
                                progress=model_download_secondary_pbar.update,
                            )
                        self.model_files[file] = file_path
                else:
                    self.model_files[file] = file_url
                model_download_main_pbar.update(1)

        self.progress_bar_main.hide()
        self.progress_bar_secondary.hide()

    def _download_custom_model(self):
        """
        Downloads the custom model data.
        """
        # General
        self.model_files = {}

        # Need to merge file_url with arts dir
        artifacts_dir = self.model_info["artifacts_dir"]
        model_files = self.model_info["model_files"]
        remote_paths = {name: join(artifacts_dir, file) for name, file in model_files.items()}

        # Add selected checkpoint to model_files
        checkpoint = self.gui.model_selector.experiment_selector.get_selected_checkpoint_path()
        remote_paths["checkpoint"] = checkpoint

        with self.progress_bar_main(
            message="Downloading model files",
            total=len(model_files),
        ) as model_download_main_pbar:
            self.progress_bar_main.show()
            for name, remote_path in remote_paths.items():
                file_info = self._api.file.get_info_by_path(self.team_id, remote_path)
                file_name = basename(remote_path)
                local_path = join(self.model_dir, file_name)
                file_size = file_info.sizeb

                with self.progress_bar_secondary(
                    message=f"Downloading {file_name}",
                    total=file_size,
                    unit="bytes",
                    unit_scale=True,
                ) as model_download_secondary_pbar:
                    self.progress_bar_secondary.show()
                    self._api.file.download(
                        self.team_id,
                        remote_path,
                        local_path,
                        progress_cb=model_download_secondary_pbar.update,
                    )
                model_download_main_pbar.update(1)
                self.model_files[name] = local_path

        self.progress_bar_main.hide()
        self.progress_bar_secondary.hide()

    # ----------------------------------------- #

    # Postprocess
    def _validate_experiment_task_type(self, experiment_info: dict) -> dict:
        """
        Checks if the task_type key if returned from the user's training function.
        If not, it will be set to the task type of the model selected in the model selector.

        :param experiment_info: Information about the experiment results.
        :type experiment_info: dict
        :return: Experiment info with task_type key.
        :rtype: dict
        """
        task_type = experiment_info.get("task_type", None)
        if task_type is None:
            logger.debug(
                "Task type not found in experiment_info. Task type from model config will be used."
            )
            task_type = self.gui.model_selector.get_selected_task_type()
            experiment_info["task_type"] = task_type
        return experiment_info

    def _validate_experiment_info(self, experiment_info: dict) -> tuple:
        """
        Validates the experiment_info parameter to ensure it is in the correct format.
        experiment_info is returned by the user's training function.

        experiment_info should contain the following keys:
            - model_name": str
            - task_type": str
            - checkpoints": list
            - best_checkpoint": str
            - model_files": Optional[dict]

        Other keys are generated by the TrainApp class automatically

        :param experiment_info: Information about the experiment results.
        :type experiment_info: dict
        :return: Tuple of success status and reason for failure.
        :rtype: tuple
        """
        if not isinstance(experiment_info, dict):
            reason = f"Validation failed: 'experiment_info' must be a dictionary not '{type(experiment_info)}'"
            return False, reason

        logger.debug("Starting validation of 'experiment_info'")
        required_keys = {
            "model_name": str,
            "task_type": str,
            "checkpoints": (list, str),
            "best_checkpoint": str,
        }

        for key, expected_type in required_keys.items():
            if key not in experiment_info:
                reason = f"Validation failed: Missing required key '{key}'"
                return False, reason

            if not isinstance(experiment_info[key], expected_type):
                reason = (
                    f"Validation failed: Key '{key}' should be of type {expected_type.__name__}"
                )
                return False, reason

        if isinstance(experiment_info["checkpoints"], list):
            for checkpoint in experiment_info["checkpoints"]:
                if not isinstance(checkpoint, str):
                    reason = "Validation failed: All items in 'checkpoints' list must be strings"
                    return False, reason
                if not sly_fs.file_exists(checkpoint):
                    reason = f"Validation failed: Checkpoint file: '{checkpoint}' does not exist"
                    return False, reason

        best_checkpoint = experiment_info["best_checkpoint"]
        checkpoints = experiment_info["checkpoints"]
        if isinstance(checkpoints, list):
            checkpoints = [sly_fs.get_file_name_with_ext(checkpoint) for checkpoint in checkpoints]
            if best_checkpoint not in checkpoints:
                reason = (
                    f"Validation failed: Best checkpoint file: '{best_checkpoint}' does not exist"
                )
                return False, reason
        elif isinstance(checkpoints, str):
            checkpoints = [
                sly_fs.get_file_name_with_ext(checkpoint)
                for checkpoint in listdir(checkpoints)
                if sly_fs.get_file_ext(checkpoint) in [".pt", ".pth"]
            ]
            if best_checkpoint not in checkpoints:
                reason = (
                    f"Validation failed: Best checkpoint file: '{best_checkpoint}' does not exist"
                )
                return False, reason
        else:
            reason = "Validation failed: 'checkpoints' should be a list of paths or a path to directory with checkpoints"
            return False, reason

        logger.debug("Validation successful")
        return True, None

    def _postprocess_splits(self, project_id: Optional[int] = None) -> dict:
        """
        Processes the train and val splits to generate the necessary data for the experiment_info.json file.

        :param project_id: ID of the ground truth project for model benchmark. Provide only when cv task convertion is required.
        :type project_id: Optional[int]
        :return: Splits data.
        :rtype: dict
        """
        val_dataset_ids = None
        val_images_ids = None
        train_dataset_ids = None
        train_images_ids = None

        if not self._has_splits_selector:
            return {}  # splits disabled in options

        split_method = self.gui.train_val_splits_selector.get_split_method()
        train_set, val_set = self._train_split, self._val_split
        if split_method == "Based on datasets":
            if project_id is None:
                val_dataset_ids = self.gui.train_val_splits_selector.get_val_dataset_ids()
                train_dataset_ids = self.gui.train_val_splits_selector.get_train_dataset_ids()
            else:
                src_datasets_map = {
                    dataset.id: dataset
                    for _, dataset in self._api.dataset.tree(self.project_info.id)
                }
                val_dataset_ids = self.gui.train_val_splits_selector.get_val_dataset_ids()
                train_dataset_ids = self.gui.train_val_splits_selector.get_train_dataset_ids()

                train_dataset_names = [src_datasets_map[ds_id].name for ds_id in train_dataset_ids]
                val_dataset_names = [src_datasets_map[ds_id].name for ds_id in val_dataset_ids]

                gt_datasets_map = {
                    dataset.name: dataset.id for _, dataset in self._api.dataset.tree(project_id)
                }
                train_dataset_ids = [gt_datasets_map[ds_name] for ds_name in train_dataset_names]
                val_dataset_ids = [gt_datasets_map[ds_name] for ds_name in val_dataset_names]
        else:
            if project_id is None:
                project_id = self.project_id

            dataset_infos = [dataset for _, dataset in self._api.dataset.tree(project_id)]
            ds_infos_dict = {}
            for dataset in dataset_infos:
                if dataset.parent_id is not None:
                    parent_ds = self._api.dataset.get_info_by_id(dataset.parent_id)
                    dataset_name = f"{parent_ds.name}/{dataset.name}"
                else:
                    dataset_name = dataset.name
                ds_infos_dict[dataset_name] = dataset

            def get_image_infos_by_split(ds_infos_dict: dict, split: list):
                image_names_per_dataset = {}
                for item in split:
                    image_names_per_dataset.setdefault(item.dataset_name, []).append(item.name)
                image_infos = []
                for dataset_name, image_names in image_names_per_dataset.items():
                    ds_info = ds_infos_dict[dataset_name]
                    for names_batch in batched(image_names, 200):
                        image_infos.extend(
                            self._api.image.get_list(
                                ds_info.id,
                                filters=[
                                    {
                                        "field": "name",
                                        "operator": "in",
                                        "value": names_batch,
                                    }
                                ],
                            )
                        )
                return image_infos

            val_image_infos = get_image_infos_by_split(ds_infos_dict, val_set)
            train_image_infos = get_image_infos_by_split(ds_infos_dict, train_set)
            val_images_ids = [img_info.id for img_info in val_image_infos]
            train_images_ids = [img_info.id for img_info in train_image_infos]

        splits_data = {
            "train": {
                "dataset_ids": train_dataset_ids,
                "images_ids": train_images_ids,
            },
            "val": {
                "dataset_ids": val_dataset_ids,
                "images_ids": val_images_ids,
            },
        }
        return splits_data

    def _preprocess_artifacts(self, experiment_info: dict, model_meta: ProjectMeta) -> None:
        """
        Preprocesses and move the artifacts generated by the training process to output directories.

        :param experiment_info: Information about the experiment results.
        :type experiment_info: dict
        """
        # Preprocess artifacts
        logger.debug("Preprocessing artifacts")
        if "model_files" not in experiment_info:
            experiment_info["model_files"] = {}
        else:
            # Move model files to output directory except config, config will be processed next
            files = {k: v for k, v in experiment_info["model_files"].items() if k != "config"}
            for file in files:
                if isfile:
                    shutil.move(
                        file,
                        join(self.output_dir, sly_fs.get_file_name_with_ext(file)),
                    )
                elif isdir:
                    shutil.move(file, join(self.output_dir, basename(file)))

        # Preprocess config
        logger.debug("Preprocessing config")
        config = experiment_info["model_files"].get("config")
        if config is not None:
            config_name = sly_fs.get_file_name_with_ext(experiment_info["model_files"]["config"])
            output_config_path = join(self.output_dir, config_name)
            shutil.move(experiment_info["model_files"]["config"], output_config_path)
            experiment_info["model_files"]["config"] = output_config_path
            if self.is_model_benchmark_enabled:
                self._benchmark_params["model_files"]["config"] = output_config_path

        # Prepare checkpoints
        checkpoints = experiment_info["checkpoints"]
        # If checkpoints returned as directory
        if isinstance(checkpoints, str):
            checkpoint_paths = []
            for checkpoint_path in listdir(checkpoints):
                checkpoint_ext = sly_fs.get_file_ext(checkpoint_path)
                if checkpoint_ext in [".pt", ".pth"]:
                    checkpoint_paths.append(join(checkpoints, checkpoint_path))
        elif isinstance(checkpoints, list):
            checkpoint_paths = checkpoints
        else:
            raise ValueError(
                "Checkpoints should be a list of paths or a path to directory with checkpoints"
            )

        new_checkpoint_paths = []
        best_checkpoints_name = experiment_info["best_checkpoint"]

        # Prepare model files
        try:
            model_files = {}
            for file in experiment_info["model_files"]:
                with open(experiment_info["model_files"][file], "r") as f:
                    model_files[file] = f.read()
        except Exception as e:
            logger.warning(f"Error loading model files: {e}")
            model_files = {}

        for checkpoint_path in checkpoint_paths:
            checkpoint_name = sly_fs.get_file_name_with_ext(checkpoint_path)
            new_checkpoint_path = join(self._output_checkpoints_dir, checkpoint_name)
            shutil.move(checkpoint_path, new_checkpoint_path)
            if len(model_files) > 0:
                try:
                    # pylint: disable=import-error
                    import torch

                    state_dict = torch.load(new_checkpoint_path)
                    state_dict["model_info"] = {
                        "model_name": experiment_info["model_name"],
                        "framework": self.framework_name,
                        "checkpoint": checkpoint_name,
                        "experiment": self.gui.training_process.get_experiment_name(),
                    }
                    state_dict["model_meta"] = model_meta.to_json()
                    state_dict["model_files"] = model_files
                    torch.save(state_dict, new_checkpoint_path)
                except Exception as e:
                    logger.warning(
                        f"Error writing info to checkpoint: '{checkpoint_name}'. Error:{e}"
                    )
                    continue

            new_checkpoint_paths.append(new_checkpoint_path)
            if sly_fs.get_file_name_with_ext(checkpoint_path) == best_checkpoints_name:
                experiment_info["best_checkpoint"] = new_checkpoint_path
                if self.is_model_benchmark_enabled:
                    self._benchmark_params["model_files"]["checkpoint"] = new_checkpoint_path
        experiment_info["checkpoints"] = new_checkpoint_paths

        # Prepare logs
        if sly_fs.dir_exists(self.log_dir):
            logs_dir = join(self.output_dir, "logs")
            logger_type = self._app_options.get("train_logger", None)
            for root, _, files in walk(self.log_dir):
                for file in files:
                    if logger_type is None or logger_type == "tensorboard":
                        if ".tfevents." in file:
                            src_log_path = join(root, file)
                            dst_log_path = join(logs_dir, file)
                            sly_fs.copy_file(src_log_path, dst_log_path)
        return experiment_info

    # Generate experiment_info.json and app_state.json
    def _upload_file_to_team_files(
        self, local_path: str, remote_path: str, message: str
    ) -> Union[FileInfo, None]:
        """Helper function to upload a file with progress."""
        logger.debug(f"Uploading '{local_path}' to Supervisely")
        total_size = sly_fs.get_file_size(local_path)
        with self.progress_bar_main(
            message=message, total=total_size, unit="bytes", unit_scale=True
        ) as upload_artifacts_pbar:
            self.progress_bar_main.show()
            file_info = self._api.file.upload(
                self.team_id,
                local_path,
                remote_path,
                progress_cb=upload_artifacts_pbar,
            )
            self.progress_bar_main.hide()
            return file_info

    def _generate_train_val_splits(self, remote_dir: str, splits_data: dict) -> None:
        """
        Generates and uploads the train and val splits to the output directory.

        :param remote_dir: Remote directory path.
        :type remote_dir: str
        """
        if not self._has_splits_selector:
            return  # splits disabled in options

        local_train_val_split_path = join(self.output_dir, self._train_val_split_file)
        remote_train_val_split_path = join(remote_dir, self._train_val_split_file)

        data = {
            "train": splits_data["train"]["images_ids"],
            "val": splits_data["val"]["images_ids"],
        }

        sly_json.dump_json_file(data, local_train_val_split_path)
        self._upload_file_to_team_files(
            local_train_val_split_path,
            remote_train_val_split_path,
            f"Uploading '{self._train_val_split_file}' to Team Files",
        )

    def _generate_model_meta(self, remote_dir: str, model_meta: ProjectMeta) -> None:
        """
        Generates and uploads the model_meta.json file to the output directory.

        :param remote_dir: Remote directory path.
        :type remote_dir: str
        :param experiment_info: Information about the experiment results.
        :type experiment_info: dict
        """
        local_path = join(self.output_dir, self._model_meta_file)
        remote_path = join(remote_dir, self._model_meta_file)

        sly_json.dump_json_file(model_meta.to_json(), local_path)
        self._upload_file_to_team_files(
            local_path,
            remote_path,
            f"Uploading '{self._model_meta_file}' to Team Files",
        )

    def create_model_meta(self, task_type: str):
        """
        Convert project meta according to task type.
        """
        names_to_delete = [
            c.name for c in self.project_meta.obj_classes if c.name not in self.classes
        ]
        model_meta = self.project_meta.delete_obj_classes(names_to_delete)

        if task_type == TaskType.OBJECT_DETECTION:
            model_meta, _ = model_meta.to_detection_task(True)
        elif task_type in [
            TaskType.INSTANCE_SEGMENTATION,
            TaskType.SEMANTIC_SEGMENTATION,
        ]:
            model_meta, _ = model_meta.to_segmentation_task()  # @TODO: check background class
        return model_meta

    def _generate_experiment_info(
        self,
        remote_dir: str,
        experiment_info: Dict,
        eval_metrics: Dict = {},
        evaluation_report_id: Optional[int] = None,
        evaluation_report_link: Optional[str] = None,
        primary_metric_name: str = None,
        export_weights: Dict = {},
    ) -> dict:
        """
        Generates and uploads the experiment_info.json file to the output directory.

        :param remote_dir: Remote directory path.
        :type remote_dir: str
        :param experiment_info: Information about the experiment results.
        :type experiment_info: dict
        :param eval_metrics: Evaluation metrics.
        :type eval_metrics: dict
        :param evaluation_report_id: Evaluation report file ID.
        :type evaluation_report_id: int
        :param evaluation_report_link: Evaluation report file link.
        :type evaluation_report_link: str
        :param export_weights: Export data.
        :type export_weights: dict
        """
        logger.debug("Updating experiment info")

        experiment_info = {
            "experiment_name": self.gui.training_process.get_experiment_name(),
            "framework_name": self.framework_name,
            "model_name": experiment_info["model_name"],
            "task_type": experiment_info["task_type"],
            "project_id": self.project_info.id,
            "task_id": self.task_id,
            "model_files": experiment_info["model_files"],
            "checkpoints": experiment_info["checkpoints"],
            "best_checkpoint": sly_fs.get_file_name_with_ext(experiment_info["best_checkpoint"]),
            "export": export_weights,
            "app_state": self._app_state_file,
            "model_meta": self._model_meta_file,
            "hyperparameters": self._hyperparameters_file,
            "artifacts_dir": remote_dir,
            "datetime": datetime.now().strftime("%Y-%m-%d %H:%M:%S"),
            "evaluation_report_id": evaluation_report_id,
            "evaluation_report_link": evaluation_report_link,
            "evaluation_metrics": eval_metrics,
            "primary_metric": primary_metric_name,
            "logs": {"type": "tensorboard", "link": f"{remote_dir}logs/"},
        }

        if self._has_splits_selector:
            experiment_info["train_val_split"] = self._train_val_split_file
            experiment_info["train_size"] = len(self._train_split)
            experiment_info["val_size"] = len(self._val_split)

        remote_checkpoints_dir = join(remote_dir, self._remote_checkpoints_dir_name)
        checkpoint_files = self._api.file.list(
            self.team_id, remote_checkpoints_dir, return_type="fileinfo"
        )
        experiment_info["checkpoints"] = [
            f"checkpoints/{checkpoint.name}" for checkpoint in checkpoint_files
        ]

        experiment_info["best_checkpoint"] = sly_fs.get_file_name_with_ext(
            experiment_info["best_checkpoint"]
        )

        for file in experiment_info["model_files"]:
            experiment_info["model_files"][file] = sly_fs.get_file_name_with_ext(
                experiment_info["model_files"][file]
            )

        local_path = join(self.output_dir, self._experiment_json_file)
        remote_path = join(remote_dir, self._experiment_json_file)
        sly_json.dump_json_file(experiment_info, local_path)
        self._upload_file_to_team_files(
            local_path,
            remote_path,
            f"Uploading '{self._experiment_json_file}' to Team Files",
        )

        # Do not include this fields to uploaded file:
        experiment_info["project_preview"] = self.project_info.image_preview_url
        return experiment_info

    def _generate_hyperparameters(self, remote_dir: str, experiment_info: Dict) -> None:
        """
        Generates and uploads the hyperparameters.yaml file to the output directory.

        :param remote_dir: Remote directory path.
        :type remote_dir: str
        :param experiment_info: Information about the experiment results.
        :type experiment_info: dict
        """
        local_path = join(self.output_dir, self._hyperparameters_file)
        remote_path = join(remote_dir, self._hyperparameters_file)

        with open(local_path, "w") as file:
            file.write(self.hyperparameters_yaml)

        file_info = self._upload_file_to_team_files(
            local_path,
            remote_path,
            f"Uploading '{self._hyperparameters_file}' to Team Files",
        )
        experiment_info["hyperparameters_id"] = file_info.id
        return experiment_info

    def _generate_app_state(self, remote_dir: str, experiment_info: Dict) -> None:
        """
        Generates and uploads the app_state.json file to the output directory.

        :param remote_dir: Remote directory path.
        :type remote_dir: str
        :param experiment_info: Information about the experiment results.
        :type experiment_info: dict
        """
        app_state = self.get_app_state(experiment_info)

        local_path = join(self.output_dir, self._app_state_file)
        remote_path = join(remote_dir, self._app_state_file)
        sly_json.dump_json_file(app_state, local_path)
        self._upload_file_to_team_files(
            local_path, remote_path, f"Uploading '{self._app_state_file}' to Team Files"
        )

    def _upload_demo_files(self, remote_dir: str) -> None:
        if not self.gui.training_artifacts.need_upload_demo:
            return
        demo = self._app_options.get("demo")
        if demo is None:
            return
        demo_path = demo.get("path")
        if demo_path is None:
            return

        local_demo_dir = join(getcwd(), demo_path)
        if not sly_fs.dir_exists(local_demo_dir):
            logger.info(f"Demo directory '{local_demo_dir}' does not exist")
            return

        remote_demo_dir = join(remote_dir, "demo")
        local_files = sly_fs.list_files_recursively(local_demo_dir)
        total_size = sum([sly_fs.get_file_size(file_path) for file_path in local_files])
        logger.debug(
            f"Uploading demo files of total size {total_size} bytes to Supervisely Team Files directory '{remote_demo_dir}'"
        )
        with self.progress_bar_main(
            message="Uploading demo files to Team Files",
            total=total_size,
            unit="bytes",
            unit_scale=True,
        ) as upload_artifacts_pbar:
            self.progress_bar_main.show()
            remote_dir = self._api.file.upload_directory_fast(
                team_id=self.team_id,
                local_dir=local_demo_dir,
                remote_dir=remote_demo_dir,
                progress_cb=upload_artifacts_pbar.update,
            )

            self.progress_bar_main.hide()

    def _get_train_val_splits_for_app_state(self) -> Dict:
        """
        Gets the train and val splits information for app_state.json.

        :return: Train and val splits information based on selected split method.
        :rtype: dict
        """
        if not self._has_splits_selector:
            return {}  # splits disabled in options

        split_method = self.gui.train_val_splits_selector.get_split_method()
        train_val_splits = {"method": split_method.lower()}
        if split_method == "Random":
            train_val_splits.update(
                {
                    "split": "train",
                    "percent": self.gui.train_val_splits_selector.train_val_splits.get_train_split_percent(),
                }
            )
        elif split_method == "Based on tags":
            train_val_splits.update(
                {
                    "train_tag": self.gui.train_val_splits_selector.train_val_splits.get_train_tag(),
                    "val_tag": self.gui.train_val_splits_selector.train_val_splits.get_val_tag(),
                    "untagged_action": self.gui.train_val_splits_selector.train_val_splits.get_untagged_action(),
                }
            )
        elif split_method == "Based on datasets":
            train_val_splits.update(
                {
                    "train_datasets": self.gui.train_val_splits_selector.train_val_splits.get_train_dataset_ids(),
                    "val_datasets": self.gui.train_val_splits_selector.train_val_splits.get_val_dataset_ids(),
                }
            )
        return train_val_splits

    def _get_model_config_for_app_state(self, experiment_info: Dict = None) -> Dict:
        """
        Gets the model configuration information for app_state.json.

        :param experiment_info: Information about the experiment results.
        :type experiment_info: dict
        """
        experiment_info = experiment_info or {}

        if self.model_source == ModelSource.PRETRAINED:
            model_name = experiment_info.get("model_name") or _get_model_name(self.model_info)
            return {
                "source": ModelSource.PRETRAINED,
                "model_name": model_name,
            }
        elif self.model_source == ModelSource.CUSTOM:
            return {
                "source": ModelSource.CUSTOM,
                "task_id": self.task_id,
                "checkpoint": "custom checkpoint",
            }

    # ----------------------------------------- #

    # Upload artifacts
    def _upload_artifacts(self) -> None:
        """
        Uploads the training artifacts to Supervisely.
        Path is generated based on the project ID, task ID, and framework name.

        Path: /experiments/{project_id}_{project_name}/{task_id}_{framework_name}/
        Example path: /experiments/43192_Apples/68271_rt-detr/
        """
        task_id = self.task_id

        remote_artifacts_dir = f"/{self._experiments_dir_name}/{self.project_id}_{self.project_name}/{task_id}_{self.framework_name}/"
        logger.info(
            f"Uploading artifacts directory: '{self.output_dir}' to Supervisely Team Files directory '{remote_artifacts_dir}'"
        )
        # Clean debug directory if exists
        if task_id == "debug-session":
            if self._api.file.dir_exists(self.team_id, f"{remote_artifacts_dir}/", True):
                with self.progress_bar_main(
                    message=f"[Debug] Cleaning train artifacts: '{remote_artifacts_dir}/'",
                    total=1,
                ) as upload_artifacts_pbar:
                    self.progress_bar_main.show()
                    self._api.file.remove_dir(self.team_id, f"{remote_artifacts_dir}", True)
                    upload_artifacts_pbar.update(1)
                    self.progress_bar_main.hide()

        # Generate link file
        if is_production():
            app_url = f"/apps/sessions/{task_id}"
        else:
            app_url = "This is a debug session. No link available."
        app_link_path = join(self.output_dir, "open_app.lnk")
        with open(app_link_path, "w") as text_file:
            print(app_url, file=text_file)

        local_files = sly_fs.list_files_recursively(self.output_dir)
        total_size = sum([sly_fs.get_file_size(file_path) for file_path in local_files])
        with self.progress_bar_main(
            message="Uploading train artifacts to Team Files",
            total=total_size,
            unit="bytes",
            unit_scale=True,
        ) as upload_artifacts_pbar:
            self.progress_bar_main.show()
            remote_dir = self._api.file.upload_directory_fast(
                team_id=self.team_id,
                local_dir=self.output_dir,
                remote_dir=remote_artifacts_dir,
                progress_cb=upload_artifacts_pbar.update,
            )
            self.progress_bar_main.hide()

        file_info = self._api.file.get_info_by_path(self.team_id, join(remote_dir, "open_app.lnk"))
        # Set offline tensorboard button payload
        if is_production():
            self.gui.training_logs.tensorboard_offline_button.payload = {
                "state": {"slyFolder": f"{join(remote_dir, 'logs')}"}
            }
            self.gui.training_logs.tensorboard_offline_button.enable()
        return remote_dir, file_info

    def _set_training_output(
        self,
        experiment_info: dict,
        remote_dir: str,
        file_info: FileInfo,
        mb_eval_report=None,
    ) -> None:
        """
        Sets the training output in the GUI.
        """
        self.gui.set_next_step()
        logger.info("All training artifacts uploaded successfully")
        self.gui.training_process.start_button.loading = False
        self.gui.training_process.start_button.disable()
        self.gui.training_process.stop_button.disable()

        # Set artifacts to GUI
        if is_production():
            self._api.task.set_output_experiment(self.task_id, experiment_info)
        set_directory(remote_dir)
        self.gui.training_artifacts.artifacts_thumbnail.set(file_info)
        self.gui.training_artifacts.artifacts_thumbnail.show()
        self.gui.training_artifacts.artifacts_field.show()
        # ---------------------------- #

        # Set model benchmark to GUI
        if self._app_options.get("model_benchmark", False):
            if mb_eval_report is not None:
                self.gui.training_artifacts.model_benchmark_report_thumbnail.set(mb_eval_report)
                self.gui.training_artifacts.model_benchmark_report_thumbnail.show()
                self.gui.training_artifacts.model_benchmark_report_field.show()
            else:
                if self.gui.hyperparameters_selector.get_model_benchmark_checkbox_value():
                    self.gui.training_artifacts.model_benchmark_fail_text.show()
                    self.gui.training_artifacts.model_benchmark_report_field.show()
        # ---------------------------- #

        # Set instruction to GUI
        demo_options = self._app_options.get("demo", {})
        demo_path = demo_options.get("path", None)
        if demo_path is not None:
            # Show PyTorch demo if available
            if self.gui.training_artifacts.pytorch_demo_exists(demo_path):
                if self.gui.training_artifacts.pytorch_instruction is not None:
                    self.gui.training_artifacts.pytorch_instruction.show()

            # Show ONNX demo if supported and available
            if (
                self._app_options.get("export_onnx_supported", False)
                and self.gui.hyperparameters_selector.get_export_onnx_checkbox_value()
                and self.gui.training_artifacts.onnx_demo_exists(demo_path)
                and self.gui.training_artifacts.onnx_instruction is not None
            ):
                self.gui.training_artifacts.onnx_instruction.show()

            # Show TensorRT demo if supported and available
            if (
                self._app_options.get("export_tensorrt_supported", False)
                and self.gui.hyperparameters_selector.get_export_tensorrt_checkbox_value()
                and self.gui.training_artifacts.trt_demo_exists(demo_path)
                and self.gui.training_artifacts.trt_instruction is not None
            ):
                self.gui.training_artifacts.trt_instruction.show()

            # Show the inference demo widget if overview or any demo is available
            if self.gui.training_artifacts.inference_demo_field is not None and any(
                [
                    self.gui.training_artifacts.overview_demo_exists(demo_path),
                    self.gui.training_artifacts.pytorch_demo_exists(demo_path),
                    self.gui.training_artifacts.onnx_demo_exists(demo_path),
                    self.gui.training_artifacts.trt_demo_exists(demo_path),
                ]
            ):
                if self.gui.training_artifacts.inference_demo_field is not None:
                    self.gui.training_artifacts.inference_demo_field.show()
        # ---------------------------- #

        # Set status to completed and unlock
        self.gui.training_artifacts.validator_text.set(
            self.gui.training_artifacts.success_message_text, "success"
        )
        self.gui.training_artifacts.validator_text.show()
        self.gui.training_artifacts.card.unlock()
        # ---------------------------- #

    # Model Benchmark
    def _get_eval_results_dir_name(self) -> str:
        """
        Returns the evaluation results path.
        """
        task_dir = f"{self.task_id}_{self._app_name}"
        eval_res_dir = (
            f"/model-benchmark/{self.project_info.id}_{self.project_info.name}/{task_dir}/"
        )
        eval_res_dir = self._api.storage.get_free_dir_name(self.team_id, eval_res_dir)
        return eval_res_dir

    def _run_model_benchmark(
        self,
        local_artifacts_dir: str,
        remote_artifacts_dir: str,
        experiment_info: dict,
        splits_data: dict,
        model_meta: ProjectInfo,
        gt_project_id: int = None,
    ) -> tuple:
        """
        Runs the Model Benchmark evaluation process. Model benchmark runs only in production mode.

        :param local_artifacts_dir: Local directory path.
        :type local_artifacts_dir: str
        :param remote_artifacts_dir: Remote directory path.
        :type remote_artifacts_dir: str
        :param experiment_info: Information about the experiment results.
        :type experiment_info: dict
        :param splits_data: Information about the train and val splits.
        :type splits_data: dict
        :param model_meta: Model meta with object classes.
        :type model_meta: ProjectInfo
        :param gt_project_id: Ground truth project ID with converted shapes.
        :type gt_project_id: int
        :return: Evaluation report, report ID and evaluation metrics.
        :rtype: tuple
        """
        lnk_file_info, report, report_id, eval_metrics, primary_metric_name = (
            None,
            None,
            None,
            {},
            None,
        )
        if self._inference_class is None:
            logger.warning(
                "Inference class is not registered, model benchmark disabled. "
                "Use 'register_inference_class' method to register inference class."
            )
            return lnk_file_info, report, report_id, eval_metrics, primary_metric_name

        # Can't get task type from session. requires before session init
        supported_task_types = [
            TaskType.OBJECT_DETECTION,
            TaskType.INSTANCE_SEGMENTATION,
            TaskType.SEMANTIC_SEGMENTATION,
        ]
        task_type = experiment_info["task_type"]
        if task_type not in supported_task_types:
            logger.warn(
                f"Task type: '{task_type}' is not supported for Model Benchmark. "
                f"Supported tasks: {', '.join(task_type)}"
            )
            return lnk_file_info, report, report_id, eval_metrics, primary_metric_name

        logger.info("Running Model Benchmark evaluation")
        try:
            remote_checkpoints_dir = join(remote_artifacts_dir, "checkpoints")
            best_checkpoint = experiment_info.get("best_checkpoint", None)
            best_filename = sly_fs.get_file_name_with_ext(best_checkpoint)
            remote_best_checkpoint = join(remote_checkpoints_dir, best_filename)

            logger.info(f"Creating the report for the best model: {best_filename!r}")
            self.gui.training_process.validator_text.set(
                f"Creating evaluation report for the best model: {best_filename!r}",
                "info",
            )
            self.progress_bar_main(message="Starting Model Benchmark evaluation", total=1)
            self.progress_bar_main.show()

            # 0. Serve trained model
            m: Inference = self._inference_class(
                model_dir=self.model_dir,
                use_gui=False,
                custom_inference_settings=self._inference_settings,
            )
            if hasattr(m, "in_train"):
                m.in_train = True

            logger.info(f"Using device: {self.device}")

            self._benchmark_params["device"] = self.device
            self._benchmark_params["model_info"] = {
                "artifacts_dir": remote_artifacts_dir,
                "model_name": experiment_info["model_name"],
                "framework_name": self.framework_name,
                "model_meta": model_meta.to_json(),
                "task_type": task_type,
            }

            logger.info(f"Deploy parameters: {self._benchmark_params}")

            m._load_model_headless(**self._benchmark_params)
            m.serve()

            port = 8000
            session = SessionJSON(self._api, session_url=f"http://localhost:{port}")
            benchmark_dir = join(local_artifacts_dir, "benchmark")
            sly_fs.mkdir(benchmark_dir, True)

            # 1. Init benchmark
            benchmark_dataset_ids = splits_data["val"]["dataset_ids"]
            benchmark_images_ids = splits_data["val"]["images_ids"]
            train_dataset_ids = splits_data["train"]["dataset_ids"]
            train_images_ids = splits_data["train"]["images_ids"]

            bm = None
            if gt_project_id is None:
                gt_project_id = self.project_info.id

            if task_type == TaskType.OBJECT_DETECTION:
                eval_params = ObjectDetectionEvaluator.load_yaml_evaluation_params()
                eval_params = yaml.safe_load(eval_params)
                bm = ObjectDetectionBenchmark(
                    self._api,
                    gt_project_id,
                    output_dir=benchmark_dir,
                    gt_dataset_ids=benchmark_dataset_ids,
                    gt_images_ids=benchmark_images_ids,
                    progress=self.progress_bar_main,
                    progress_secondary=self.progress_bar_secondary,
                    classes_whitelist=self.classes,
                    evaluation_params=eval_params,
                )
            elif task_type == TaskType.INSTANCE_SEGMENTATION:
                eval_params = InstanceSegmentationEvaluator.load_yaml_evaluation_params()
                eval_params = yaml.safe_load(eval_params)
                bm = InstanceSegmentationBenchmark(
                    self._api,
                    gt_project_id,
                    output_dir=benchmark_dir,
                    gt_dataset_ids=benchmark_dataset_ids,
                    gt_images_ids=benchmark_images_ids,
                    progress=self.progress_bar_main,
                    progress_secondary=self.progress_bar_secondary,
                    classes_whitelist=self.classes,
                    evaluation_params=eval_params,
                )
            elif task_type == TaskType.SEMANTIC_SEGMENTATION:
                eval_params = SemanticSegmentationEvaluator.load_yaml_evaluation_params()
                eval_params = yaml.safe_load(eval_params)
                bm = SemanticSegmentationBenchmark(
                    self._api,
                    gt_project_id,
                    output_dir=benchmark_dir,
                    gt_dataset_ids=benchmark_dataset_ids,
                    gt_images_ids=benchmark_images_ids,
                    progress=self.progress_bar_main,
                    progress_secondary=self.progress_bar_secondary,
                    classes_whitelist=self.classes,
                    evaluation_params=eval_params,
                )
            else:
                raise ValueError(f"Task type: '{task_type}' is not supported for Model Benchmark")

            if self._has_splits_selector:
                if self.gui.train_val_splits_selector.get_split_method() == "Based on datasets":
                    train_info = {
                        "app_session_id": self.task_id,
                        "train_dataset_ids": train_dataset_ids,
                        "train_images_ids": None,
                        "images_count": len(self._train_split),
                    }
                else:
                    train_info = {
                        "app_session_id": self.task_id,
                        "train_dataset_ids": None,
                        "train_images_ids": train_images_ids,
                        "images_count": len(self._train_split),
                    }
            else:
                # @TODO: Add train info for apps without splits
                train_info = None

            bm.train_info = train_info

            # 2. Run inference
            bm.run_inference(session)

            # 3. Pull results from the server
            gt_project_path, dt_project_path = bm.download_projects(save_images=False)

            # 4. Evaluate
            bm._evaluate(gt_project_path, dt_project_path)
            bm._dump_eval_inference_info(bm._eval_inference_info)

            # 5. Upload evaluation results
            eval_res_dir = self._get_eval_results_dir_name()
            bm.upload_eval_results(eval_res_dir + "/evaluation/")

            # 6. Speed test
            if self.gui.hyperparameters_selector.get_speedtest_checkbox_value() is True:
                self.progress_bar_secondary.show()
                bm.run_speedtest(session, self.project_info.id)
                self.progress_bar_secondary.hide()
                bm.upload_speedtest_results(eval_res_dir + "/speedtest/")

            # 7. Prepare visualizations, report and upload
            bm.visualize()
            _ = bm.upload_visualizations(eval_res_dir + "/visualizations/")
            lnk_file_info = bm.lnk
            report = bm.report
            report_id = bm.report.id
            eval_metrics = bm.key_metrics
            primary_metric_name = bm.primary_metric_name
            bm.upload_report_link(remote_artifacts_dir, report_id, self.output_dir)

            # 8. UI updates
            self.progress_bar_main.hide()
            self.progress_bar_secondary.hide()
            logger.info("Model benchmark evaluation completed successfully")
            logger.info(
                f"Predictions project name: {bm.dt_project_info.name}. Workspace_id: {bm.dt_project_info.workspace_id}"
            )

        except Exception as e:
            logger.error(f"Model benchmark failed. {repr(e)}", exc_info=True)
            self._set_text_status("finalizing")
            self.progress_bar_main.hide()
            self.progress_bar_secondary.hide()
            try:
                if bm.dt_project_info:
                    self._api.project.remove(bm.dt_project_info.id)
                diff_project_info = bm.get_diff_project_info()
                if diff_project_info:
                    self._api.project.remove(diff_project_info.id)
            except Exception as e2:
                return lnk_file_info, report, report_id, eval_metrics, primary_metric_name
        return lnk_file_info, report, report_id, eval_metrics, primary_metric_name

    # ----------------------------------------- #

    # Workflow
    def _workflow_input(self):
        """
        Adds the input data to the workflow.
        """
        if self.project_info.type == ProjectType.IMAGES.value:
            try:
                project_version_id = self._api.project.version.create(
                    self.project_info,
                    self._app_name,
                    f"This backup was created automatically by Supervisely before the {self._app_name} task with ID: {self._api.task_id}",
                )
            except Exception as e:
                logger.warning(f"Failed to create a project version: {repr(e)}")
                project_version_id = None
        else:
            project_version_id = None

        try:
            if project_version_id is None:
                project_version_id = (
                    self.project_info.version.get("id", None) if self.project_info.version else None
                )
            self._api.app.workflow.add_input_project(
                self.project_info.id, version_id=project_version_id
            )

            file_info = None
            if self.model_source == ModelSource.CUSTOM:
                file_info = self._api.file.get_info_by_path(
                    self.team_id,
                    self.gui.model_selector.experiment_selector.get_selected_checkpoint_path(),
                )
                if file_info is not None:
                    self._api.app.workflow.add_input_file(file_info, model_weight=True)
            logger.debug(
                f"Workflow Input: Project ID - {self.project_info.id}, Project Version ID - {project_version_id}, Input File - {True if file_info else False}"
            )
        except Exception as e:
            logger.debug(f"Failed to add input to the workflow: {repr(e)}")

    def _workflow_output(
        self,
        team_files_dir: str,
        file_info: FileInfo,
        model_benchmark_report: Optional[FileInfo] = None,
        model_benchmark_report_id: Optional[FileInfo] = None,
    ):
        """
        Adds the output data to the workflow.
        """
        try:
            module_id = (
                self._api.task.get_info_by_id(self._api.task_id)
                .get("meta", {})
                .get("app", {})
                .get("id")
            )
            logger.debug(f"Workflow Output: Model artifacts - '{team_files_dir}'")

            node_settings = WorkflowSettings(
                title=self._app_name,
                url=(
                    f"/apps/{module_id}/sessions/{self._api.task_id}"
                    if module_id
                    else f"apps/sessions/{self._api.task_id}"
                ),
                url_title="Show Results",
            )

            if file_info:
                relation_settings = WorkflowSettings(
                    title="Train Artifacts",
                    icon="folder",
                    icon_color="#FFA500",
                    icon_bg_color="#FFE8BE",
                    url=f"/files/{file_info.id}/true",
                    url_title="Open Folder",
                )
                meta = WorkflowMeta(
                    relation_settings=relation_settings, node_settings=node_settings
                )
                logger.debug(f"Workflow Output: meta \n    {meta}")
                self._api.app.workflow.add_output_file(file_info, model_weight=True, meta=meta)
            else:
                logger.debug(
                    f"File with checkpoints not found in Team Files. Cannot set workflow output."
                )

            if self.is_model_benchmark_enabled:
                if model_benchmark_report:
                    mb_relation_settings = WorkflowSettings(
                        title="Model Benchmark",
                        icon="assignment",
                        icon_color="#674EA7",
                        icon_bg_color="#CCCCFF",
                        url=f"/model-benchmark?id={model_benchmark_report_id}",
                        url_title="Open Report",
                    )

                    meta = WorkflowMeta(
                        relation_settings=mb_relation_settings,
                        node_settings=node_settings,
                    )
                    self._api.app.workflow.add_output_file(model_benchmark_report, meta=meta)
                else:
                    logger.debug(
                        f"File with model benchmark report not found in Team Files. Cannot set workflow output."
                    )
        except Exception as e:
            logger.debug(f"Failed to add output to the workflow: {repr(e)}")
        # ----------------------------------------- #

    # Logger
    def _init_logger(self):
        """
        Initialize training logger. Set up Tensorboard and callbacks.
        """
        selected_logger = self._app_options.get("train_logger", "")
        if selected_logger.lower() == "tensorboard":
            setup_train_logger("tensorboard_logger")
            train_logger.set_log_dir(self.log_dir)
            self._init_tensorboard()
        else:
            setup_train_logger("default_logger")
        self._setup_logger_callbacks()

    def _init_tensorboard(self):
        if self._tensorboard_process is not None:
            logger.debug("Tensorboard server is already running")
            return
        self._register_routes()
        args = [
            "tensorboard",
            "--logdir",
            self.log_dir,
            "--host=localhost",
            f"--port={self._tensorboard_port}",
            "--load_fast=true",
            "--reload_multifile=true",
        ]
        self._tensorboard_process = subprocess.Popen(args)
        self.app.call_before_shutdown(self.stop_tensorboard)
        print(f"Tensorboard server has been started")
        self.gui.training_logs.tensorboard_button.enable()

    def start_tensorboard(self, log_dir: str, port: int = None):
        """
        Method to manually start Tensorboard in the user's training code.
        Tensorboard is started automatically if the 'train_logger' is set to 'tensorboard' in app_options.yaml file.

        :param log_dir: Directory path to the log files.
        :type log_dir: str
        :param port: Port number for Tensorboard, defaults to None
        :type port: int, optional
        """
        if port is not None:
            self._tensorboard_port = port
        self.log_dir = log_dir
        self._init_tensorboard()

    def stop_tensorboard(self):
        """Stop Tensorboard server"""
        if self._tensorboard_process is not None:
            self._tensorboard_process.terminate()
            self._tensorboard_process = None
            print(f"Tensorboard server has been stopped")
        else:
            print("Tensorboard server is not running")

    def _setup_logger_callbacks(self):
        """
        Set up callbacks for the training logger.
        """
        epoch_pbar = None
        step_pbar = None

        def start_training_callback(total_epochs: int):
            """
            Callback function that is called when the training process starts.
            """
            nonlocal epoch_pbar
            logger.info(f"Training started for {total_epochs} epochs")
            pbar_widget = self.progress_bar_main
            pbar_widget.show()
            epoch_pbar = pbar_widget(message=f"Epochs", total=total_epochs)

        def finish_training_callback():
            """
            Callback function that is called when the training process finishes.
            """
            self.progress_bar_main.hide()
            self.progress_bar_secondary.hide()
            train_logger.close()

        def start_epoch_callback(total_steps: int):
            """
            Callback function that is called when a new epoch starts.
            """
            nonlocal step_pbar
            logger.info(f"Epoch started. Total steps: {total_steps}")
            pbar_widget = self.progress_bar_secondary
            pbar_widget.show()
            step_pbar = pbar_widget(message=f"Steps", total=total_steps)

        def finish_epoch_callback():
            """
            Callback function that is called when an epoch finishes.
            """
            epoch_pbar.update(1)

        def step_callback():
            """
            Callback function that is called when a step iteration is completed.
            """
            step_pbar.update(1)

        train_logger.add_on_train_started_callback(start_training_callback)
        train_logger.add_on_train_finish_callback(finish_training_callback)

        train_logger.add_on_epoch_started_callback(start_epoch_callback)
        train_logger.add_on_epoch_finish_callback(finish_epoch_callback)

        train_logger.add_on_step_finished_callback(step_callback)

    # ----------------------------------------- #
    def _wrapped_start_training(self):
        """
        Wrapper function to wrap the training process.
        """
        experiment_info = None
        check_logs_text = "Please check the logs for more details."

        try:
            self._set_train_widgets_state_on_start()
            if self._train_func is None:
                raise ValueError("Train function is not defined")
            self._prepare_working_dir()
            self._init_logger()
        except Exception as e:
            message = f"Error occurred during training initialization. {check_logs_text}"
            self._show_error(message, e)
            self._restore_train_widgets_state_on_error()
            self._set_ws_progress_status("reset")
            return

        try:
            self._set_text_status("preparing")
            self._set_ws_progress_status("preparing")
            self._prepare()
        except Exception as e:
            message = f"Error occurred during data preparation. {check_logs_text}"
            self._show_error(message, e)
            self._restore_train_widgets_state_on_error()
            self._set_ws_progress_status("reset")
            return

        try:
            self._set_text_status("training")
            if self._app_options.get("train_logger", None) is None:
                self._set_ws_progress_status("training")
            experiment_info = self._train_func()
        except ZeroDivisionError as e:
            message = (
                "'ZeroDivisionError' occurred during training. "
                "The error was caused by an insufficient dataset size relative to the specified batch size in hyperparameters. "
                "Please check input data and hyperparameters."
            )
            self._show_error(message, e)
            self._restore_train_widgets_state_on_error()
            self._set_ws_progress_status("reset")
            return
        except Exception as e:
            message = f"Error occurred during training. {check_logs_text}"
            self._show_error(message, e)
            self._restore_train_widgets_state_on_error()
            self._set_ws_progress_status("reset")
            return

        try:
            self._set_text_status("finalizing")
            self._set_ws_progress_status("finalizing")
            self._finalize(experiment_info)
            self.gui.training_process.start_button.loading = False
        except Exception as e:
            message = f"Error occurred during finalizing and uploading training artifacts. {check_logs_text}"
            self._show_error(message, e)
            self._restore_train_widgets_state_on_error()
            self._set_ws_progress_status("reset")
            return

    def _show_error(self, message: str, e=None):
        if e is not None:
            logger.error(f"{message}: {repr(e)}", exc_info=True)
        else:
            logger.error(message)
        self.gui.training_process.validator_text.set(message, "error")
        self.gui.training_process.validator_text.show()
        self.gui.training_process.start_button.loading = False
        self._restore_train_widgets_state_on_error()

    def _set_train_widgets_state_on_start(self):
        self.gui.disable_select_buttons()
        self.gui.training_artifacts.validator_text.hide()
        self._validate_experiment_name()
        self.gui.training_process.experiment_name_input.disable()
        if self._app_options.get("device_selector", False):
            self.gui.training_process.select_device._select.disable()
            self.gui.training_process.select_device.disable()

        if self._app_options.get("model_benchmark", False):
            self.gui.training_artifacts.model_benchmark_report_thumbnail.hide()
            self.gui.training_artifacts.model_benchmark_fail_text.hide()
            self.gui.training_artifacts.model_benchmark_report_field.hide()

        self.gui.training_logs.card.unlock()
        self.gui.stepper.set_active_step(7)
        self.gui.training_process.validator_text.set("Training has been started...", "info")
        self.gui.training_process.validator_text.show()
        self.gui.training_process.start_button.loading = True

    def _restore_train_widgets_state_on_error(self):
        self.gui.training_logs.card.lock()
        self.gui.stepper.set_active_step(self.gui.stepper.get_active_step() - 1)
        self.gui.training_process.experiment_name_input.enable()
        if self._app_options.get("device_selector", False):
            self.gui.training_process.select_device._select.enable()
            self.gui.training_process.select_device.enable()
        self.gui.enable_select_buttons()

    def _validate_experiment_name(self) -> bool:
        experiment_name = self.gui.training_process.get_experiment_name()
        if not experiment_name:
            logger.error("Experiment name is empty")
            raise ValueError("Experiment name is empty")
        invalid_chars = r"\/"
        if any(char in experiment_name for char in invalid_chars):
            logger.error(f"Experiment name contains invalid characters: {invalid_chars}")
            raise ValueError(f"Experiment name contains invalid characters: {invalid_chars}")
        return True

    def _set_text_status(
        self,
        status: Literal[
            "reset",
            "completed",
            "training",
            "finalizing",
            "preparing",
            "uploading",
            "benchmark",
            "metadata",
            "export_onnx",
            "export_trt",
            "convert_gt_project",
        ],
    ):

        if status == "reset":
            self.gui.training_process.validator_text.set("", "text")
        elif status == "completed":
            self.gui.training_process.validator_text.set("Training completed", "success")
        elif status == "training":
            self.gui.training_process.validator_text.set("Training is in progress...", "info")
        elif status == "finalizing":
            self.gui.training_process.validator_text.set(
                "Finalizing and preparing training artifacts...", "info"
            )
        elif status == "preparing":
            self.gui.training_process.validator_text.set("Preparing data for training...", "info")
        elif status == "export_onnx":
            self.gui.training_process.validator_text.set(
                f"Converting to {RuntimeType.ONNXRUNTIME}", "info"
            )
        elif status == "export_trt":
            self.gui.training_process.validator_text.set(
                f"Converting to {RuntimeType.TENSORRT}", "info"
            )
        elif status == "uploading":
            self.gui.training_process.validator_text.set("Uploading training artifacts...", "info")
        elif status == "benchmark":
            self.gui.training_process.validator_text.set(
                "Running Model Benchmark evaluation...", "info"
            )
        elif status == "validating":
            self.gui.training_process.validator_text.set("Validating experiment...", "info")
        elif status == "metadata":
            self.gui.training_process.validator_text.set("Generating training metadata...", "info")
        elif status == "convert_gt_project":
            self.gui.training_process.validator_text.set("Converting GT project...", "info")

    def _set_ws_progress_status(
        self,
        status: Literal["reset", "completed", "training", "finalizing", "preparing"],
    ):
        message = ""
        if status == "reset":
            message = "Ready for training"
        elif status == "completed":
            message = "Training completed"
        elif status == "training":
            message = "Training is in progress..."
        elif status == "finalizing":
            message = "Finalizing and uploading training artifacts..."
        elif status == "preparing":
            message = "Preparing data for training..."

        self.progress_bar_main.hide()
        self.progress_bar_secondary.hide()
        with self.progress_bar_main(message=message, total=1) as pbar:
            pbar.update(1)
        with self.progress_bar_secondary(message=message, total=1) as pbar:
            pbar.update(1)

    def _export_weights(self, experiment_info: dict) -> List[str]:
        export_weights = {}
        if (
            self.gui.hyperparameters_selector.get_export_onnx_checkbox_value() is True
            and self._convert_onnx_func is not None
        ):
            try:
                self._set_text_status("export_onnx")
                onnx_path = self._convert_onnx_func(experiment_info)
                if sly_fs.file_exists(onnx_path):
                    export_weights[RuntimeType.ONNXRUNTIME] = onnx_path
            except Exception as e:
                logger.error(f"Failed to export ONNX model: {e}")

        if (
            self.gui.hyperparameters_selector.get_export_tensorrt_checkbox_value() is True
            and self._convert_tensorrt_func is not None
        ):
            try:
                self._set_text_status("export_trt")
                tensorrt_path = self._convert_tensorrt_func(experiment_info)
                if sly_fs.file_exists(tensorrt_path):
                    export_weights[RuntimeType.TENSORRT] = tensorrt_path
            except Exception as e:
                logger.error(f"Failed to export TensorRT model: {e}")

<<<<<<< HEAD
        return export_weights
=======
        export_classes_path = None
        if len(export_weights) > 0:
            export_classes = {idx: cls_name for idx, cls_name in enumerate(self.classes)}
            export_dir = join(self.output_dir, self._export_dir_name)
            sly_fs.mkdir(export_dir)
            export_classes_path = join(export_dir, "classes.json")
            sly_json.dump_json_file(export_classes, export_classes_path)
        return export_weights, export_classes_path
>>>>>>> c884b81e

    def _upload_export_weights(
        self, export_weights: Dict[str, str], export_classes_path: str, remote_dir: str
    ) -> Dict[str, str]:
        """Uploads export weights (any other specified formats) to Supervisely Team Files.
        The default export is handled by the `_upload_artifacts` method."""
        file_dest_paths = []
        size = 0
        files_to_upload = list(export_weights.values())
        if export_classes_path is not None:
            files_to_upload.append(export_classes_path)
        for path in files_to_upload:
            file_name = sly_fs.get_file_name_with_ext(path)
            file_dest_paths.append(join(remote_dir, self._export_dir_name, file_name))
            size += sly_fs.get_file_size(path)
        with self.progress_bar_main(
            message=f"Uploading {len(export_weights)} export weights",
            total=size,
            unit="B",
            unit_scale=True,
        ) as export_upload_main_pbar:
            logger.debug(f"Uploading {len(export_weights)} export weights of size {size} bytes")
            logger.debug(f"Destination paths: {file_dest_paths}")
            self.progress_bar_main.show()
            self._api.file.upload_bulk_fast(
                team_id=self.team_id,
                src_paths=files_to_upload,
                dst_paths=file_dest_paths,
                progress_cb=export_upload_main_pbar.update,
            )

        self.progress_bar_main.hide()

        remote_export_weights = {
            runtime: join(self._export_dir_name, sly_fs.get_file_name_with_ext(path))
            for runtime, path in export_weights.items()
        }
        return remote_export_weights

    def _convert_and_split_gt_project(self, task_type: str):
        # 1. Convert GT project to cv task
        Project.download(
            self._api,
            self.project_info.id,
            "tmp_project",
            save_images=False,
            save_image_info=True,
        )
        project = Project("tmp_project", OpenMode.READ)

        pr_prefix = ""
        if task_type == TaskType.OBJECT_DETECTION:
            Project.to_detection_task(project.directory, inplace=True)
            pr_prefix = "[detection]: "
        elif (
            task_type == TaskType.INSTANCE_SEGMENTATION
            or task_type == TaskType.SEMANTIC_SEGMENTATION
        ):
            Project.to_segmentation_task(project.directory, inplace=True)
            pr_prefix = "[segmentation]: "

        gt_project_info = self._api.project.create(
            self.workspace_id,
            f"{pr_prefix}{self.project_info.name}",
            description=(
                f"Converted ground truth project for trainig session: '{self.task_id}'. "
                f"Original project id: '{self.project_info.id}. "
                "Removing this project will affect model benchmark evaluation report."
            ),
            change_name_if_conflict=True,
        )

        # 3. Upload converted gt project
        project = Project("tmp_project", OpenMode.READ)
        self._api.project.update_meta(gt_project_info.id, project.meta)
        for dataset in project.datasets:
            dataset: Dataset
            ds_info = self._api.dataset.create(
                gt_project_info.id, dataset.name, change_name_if_conflict=True
            )
            for batch_names in batched(dataset.get_items_names(), 100):
                img_infos = [dataset.get_item_info(name) for name in batch_names]
                img_ids = [img_info.id for img_info in img_infos]
                anns = [dataset.get_ann(name, project.meta) for name in batch_names]

                img_infos = self._api.image.copy_batch(ds_info.id, img_ids)
                img_ids = [img_info.id for img_info in img_infos]
                self._api.annotation.upload_anns(img_ids, anns)
        sly_fs.remove_dir(project.directory)

        # 4. Match splits with original project
        gt_split_data = self._postprocess_splits(gt_project_info.id)
        return gt_project_info.id, gt_split_data<|MERGE_RESOLUTION|>--- conflicted
+++ resolved
@@ -2678,9 +2678,6 @@
             except Exception as e:
                 logger.error(f"Failed to export TensorRT model: {e}")
 
-<<<<<<< HEAD
-        return export_weights
-=======
         export_classes_path = None
         if len(export_weights) > 0:
             export_classes = {idx: cls_name for idx, cls_name in enumerate(self.classes)}
@@ -2689,7 +2686,6 @@
             export_classes_path = join(export_dir, "classes.json")
             sly_json.dump_json_file(export_classes, export_classes_path)
         return export_weights, export_classes_path
->>>>>>> c884b81e
 
     def _upload_export_weights(
         self, export_weights: Dict[str, str], export_classes_path: str, remote_dir: str
