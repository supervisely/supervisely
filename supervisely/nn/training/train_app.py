--- conflicted
+++ resolved
@@ -25,14 +25,13 @@
 from urllib.request import urlopen
 
 import httpx
+import supervisely.io.env as sly_env
+import supervisely.io.fs as sly_fs
+import supervisely.io.json as sly_json
 import yaml
 from fastapi import Request, Response
 from fastapi.responses import StreamingResponse
 from starlette.background import BackgroundTask
-
-import supervisely.io.env as sly_env
-import supervisely.io.fs as sly_fs
-import supervisely.io.json as sly_json
 from supervisely import (
     Api,
     Application,
@@ -97,7 +96,7 @@
         framework_name: str,
         models: Union[str, List[Dict[str, Any]]],
         hyperparameters: str,
-        app_options: Union[str,Dict[str, Any]] = None,
+        app_options: Union[str, Dict[str, Any]] = None,
         work_dir: str = None,
     ):
 
@@ -136,17 +135,6 @@
         # ----------------------------------------- #
 
         # Input
-<<<<<<< HEAD
-=======
-        self.work_dir = work_dir
-        self.output_dir = join(self.work_dir, "output")
-        self.output_weights_dir = join(self.output_dir, "checkpoints")
-        self.project_dir = join(self.work_dir, "sly_project")
-        self.train_dataset_dir = join(self.project_dir, "train")
-        self.val_dataset_dir = join(self.project_dir, "val")
-        self.sly_project = None
-        self._train_split, self._val_split = None, None
->>>>>>> 97980166
         # ----------------------------------------- #
 
         # Classes
@@ -177,7 +165,9 @@
         else:
             self.work_dir = join(get_synced_data_dir(), "work_dir")
         self.output_dir = join(self.work_dir, self._output_dir_name)
-        self._output_checkpoints_dir = join(self.output_dir, self._output_checkpoints_dir)
+        self._output_checkpoints_dir = join(
+            self.output_dir, self._output_checkpoints_dir
+        )
         self.project_dir = join(self.work_dir, self._sly_project_dir_name)
         self.sly_project = None
         self.train_split, self.val_split = None, None
@@ -443,7 +433,10 @@
 
         # Step 4. Run Model Benchmark
         mb_eval_report, mb_eval_report_id = None, None
-        if self.gui.hyperparameters_selector.get_model_benchmark_checkbox_value() is True:
+        if (
+            self.gui.hyperparameters_selector.get_model_benchmark_checkbox_value()
+            is True
+        ):
             if is_production():
                 try:
                     mb_eval_report, mb_eval_report_id = self._run_model_benchmark(
@@ -453,7 +446,9 @@
                     logger.error(f"Model benchmark failed: {e}")
 
         # Step 4. Generate and upload additional files
-        self._generate_experiment_info(remote_dir, experiment_info, splits_data, mb_eval_report_id)
+        self._generate_experiment_info(
+            remote_dir, experiment_info, splits_data, mb_eval_report_id
+        )
         self._generate_app_state(remote_dir, experiment_info)
         self._generate_train_val_splits(remote_dir, splits_data)
 
@@ -468,7 +463,9 @@
 
         # region TRAIN END
 
-    def register_inference_class(self, inference_class: Any, inference_settings: dict = {}) -> None:
+    def register_inference_class(
+        self, inference_class: Any, inference_settings: dict = {}
+    ) -> None:
         """
         Registers an inference class for the training application to do model benchmarking.
 
@@ -521,7 +518,9 @@
                 with open(hyperparameters, "r") as file:
                     return file.read()
             except Exception as e:
-                raise ValueError(f"Failed to load YAML file: {hyperparameters}. Error: {e}")
+                raise ValueError(
+                    f"Failed to load YAML file: {hyperparameters}. Error: {e}"
+                )
         return hyperparameters
 
     def _validate_app_options(self, app_options: Dict[str, Any]) -> Dict[str, Any]:
@@ -542,14 +541,18 @@
         Downloads the project data from Supervisely.
         If the cache is enabled, it will attempt to retrieve the project from the cache.
         """
-        dataset_infos = [dataset for _, dataset in self._api.dataset.tree(self.project_id)]
+        dataset_infos = [
+            dataset for _, dataset in self._api.dataset.tree(self.project_id)
+        ]
 
         if self.gui.train_val_splits_selector.get_split_method() == "Based on datasets":
             selected_ds_ids = (
                 self.gui.train_val_splits_selector.get_train_dataset_ids()
                 + self.gui.train_val_splits_selector.get_val_dataset_ids()
             )
-            dataset_infos = [ds_info for ds_info in dataset_infos if ds_info.id in selected_ds_ids]
+            dataset_infos = [
+                ds_info for ds_info in dataset_infos if ds_info.id in selected_ds_ids
+            ]
 
         total_images = sum(ds_info.images_count for ds_info in dataset_infos)
         if not self.gui.input_selector.get_cache_value() or is_development():
@@ -571,7 +574,9 @@
             self.sly_project = Project(self.project_dir, OpenMode.READ)
             logger.info(f"Project downloaded successfully to: '{self.project_dir}'")
 
-    def _download_no_cache(self, dataset_infos: List[DatasetInfo], total_images: int) -> None:
+    def _download_no_cache(
+        self, dataset_infos: List[DatasetInfo], total_images: int
+    ) -> None:
         """
         Downloads the project data from Supervisely without using the cache.
 
@@ -580,7 +585,9 @@
         :param total_images: Total number of images to download.
         :type total_images: int
         """
-        with self.progress_bar_main(message="Downloading input data", total=total_images) as pbar:
+        with self.progress_bar_main(
+            message="Downloading input data", total=total_images
+        ) as pbar:
             self.progress_bar_main.show()
             download_project(
                 api=self._api,
@@ -606,12 +613,18 @@
         :type total_images: int
         """
         to_download = [
-            info for info in dataset_infos if not is_cached(self.project_info.id, info.name)
+            info
+            for info in dataset_infos
+            if not is_cached(self.project_info.id, info.name)
         ]
-        cached = [info for info in dataset_infos if is_cached(self.project_info.id, info.name)]
+        cached = [
+            info for info in dataset_infos if is_cached(self.project_info.id, info.name)
+        ]
 
         logger.info(self._get_cache_log_message(cached, to_download))
-        with self.progress_bar_main(message="Downloading input data", total=total_images) as pbar:
+        with self.progress_bar_main(
+            message="Downloading input data", total=total_images
+        ) as pbar:
             self.progress_bar_main.show()
             download_to_cache(
                 api=self._api,
@@ -639,7 +652,9 @@
             )
         self.progress_bar_main.hide()
 
-    def _get_cache_log_message(self, cached: bool, to_download: List[DatasetInfo]) -> str:
+    def _get_cache_log_message(
+        self, cached: bool, to_download: List[DatasetInfo]
+    ) -> str:
         """
         Utility method to generate a log message for cache status.
         """
@@ -723,7 +738,9 @@
                     message=f"Preparing '{dataset}'", total=len(split)
                 ) as second_pbar:
                     self.progress_bar_secondary.show()
-                    move_files(split, paths[dataset], image_name_formats[dataset], second_pbar)
+                    move_files(
+                        split, paths[dataset], image_name_formats[dataset], second_pbar
+                    )
                     main_pbar.update(1)
                 self.progress_bar_secondary.hide()
             self.progress_bar_main.hide()
@@ -793,7 +810,9 @@
 
         else:
             self._download_custom_model()
-        logger.info(f"Model files have been downloaded successfully to: '{self.model_dir}'")
+        logger.info(
+            f"Model files have been downloaded successfully to: '{self.model_dir}'"
+        )
 
     def _download_pretrained_model(self):
         """
@@ -846,10 +865,14 @@
         # Need to merge file_url with arts dir
         model_files = self.model_info["model_files"]
         for file in model_files:
-            model_files[file] = join(self.model_info["artifacts_dir"], model_files[file])
+            model_files[file] = join(
+                self.model_info["artifacts_dir"], model_files[file]
+            )
 
         # Add selected checkpoint to model_files
-        checkpoint = self.gui.model_selector.custom_models_table.get_selected_checkpoint_path()
+        checkpoint = (
+            self.gui.model_selector.custom_models_table.get_selected_checkpoint_path()
+        )
         model_files["checkpoint"] = checkpoint
 
         with self.progress_bar_main(
@@ -926,9 +949,7 @@
                 return False, reason
 
             if not isinstance(experiment_info[key], expected_type):
-                reason = (
-                    f"Validation failed: Key '{key}' should be of type {expected_type.__name__}"
-                )
+                reason = f"Validation failed: Key '{key}' should be of type {expected_type.__name__}"
                 return False, reason
 
         if isinstance(experiment_info["checkpoints"], list):
@@ -962,7 +983,9 @@
             val_dataset_ids = self.gui.train_val_splits_selector.get_val_dataset_ids()
             train_dataset_ids = self.gui.train_val_splits_selector.get_train_dataset_ids
         else:
-            dataset_infos = [dataset for _, dataset in self._api.dataset.tree(self.project_id)]
+            dataset_infos = [
+                dataset for _, dataset in self._api.dataset.tree(self.project_id)
+            ]
             ds_infos_dict = {}
             for dataset in dataset_infos:
                 if dataset.parent_id is not None:
@@ -975,7 +998,9 @@
             def get_image_infos_by_split(ds_infos_dict: dict, split: list):
                 image_names_per_dataset = {}
                 for item in split:
-                    image_names_per_dataset.setdefault(item.dataset_name, []).append(item.name)
+                    image_names_per_dataset.setdefault(item.dataset_name, []).append(
+                        item.name
+                    )
                 image_infos = []
                 for dataset_name, image_names in image_names_per_dataset.items():
                     ds_info = ds_infos_dict[dataset_name]
@@ -1022,7 +1047,9 @@
             experiment_info["model_files"] = {}
         else:
             # Move model files to output directory except config, config will be processed later
-            files = {k: v for k, v in experiment_info["model_files"].items() if k != "config"}
+            files = {
+                k: v for k, v in experiment_info["model_files"].items() if k != "config"
+            }
             for file in files:
                 if isfile:
                     shutil.move(
@@ -1064,7 +1091,9 @@
         checkpoints = experiment_info["checkpoints"]
         if isinstance(checkpoints, str):
             checkpoint_paths = []
-            for checkpoint_path in sly_fs.list_files_recursively(checkpoints, [".pt", ".pth"]):
+            for checkpoint_path in sly_fs.list_files_recursively(
+                checkpoints, [".pt", ".pth"]
+            ):
                 checkpoint_paths.append(checkpoint_path)
         else:
             checkpoint_paths = checkpoints
@@ -1082,7 +1111,9 @@
             shutil.move(self.log_dir, logs_dir)
 
     # Generate experiment_info.json and app_state.json
-    def _upload_json_file(self, local_path: str, remote_path: str, message: str) -> None:
+    def _upload_json_file(
+        self, local_path: str, remote_path: str, message: str
+    ) -> None:
         """Helper function to upload a JSON file with progress."""
         logger.info(f"Uploading '{local_path}' to Supervisely")
         total_size = sly_fs.get_file_size(local_path)
@@ -1108,26 +1139,12 @@
         local_train_val_split_path = join(self.output_dir, self._train_val_split_file)
         remote_train_val_split_path = join(remote_dir, self._train_val_split_file)
 
-<<<<<<< HEAD
         data = {
             "train": splits_data["train"]["images_ids"],
             "val": splits_data["val"]["images_ids"],
         }
 
         sly_json.dump_json_file(data, local_train_val_split_path)
-=======
-        sly_json.dump_json_file(self._train_split, local_train_split_path)
-        self._upload_json_file(
-            local_train_split_path,
-            remote_train_split_path,
-            f"Uploading '{self._train_split_file}' to Team Files",
-        )
-        # 2. Process val split
-        local_val_split_path = join(self.output_dir, self._val_split_file)
-        remote_val_split_path = join(remote_dir, self._val_split_file)
-
-        sly_json.dump_json_file(self._val_split, local_val_split_path)
->>>>>>> 97980166
         self._upload_json_file(
             local_train_val_split_path,
             remote_train_val_split_path,
@@ -1297,13 +1314,17 @@
 
         # Clean debug directory if exists
         if task_id == "debug-session":
-            if self._api.file.dir_exists(self._team_id, f"{remote_artifacts_dir}/", True):
+            if self._api.file.dir_exists(
+                self._team_id, f"{remote_artifacts_dir}/", True
+            ):
                 with self.progress_bar_main(
                     message=f"[Debug] Cleaning train artifacts: '{remote_artifacts_dir}/'",
                     total=1,
                 ) as upload_artifacts_pbar:
                     self.progress_bar_main.show()
-                    self._api.file.remove_dir(self._team_id, f"{remote_artifacts_dir}", True)
+                    self._api.file.remove_dir(
+                        self._team_id, f"{remote_artifacts_dir}", True
+                    )
                     upload_artifacts_pbar.update(1)
                     self.progress_bar_main.hide()
 
@@ -1333,7 +1354,9 @@
             )
             self.progress_bar_main.hide()
 
-        file_info = self._api.file.get_info_by_path(self._team_id, join(remote_dir, "open_app.lnk"))
+        file_info = self._api.file.get_info_by_path(
+            self._team_id, join(remote_dir, "open_app.lnk")
+        )
         return remote_dir, file_info
 
     def _set_training_output(self, remote_dir: str, file_info: FileInfo) -> None:
@@ -1367,7 +1390,9 @@
         task_info = self._api.task.get_info_by_id(self.task_id)
         task_dir = f"{self.task_id}_{task_info['meta']['app']['name']}"
         eval_res_dir = f"/model-benchmark/evaluation/{self.project_info.id}_{self.project_info.name}/{task_dir}/"
-        eval_res_dir = self._api.storage.get_free_dir_name(self._team_id(), eval_res_dir)
+        eval_res_dir = self._api.storage.get_free_dir_name(
+            self._team_id(), eval_res_dir
+        )
         return eval_res_dir
 
     # Hot to pass inference_settings?
@@ -1430,7 +1455,9 @@
 
             logger.info(f"Creating the report for the best model: {best_filename!r}")
             self.gui.training_process.model_benchmark_report_text.show()
-            self.progress_bar_main(message="Starting Model Benchmark evaluation", total=1)
+            self.progress_bar_main(
+                message="Starting Model Benchmark evaluation", total=1
+            )
             self.progress_bar_main.show()
 
             # 0. Serve trained model
@@ -1578,7 +1605,9 @@
         try:
             if project_version_id is None:
                 project_version_id = (
-                    self.project_info.version.get("id", None) if self.project_info.version else None
+                    self.project_info.version.get("id", None)
+                    if self.project_info.version
+                    else None
                 )
             self._api.app.workflow.add_input_project(
                 self.project_info.id, version_id=project_version_id
@@ -1638,7 +1667,9 @@
                     relation_settings=relation_settings, node_settings=node_settings
                 )
                 logger.debug(f"Workflow Output: meta \n    {meta}")
-                self._api.app.workflow.add_output_file(file_info, model_weight=True, meta=meta)
+                self._api.app.workflow.add_output_file(
+                    file_info, model_weight=True, meta=meta
+                )
             else:
                 logger.debug(
                     f"File with checkpoints not found in Team Files. Cannot set workflow output."
@@ -1657,7 +1688,9 @@
                 meta = WorkflowMeta(
                     relation_settings=mb_relation_settings, node_settings=node_settings
                 )
-                self._api.app.workflow.add_output_file(model_benchmark_report, meta=meta)
+                self._api.app.workflow.add_output_file(
+                    model_benchmark_report, meta=meta
+                )
             else:
                 logger.debug(
                     f"File with model benchmark report not found in Team Files. Cannot set workflow output."
