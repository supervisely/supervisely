import shutil
import tempfile
from collections import defaultdict
from dataclasses import dataclass
from pathlib import Path
from typing import Dict, Iterator, List, Optional, Tuple, Union

import cv2
import ffmpeg
import numpy as np

import supervisely as sly
from supervisely import VideoAnnotation, logger
from supervisely.nn.model.prediction import Prediction
from supervisely.nn.tracker.utils import predictions_to_video_annotation


class TrackingVisualizer:

    def __init__(
        self,
        show_labels: bool = True,
        show_classes: bool = True,
        show_trajectories: bool = True,
        show_frame_number: bool = False,
        box_thickness: int = 2,
        text_scale: float = 0.6,
        text_thickness: int = 2,
        trajectory_length: int = 30,
        codec: str = "mp4",
        output_fps: float = 30.0,
        colorize_tracks: bool = True,
        trajectory_thickness: int = 2,
    ):
        """
        Initialize the visualizer with configuration.

        Args:
            show_labels: Whether to show track IDs.
            show_classes: Whether to show class names.
            show_trajectories: Whether to draw trajectories.
            show_frame_number: Whether to overlay frame number.
            box_thickness: Thickness of bounding boxes.
            text_scale: Scale of label text.
            text_thickness: Thickness of label text.
            trajectory_length: How many points to keep in trajectory.
            codec: Output video codec.
            output_fps: Output video framerate.
            colorize_tracks (bool, default=True): if True, ignore colors from project meta and generate new colors for each tracked object; if False, try to use colors from project meta when possible.
        """
        # Visualization settings
        self.show_labels = show_labels
        self.show_classes = show_classes
        self.show_trajectories = show_trajectories
        self.show_frame_number = show_frame_number

        # Style settings
        self.box_thickness = box_thickness
        self.text_scale = text_scale
        self.text_thickness = text_thickness
        self.trajectory_length = trajectory_length
        self.trajectory_thickness = trajectory_thickness
        self.colorize_tracks = colorize_tracks

        # Output settings
        self.codec = codec
        self.output_fps = output_fps

        # Internal state
        self.annotation = None
        self.tracks_by_frame = {}
        self.track_centers = defaultdict(list)
        self.track_colors = {}
        self.color_palette = self._generate_color_palette()
        self._temp_dir = None

    def _generate_color_palette(self, num_colors: int = 100) -> List[Tuple[int, int, int]]:
        """
        Generate bright, distinct color palette for track visualization.
        Uses HSV space with random hue and fixed high saturation/value.
        """
        np.random.seed(42)
        colors = []
        for i in range(num_colors):
            hue = np.random.randint(0, 180)
            saturation = 200 + np.random.randint(55)
            value = 200 + np.random.randint(55)

            hsv_color = np.uint8([[[hue, saturation, value]]])
            bgr_color = cv2.cvtColor(hsv_color, cv2.COLOR_HSV2BGR)[0][0]
            colors.append(tuple(map(int, bgr_color)))
        return colors

    def _get_track_color(self, track_id: int) -> Tuple[int, int, int]:
        """Get consistent color for track ID from palette."""
        return self.color_palette[track_id % len(self.color_palette)]

    def _get_video_info(self, video_path: Path) -> Tuple[int, int, float, int]:
        """
        Get video metadata using ffmpeg.
        
        Returns:
            Tuple of (width, height, fps, total_frames)
        """
        try:
            probe = ffmpeg.probe(str(video_path))
            video_stream = next((stream for stream in probe['streams'] 
                               if stream['codec_type'] == 'video'), None)

            if video_stream is None:
                raise ValueError(f"No video stream found in: {video_path}")

            width = int(video_stream['width'])
            height = int(video_stream['height'])

            # Extract FPS
            fps_str = video_stream.get('r_frame_rate', '30/1')
            if '/' in fps_str:
                num, den = map(int, fps_str.split('/'))
                fps = num / den if den != 0 else 30.0
            else:
                fps = float(fps_str)

            # Get total frames
            total_frames = int(video_stream.get('nb_frames', 0))
            if total_frames == 0:
                # Fallback: estimate from duration and fps
                duration = float(video_stream.get('duration', 0))
                total_frames = int(duration * fps) if duration > 0 else 0

            return width, height, fps, total_frames

        except Exception as e:
            raise ValueError(f"Could not read video metadata {video_path}: {str(e)}")

    def _create_frame_iterator(self, source: Union[str, Path]) -> Iterator[Tuple[int, np.ndarray]]:
        """
        Create iterator that yields (frame_index, frame) tuples.
        
        Args:
            source: Path to video file or directory with frame images
            
        Yields:
            Tuple of (frame_index, frame_array)
        """
        source = Path(source)

        if source.is_file():
            yield from self._iterate_video_frames(source)
        elif source.is_dir():
            yield from self._iterate_directory_frames(source)
        else:
            raise ValueError(f"Source must be a video file or directory, got: {source}")

    def _iterate_video_frames(self, video_path: Path) -> Iterator[Tuple[int, np.ndarray]]:
        """Iterate through video frames using ffmpeg."""
        width, height, fps, total_frames = self._get_video_info(video_path)

        # Store video info for later use
        self.source_fps = fps
        self.frame_size = (width, height)

        process = (
            ffmpeg
            .input(str(video_path))
            .output('pipe:', format='rawvideo', pix_fmt='bgr24', loglevel='quiet')
            .run_async(pipe_stdout=True, pipe_stderr=False)
        )

        try:
            frame_size_bytes = width * height * 3
            frame_idx = 0

            while True:
                frame_data = process.stdout.read(frame_size_bytes)
                if len(frame_data) != frame_size_bytes:
                    break

                frame = np.frombuffer(frame_data, np.uint8).reshape([height, width, 3])
                yield frame_idx, frame
                frame_idx += 1

<<<<<<< HEAD
=======
        except ffmpeg.Error as e:
            logger.error(f"ffmpeg error: {e.stderr.decode() if e.stderr else str(e)}", exc_info=True)

>>>>>>> 30eb24a9
        finally:
            process.stdout.close()
            if process.stderr:
                process.stderr.close()
            process.wait()

    def _iterate_directory_frames(self, frames_dir: Path) -> Iterator[Tuple[int, np.ndarray]]:
        """Iterate through image frames in directory."""
        if not frames_dir.is_dir():
            raise ValueError(f"Directory does not exist: {frames_dir}")

        # Support common image extensions
        extensions = ['.jpg', '.jpeg', '.png', '.bmp', '.tiff']
        image_files = []
        for ext in extensions:
            image_files.extend(frames_dir.glob(f'*{ext}'))
            image_files.extend(frames_dir.glob(f'*{ext.upper()}'))

        image_files = sorted(image_files)
        if not image_files:
            raise ValueError(f"No image files found in directory: {frames_dir}")

        # Set fps from config for image sequences
        self.source_fps = self.output_fps

        for frame_idx, img_path in enumerate(image_files):
            frame = cv2.imread(str(img_path))
            if frame is not None:
                if frame_idx == 0:
                    h, w = frame.shape[:2]
                    self.frame_size = (w, h)
                yield frame_idx, frame
            else:
                logger.warning(f"Could not read image: {img_path}")

    def _extract_tracks_from_annotation(self) -> None:
        """
        Extract tracking data from Supervisely VideoAnnotation.
        
        Populates self.tracks_by_frame with frame-indexed tracking data.
        """
        self.tracks_by_frame = defaultdict(list)
        self.track_colors = {}

        # Map object keys to track info
        objects = {}
        for i, obj in enumerate(self.annotation.objects):
            objects[obj.key] = (i, obj.obj_class.name)

        # Extract tracks from frames
        for frame in self.annotation.frames:
            frame_idx = frame.index
            for figure in frame.figures:
                if figure.geometry.geometry_name() != 'rectangle':
                    continue

                object_key = figure.parent_object.key
                if object_key not in objects:
                    continue

                track_id, class_name = objects[object_key]

                # Extract bbox coordinates
                rect = figure.geometry
                bbox = (rect.left, rect.top, rect.right, rect.bottom)

                if track_id not in self.track_colors:
                    if self.colorize_tracks:
                        # auto-color override everything
                        color = self._get_track_color(track_id)
                    else:
                        # try to use annotation color
                        color = figure.video_object.obj_class.color
                        if color:
                            # convert rgb → bgr
                            color = color[::-1]
                        else:
                            # fallback to auto-color if annotation missing
                            color = self._get_track_color(track_id)

                    self.track_colors[track_id] = color

                self.tracks_by_frame[frame_idx].append((track_id, bbox, class_name))

        logger.info(f"Extracted tracks from {len(self.tracks_by_frame)} frames")

    def _draw_detection(self, img: np.ndarray, track_id: int, bbox: Tuple[int, int, int, int], 
                    class_name: str) -> Optional[Tuple[int, int]]:
        """
        Draw single detection with track ID and class label.
        Returns the center point of the bbox for trajectory drawing.
        """
        x1, y1, x2, y2 = map(int, bbox)

        if x2 <= x1 or y2 <= y1:
            return None

        color = self.track_colors[track_id]

        # Draw bounding box
        cv2.rectangle(img, (x1, y1), (x2, y2), color, self.box_thickness)

        # Draw label if enabled
        if self.show_labels:
            label = f"ID:{track_id}"
            if self.show_classes:
                label += f" ({class_name})"

            label_y = y1 - 10 if y1 > 30 else y2 + 25
            (text_w, text_h), _ = cv2.getTextSize(
                label, cv2.FONT_HERSHEY_SIMPLEX, self.text_scale, self.text_thickness
            )

            cv2.rectangle(img, (x1, label_y - text_h - 5), 
                        (x1 + text_w, label_y + 5), color, -1)
            cv2.putText(img, label, (x1, label_y), 
                    cv2.FONT_HERSHEY_SIMPLEX, self.text_scale, 
                    (255, 255, 255), self.text_thickness, cv2.LINE_AA)

        # Return center point for trajectory
        return (x1 + x2) // 2, (y1 + y2) // 2

    def _draw_trajectories(self, img: np.ndarray) -> None:
        """Draw trajectory lines for all tracks, filtering out big jumps."""
        if not self.show_trajectories:
            return

        max_jump = 200  

        for track_id, centers in self.track_centers.items():
            if len(centers) < 2:
                continue

            color = self.track_colors[track_id]
            points = centers[-self.trajectory_length:]

            for i in range(1, len(points)):
                p1, p2 = points[i - 1], points[i]
                if p1 is None or p2 is None:
                    continue

                if np.hypot(p2[0] - p1[0], p2[1] - p1[1]) > max_jump:
                    continue
                cv2.line(img, p1, p2, color, self.trajectory_thickness)
                cv2.circle(img, p1, 3, color, -1)

    def _process_single_frame(self, frame: np.ndarray, frame_idx: int) -> np.ndarray:
        """
        Process single frame: add annotations and return processed frame.
        
        Args:
            frame: Input frame
            frame_idx: Frame index
            
        Returns:
            Annotated frame
        """
        img = frame.copy()
        active_ids = set()
        # Draw detections for current frame
        if frame_idx in self.tracks_by_frame:
            for track_id, bbox, class_name in self.tracks_by_frame[frame_idx]:
                center = self._draw_detection(img, track_id, bbox, class_name)
                self.track_centers[track_id].append(center)
                if len(self.track_centers[track_id]) > self.trajectory_length:
                    self.track_centers[track_id].pop(0)
                active_ids.add(track_id)

        for tid in self.track_centers.keys():
            if tid not in active_ids:
                self.track_centers[tid].append(None)
                if len(self.track_centers[tid]) > self.trajectory_length:
                    self.track_centers[tid].pop(0)

        # Draw trajectories
        self._draw_trajectories(img)

        # Add frame number if requested
        if self.show_frame_number:
            cv2.putText(img, f"Frame: {frame_idx + 1}", (10, 30),
                       cv2.FONT_HERSHEY_SIMPLEX, 0.7, (255, 255, 255), 2, cv2.LINE_AA)

        return img

    def _save_processed_frame(self, frame: np.ndarray, frame_idx: int) -> str:
        """
        Save processed frame to temporary directory.
        
        Args:
            frame: Processed frame
            frame_idx: Frame index
            
        Returns:
            Path to saved frame
        """
        frame_path = self._temp_dir / f"frame_{frame_idx:08d}.jpg"
        cv2.imwrite(str(frame_path), frame, [cv2.IMWRITE_JPEG_QUALITY, 95])
        return str(frame_path)

    def _create_video_from_frames(self, output_path: Union[str, Path]) -> None:
        """
        Create final video from processed frames using ffmpeg.
        
        Args:
            output_path: Path for output video
        """
        output_path = Path(output_path)
        output_path.parent.mkdir(parents=True, exist_ok=True)

        # Create video from frame sequence
        input_pattern = str(self._temp_dir / "frame_%08d.jpg")

        try:
            (
                ffmpeg
                .input(input_pattern, pattern_type='sequence', framerate=self.source_fps)
                .output(str(output_path), vcodec='libx264', pix_fmt='yuv420p', crf=18)
                .overwrite_output()
                .run(capture_stdout=True, capture_stderr=True)
            )
            logger.info(f"Video saved to {output_path}")

        except ffmpeg.Error as e:
            error_msg = e.stderr.decode() if e.stderr else "Unknown ffmpeg error"
            raise ValueError(f"Failed to create video: {error_msg}")

    def _cleanup_temp_directory(self) -> None:
        """Clean up temporary directory and all its contents."""
        if self._temp_dir and self._temp_dir.exists():
            shutil.rmtree(self._temp_dir)
            self._temp_dir = None

    def visualize_video_annotation(self, annotation: VideoAnnotation, 
                                  source: Union[str, Path], 
                                  output_path: Union[str, Path]) -> None:
        """
        Visualize tracking annotations on video using streaming approach.
        
        Args:
            annotation: Supervisely VideoAnnotation object with tracking data
            source: Path to video file or directory containing frame images
            output_path: Path for output video file
            
        Raises:
            TypeError: If annotation is not VideoAnnotation
            ValueError: If source is invalid or annotation is empty
        """
        if not isinstance(annotation, VideoAnnotation):
            raise TypeError(f"Annotation must be VideoAnnotation, got {type(annotation)}")

        # Store annotation
        self.annotation = annotation

        # Create temporary directory for processed frames
        self._temp_dir = Path(tempfile.mkdtemp(prefix="video_viz_"))

        try:
            # Extract tracking data
            self._extract_tracks_from_annotation()

            if not self.tracks_by_frame:
                logger.warning("No tracking data found in annotation")

            # Reset trajectory tracking
            self.track_centers = defaultdict(list)

            # Process frames one by one
            frame_count = 0
            for frame_idx, frame in self._create_frame_iterator(source):
                # Process frame
                processed_frame = self._process_single_frame(frame, frame_idx)

                # Save processed frame
                self._save_processed_frame(processed_frame, frame_idx)

                frame_count += 1

                # Progress logging
                if frame_count % 100 == 0:
                    logger.info(f"Processed {frame_count} frames")

            logger.info(f"Finished processing {frame_count} frames")

            # Create final video from saved frames
            self._create_video_from_frames(output_path)

        finally:
            # Always cleanup temporary files
            self._cleanup_temp_directory()

    def __del__(self):
        """Cleanup temporary directory on object destruction."""
        self._cleanup_temp_directory()


def visualize(
    predictions: Union[VideoAnnotation, List[Prediction]], 
    source: Union[str, Path], 
    output_path: Union[str, Path],
    show_labels: bool = True,
    show_classes: bool = True,
    show_trajectories: bool = True,
    box_thickness: int = 2,
    colorize_tracks: bool = True,
    **kwargs
) -> None:
    """
    Visualize tracking results from either VideoAnnotation or list of Prediction.

    Args:
        predictions (supervisely.VideoAnnotation | List[Prediction]): Tracking data to render; either a Supervisely VideoAnnotation or a list of Prediction objects.
        source (str | Path): Path to an input video file or a directory of sequential frames (e.g., frame_000001.jpg).
        output_path (str | Path): Path to the output video file to be created.
        show_labels (bool, default=True): Draw per-object labels (track IDs).
        show_classes (bool, default=True): Draw class names for each object.
        show_trajectories (bool, default=True): Render object trajectories across frames.
        box_thickness (int, default=2): Bounding-box line thickness in pixels.
        colorize_tracks (bool, default=True): if True, ignore colors from project meta and generate new colors for each tracked object; if False, try to use colors from project meta when possible.    
        """
    visualizer = TrackingVisualizer(
        show_labels=show_labels, 
        show_classes=show_classes, 
        show_trajectories=show_trajectories,
        box_thickness=box_thickness,
        colorize_tracks=colorize_tracks,
        **kwargs
    )

    if isinstance(predictions, VideoAnnotation):
        visualizer.visualize_video_annotation(predictions, source, output_path)
    elif isinstance(predictions, list):
        predictions = predictions_to_video_annotation(predictions)
        visualizer.visualize_video_annotation(predictions, source, output_path)
    else:
        raise TypeError(f"Predictions must be VideoAnnotation or list of Prediction, got {type(predictions)}")<|MERGE_RESOLUTION|>--- conflicted
+++ resolved
@@ -180,12 +180,9 @@
                 yield frame_idx, frame
                 frame_idx += 1
 
-<<<<<<< HEAD
-=======
         except ffmpeg.Error as e:
             logger.error(f"ffmpeg error: {e.stderr.decode() if e.stderr else str(e)}", exc_info=True)
 
->>>>>>> 30eb24a9
         finally:
             process.stdout.close()
             if process.stderr:
