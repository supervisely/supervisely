from concurrent.futures import ThreadPoolExecutor
from dataclasses import MISSING, dataclass, fields
from json import JSONDecodeError
from os.path import dirname, join
<<<<<<< HEAD
from typing import List, Optional, Union
=======
from typing import Dict, List, Optional, Union
>>>>>>> 912093db

import requests

from supervisely import logger
from supervisely.api.api import Api, ApiField

EXPERIMENT_INFO_FILENAME = "experiment_info.json"
<<<<<<< HEAD

=======
>>>>>>> 912093db


@dataclass(init=False)
class ExperimentInfo:
    experiment_name: str
    """Name of the experiment. Defined by the user in the training app"""
    framework_name: str
    """Name of the framework used in the experiment"""
    model_name: str
    """Name of the model used in the experiment. Defined by the user in the training app"""
    task_type: str
    """Task type of the experiment"""
    project_id: int
    """Project ID in Supervisely"""
    task_id: int
    """Task ID in Supervisely"""
    model_files: dict
    """Dictionary with paths to model files that needs to be downloaded for training"""
    model_meta: str
    """Path to file with model metadata such as model name, project id, project name and classes used for training"""
    checkpoints: List[str]
    """List of relative paths to checkpoints"""
    best_checkpoint: str
    """Name of the best checkpoint. Defined by the user in the training app"""
    hyperparameters: str
    """Path to .yaml file with hyperparameters used in the experiment"""
    artifacts_dir: str
    """Path to the directory with artifacts"""
    export: Optional[dict] = None
    """Dictionary with exported weights in different formats"""
    app_state: Optional[str] = None
    """Path to file with settings that were used in the app"""
    train_val_split: Optional[str] = None
    """Path to train and validation splits, which contains IDs of the images used in each split"""
    train_size: Optional[int] = None
    """Number of images in the training set"""
    val_size: Optional[int] = None
    """Number of images in the validation set"""
    datetime: Optional[str] = None
    """Date and time when the experiment was started"""
    evaluation_report_id: Optional[int] = None
    """ID of the model benchmark evaluation report"""
    evaluation_report_link: Optional[str] = None
    """Link to the model benchmark evaluation report"""
    evaluation_metrics: Optional[dict] = None
    """Evaluation metrics"""
    logs: Optional[dict] = None
    """Dictionary with link and type of logger"""

    def __init__(self, **kwargs):
        required_fieds = {
            field.name for field in fields(self.__class__) if field.default is MISSING
        }
        missing_fields = required_fieds - set(kwargs.keys())
        if missing_fields:
            raise ValueError(
                f"ExperimentInfo missing required arguments: '{', '.join(missing_fields)}'"
            )
        field_names = set(f.name for f in fields(self.__class__))
        kwargs = {k: v for k, v in kwargs.items() if k in field_names}
        for key, value in kwargs.items():
            setattr(self, key, value)

    def to_json(self) -> Dict:
        data = {}
        for field in fields(self.__class__):
            value = getattr(self, field.name)
            data[field.name] = value


def get_experiment_infos(api: Api, team_id: int, framework_name: str) -> List[ExperimentInfo]:
    """
    Get experiments from the specified framework folder for Train v2

    :param api: Supervisely API client
    :type api: Api
    :param team_id: Team ID
    :type team_id: int
    :param framework_name: Name of the framework
    :type framework_name: str
    :return: List of ExperimentInfo objects
    :rtype: List[ExperimentInfo]
    :Usage example:

     .. code-block:: python

        import supervisely as sly

        api = sly.Api.from_env()
        team_id = sly.env.team_id()
        framework_name = "RT-DETRv2"
        experiment_infos = sly.nn.training.experiments.get_experiment_infos(api, team_id, framework_name)
    """
    metadata_name = "experiment_info.json"
    experiments_folder = "/experiments"
    experiment_infos = []

    file_infos = api.file.list(team_id, experiments_folder, recursive=True, return_type="fileinfo")
    sorted_experiment_paths = []
    for file_info in file_infos:
        if not file_info.path.endswith(metadata_name):
            continue

        experiment_dir = dirname(file_info.path)
        if experiment_dir.endswith(framework_name):
            experiment_path = join(experiment_dir, metadata_name)
            sorted_experiment_paths.append(experiment_path)

    def fetch_experiment_data(experiment_path: str):
        try:
            response = api.post(
                "file-storage.download",
                {ApiField.TEAM_ID: team_id, ApiField.PATH: experiment_path},
                stream=True,
            )
            response.raise_for_status()
            response_json = response.json()
            required_fields = {
                field.name for field in fields(ExperimentInfo) if field.default is not None
            }
            optional_fields = {
                field.name for field in fields(ExperimentInfo) if field.default is None
            }

            missing_optional_fields = optional_fields - response_json.keys()
            if missing_optional_fields:
                logger.debug(
                    f"Missing optional fields: {missing_optional_fields} for '{experiment_path}'"
                )
                for field in missing_optional_fields:
                    response_json[field] = None

            missing_required_fields = required_fields - response_json.keys()
            if missing_required_fields:
                logger.debug(
                    f"Missing required fields: {missing_required_fields} for '{experiment_path}'. Skipping."
                )
                return None
            field_names = {field.name for field in fields(ExperimentInfo)}
            return ExperimentInfo(**{k: v for k, v in response_json.items() if k in field_names})
        except requests.exceptions.RequestException as e:
            logger.debug(f"Request failed for '{experiment_path}': {e}")
        except JSONDecodeError as e:
            logger.debug(f"JSON decode failed for '{experiment_path}': {e}")
        except TypeError as e:
            logger.error(f"TypeError for '{experiment_path}': {e}")
        return None

    with ThreadPoolExecutor() as executor:
        experiment_infos = list(executor.map(fetch_experiment_data, sorted_experiment_paths))

    experiment_infos = [info for info in experiment_infos if info is not None]
    return experiment_infos


def _fetch_experiment_data(api, team_id: int, experiment_path: str) -> Union[ExperimentInfo, None]:
    """
    Fetch experiment data from the specified path in Supervisely Team Files

    :param api: Supervisely API client
    :type api: Api
    :param team_id: Team ID
    :type team_id: int
    :param experiment_path: Path to the experiment data
    :type experiment_path: str
    :return: ExperimentInfo object
    :rtype: Union[ExperimentInfo, None]
    """
    try:
        response = api.post(
            "file-storage.download",
            {ApiField.TEAM_ID: team_id, ApiField.PATH: experiment_path},
            stream=True,
        )
        response.raise_for_status()
        response_json = response.json()
        required_fields = {
<<<<<<< HEAD
            field.name for field in fields(ExperimentInfo) if field.default is not None
        }
        optional_fields = {field.name for field in fields(ExperimentInfo) if field.default is None}
=======
            field.name for field in fields(ExperimentInfo) if field.default is MISSING
        }
        optional_fields = {
            field.name for field in fields(ExperimentInfo) if field.default is not MISSING
        }
>>>>>>> 912093db

        missing_optional_fields = optional_fields - response_json.keys()
        if missing_optional_fields:
            logger.debug(
                f"Missing optional fields: {missing_optional_fields} for '{experiment_path}'"
            )
            for field in missing_optional_fields:
                response_json[field] = None

        missing_required_fields = required_fields - response_json.keys()
        if missing_required_fields:
            logger.debug(
                f"Missing required fields: {missing_required_fields} for '{experiment_path}'. Skipping."
            )
            return None
        return ExperimentInfo(**{k: v for k, v in response_json.items() if k in required_fields})
    except requests.exceptions.RequestException as e:
        logger.debug(f"Request failed for '{experiment_path}': {e}")
    except JSONDecodeError as e:
        logger.debug(f"JSON decode failed for '{experiment_path}': {e}")
    except TypeError as e:
        logger.error(f"TypeError for '{experiment_path}': {e}")
    return None


def get_experiment_info_by_artifacts_dir(
    api: Api, team_id: int, artifacts_dir: str
) -> Union[ExperimentInfo, None]:
    """
    Get experiment info by artifacts directory

    :param api: Supervisely API client
    :type api: Api
    :param team_id: Team ID
    :type team_id: int
    :param artifacts_dir: Path to the directory with artifacts
    :type artifacts_dir: str
    :return: ExperimentInfo object
    :rtype: Optional[ExperimentInfo]
    :Usage example:

     .. code-block:: python

        import supervisely as sly

        api = sly.Api.from_env()
        team_id = sly.env.team_id()
        artifacts_dir = "/experiments/27_Lemons (Rectangle)/265_RT-DETRv2/"
        experiment_info = sly.nn.training.experiments.get_experiment_info_by_artifacts_dir(api, team_id, artifacts_dir)
    """
    if not artifacts_dir.startswith("/experiments"):
        raise ValueError("Artifacts directory should start with '/experiments'")
    experiment_path = join(artifacts_dir, EXPERIMENT_INFO_FILENAME)
    return _fetch_experiment_data(api, team_id, experiment_path)<|MERGE_RESOLUTION|>--- conflicted
+++ resolved
@@ -2,11 +2,7 @@
 from dataclasses import MISSING, dataclass, fields
 from json import JSONDecodeError
 from os.path import dirname, join
-<<<<<<< HEAD
-from typing import List, Optional, Union
-=======
 from typing import Dict, List, Optional, Union
->>>>>>> 912093db
 
 import requests
 
@@ -14,13 +10,9 @@
 from supervisely.api.api import Api, ApiField
 
 EXPERIMENT_INFO_FILENAME = "experiment_info.json"
-<<<<<<< HEAD
-
-=======
->>>>>>> 912093db
-
-
-@dataclass(init=False)
+
+
+@dataclass
 class ExperimentInfo:
     experiment_name: str
     """Name of the experiment. Defined by the user in the training app"""
@@ -195,17 +187,11 @@
         response.raise_for_status()
         response_json = response.json()
         required_fields = {
-<<<<<<< HEAD
-            field.name for field in fields(ExperimentInfo) if field.default is not None
-        }
-        optional_fields = {field.name for field in fields(ExperimentInfo) if field.default is None}
-=======
             field.name for field in fields(ExperimentInfo) if field.default is MISSING
         }
         optional_fields = {
             field.name for field in fields(ExperimentInfo) if field.default is not MISSING
         }
->>>>>>> 912093db
 
         missing_optional_fields = optional_fields - response_json.keys()
         if missing_optional_fields:
