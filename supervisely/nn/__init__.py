--- conflicted
+++ resolved
@@ -1,11 +1,6 @@
 import supervisely.nn.artifacts as artifacts
 import supervisely.nn.inference as inference
 from supervisely.nn.artifacts.artifacts import BaseTrainArtifacts, TrainInfo
-<<<<<<< HEAD
-
-# from supervisely.nn.checkpoints.checkpoint import CheckpointInfo
-=======
->>>>>>> fa512840
 from supervisely.nn.prediction_dto import (
     Prediction,
     PredictionBBox,
