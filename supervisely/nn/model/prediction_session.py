import json
import time
from os import PathLike
from pathlib import Path
from typing import Any, Dict, Iterator, List, Literal, Tuple, Union

import numpy as np
import requests
from requests import Timeout
from requests_toolbelt import MultipartEncoder, MultipartEncoderMonitor
from tqdm.auto import tqdm

import supervisely.io.env as env
from supervisely._utils import get_valid_kwargs, logger
from supervisely.api.api import Api
from supervisely.imaging._video import ALLOWED_VIDEO_EXTENSIONS
from supervisely.imaging.image import SUPPORTED_IMG_EXTS, write_bytes
from supervisely.io.fs import (
    dir_exists,
    file_exists,
    get_file_ext,
    get_file_size,
    list_files,
    list_files_recursively,
)
from supervisely.io.network_exceptions import process_requests_exception
from supervisely.nn.model.prediction import Prediction
from supervisely.project.project import Dataset, OpenMode, Project
from supervisely.project.project_meta import ProjectMeta


def value_generator(value):
    while True:
        yield value


class PredictionSession:

    class Iterator:
        def __init__(self, total, session: "PredictionSession", tqdm: tqdm = None):
            self.total = total
            self.session = session
            self.results_queue = []
            self.tqdm = tqdm

        def __len__(self) -> int:
            return self.total

        def __iter__(self) -> Iterator:
            return self

        def __next__(self) -> Dict[str, Any]:
            if not self.results_queue:
                pending_results = self.session._wait_for_pending_results(tqdm=self.tqdm)
                self.results_queue += pending_results
            if not self.results_queue:
                raise StopIteration
            pred = self.results_queue.pop(0)
            return pred

    def __init__(
        self,
        url: str,
        input: Union[np.ndarray, str, PathLike, list] = None,
        image_id: Union[List[int], int] = None,
        video_id: Union[List[int], int] = None,
        dataset_id: Union[List[int], int] = None,
        project_id: Union[List[int], int] = None,
        api: "Api" = None,
        tracking: bool = None,
        tracking_config: dict = None,
        **kwargs: dict,
    ): 

        extra_input_args = ["image_ids", "video_ids", "dataset_ids", "project_ids"]
        assert (
            sum(
                [
                    x is not None
                    for x in [
                        input,
                        image_id,
                        video_id,
                        dataset_id,
                        project_id,
                        *[kwargs.get(extra_input, None) for extra_input in extra_input_args],
                    ]
                ]
            )
            == 1
        ), "Exactly one of input, image_ids, video_id, dataset_id, project_id or image_id must be provided."

        self._iterator = None
        self._base_url = url
        self.inference_request_uuid = None
        self.input = input
        self.api = api

        self.api_token = self._get_api_token()
        self._model_meta = None
        self.final_result = None

        if "stride" in kwargs:
            kwargs["step"] = kwargs["stride"]
        if "start_frame" in kwargs:
            kwargs["start_frame_index"] = kwargs["start_frame"]
        if "num_frames" in kwargs:
            kwargs["frames_count"] = kwargs["num_frames"]
        self.kwargs = kwargs
        if kwargs.get("show_progress", False) and "tqdm" not in kwargs:
            kwargs["tqdm"] = tqdm()
        self.tqdm = kwargs.pop("tqdm", None)

        self.inference_settings = {
            k: v for k, v in kwargs.items() if isinstance(v, (str, int, float))
        }

        if tracking is True:
            model_info = self._get_session_info()
            if not model_info.get("tracking_on_videos_support", False):
                raise ValueError("Tracking is not supported by this model")

            if tracking_config is None:
                self.tracker = "botsort"
                self.tracker_settings = {}
            else:
                cfg = dict(tracking_config)
                self.tracker = cfg.pop("tracker", "botsort")
                self.tracker_settings = cfg
        else:
            self.tracker = None
            self.tracker_settings = None

        if "classes" in kwargs:
            self.inference_settings["classes"] = kwargs["classes"]
        # TODO: remove "settings", it is the same as inference_settings
        if "settings" in kwargs:
            self.inference_settings.update(kwargs["settings"])
        if "inference_settings" in kwargs:
            self.inference_settings.update(kwargs["inference_settings"])

        # extra input args
        image_ids = self._set_var_from_kwargs("image_ids", kwargs, image_id)
        video_ids = self._set_var_from_kwargs("video_ids", kwargs, video_id)
        dataset_ids = self._set_var_from_kwargs("dataset_ids", kwargs, dataset_id)
        project_ids = self._set_var_from_kwargs("project_ids", kwargs, project_id)
        source = next(
            x
            for x in [
                input,
                image_id,
                video_id,
                dataset_id,
                project_id,
                image_ids,
                video_ids,
                dataset_ids,
                project_ids,
            ]
            if x is not None
        )
        self.kwargs["source"] = source
        self.prediction_kwargs_iterator = value_generator({})

        if not isinstance(input, list):
            input = [input]
        if isinstance(input[0], np.ndarray):
            # input is numpy array
            self._predict_images(input, **kwargs)
        elif isinstance(input[0], (str, PathLike)):
            if len(input) > 1:
                # if the input is a list of paths, assume they are images
                for x in input:
                    if not isinstance(x, (str, PathLike)):
                        raise ValueError("Input must be a list of strings or PathLike objects.")
                self._iterator = self._predict_images_bytes(input, **kwargs)
            else:
                if dir_exists(input[0]):
                    try:
                        project = Project(str(input[0]), mode=OpenMode.READ)
                    except Exception:
                        project = None
                    image_paths = []
                    if project is not None:
                        for dataset in project.datasets:
                            dataset: Dataset
                            for _, image_path, _ in dataset.items():
                                image_paths.append(image_path)
                    else:
                        # if the input is a directory, assume it contains images
                        recursive = kwargs.get("recursive", False)
                        if recursive:
                            image_paths = list_files_recursively(
                                input[0], valid_extensions=SUPPORTED_IMG_EXTS
                            )
                        else:
                            image_paths = list_files(input[0], valid_extensions=SUPPORTED_IMG_EXTS)
                    if len(image_paths) == 0:
                        raise ValueError("Directory is empty.")
                    self._iterator = self._predict_images(image_paths, **kwargs)
                elif file_exists(input[0]):
                    ext = get_file_ext(input[0])
                    if ext == "":
                        raise ValueError("File has no extension.")
                    if ext.lower() in SUPPORTED_IMG_EXTS:
                        self._iterator = self._predict_images(input, **kwargs)
                    elif ext.lower() in ALLOWED_VIDEO_EXTENSIONS:
                        kwargs = get_valid_kwargs(kwargs, self._predict_videos, exclude=["videos"])
                        self._iterator = self._predict_videos(input, tracker=self.tracker, tracker_settings=self.tracker_settings, **kwargs)
                    else:
                        raise ValueError(
                            f"Unsupported file extension: {ext}. Supported extensions are: {SUPPORTED_IMG_EXTS + ALLOWED_VIDEO_EXTENSIONS}"
                        )
                else:
                    raise ValueError(f"File or directory does not exist: {input[0]}")
        elif image_ids is not None:
            self._iterator = self._predict_images(image_ids, **kwargs)
        elif video_ids is not None:
            if len(video_ids) > 1:
                raise ValueError("Only one video id can be provided.")
            kwargs = get_valid_kwargs(kwargs, self._predict_videos, exclude=["videos"])
            self._iterator = self._predict_videos(video_ids, tracker=self.tracker, tracker_settings=self.tracker_settings, **kwargs)
        elif dataset_ids is not None:
            kwargs = get_valid_kwargs(
                kwargs,
                self._predict_datasets,
                exclude=["dataset_ids"],
            )
            self._iterator = self._predict_datasets(dataset_ids, **kwargs)
        elif project_ids is not None:
            if len(project_ids) > 1:
                raise ValueError("Only one project id can be provided.")
            kwargs = get_valid_kwargs(
                kwargs,
                self._predict_projects,
                exclude=["project_ids"],
            )
            self._iterator = self._predict_projects(project_ids, **kwargs)
        else:
            raise ValueError(
                "Unknown input type. Supported types are: numpy array, path to a file or directory, ImageInfo, VideoInfo, ProjectInfo, DatasetInfo."
            )

    def _set_var_from_kwargs(self, key, kwargs, default):
        value = kwargs.get(key, default)
        if value is None:
            return None
        if not isinstance(value, list):
            value = [value]
        return value

    def __enter__(self):
        return self

    def __exit__(self, exc_type, exc_val, exc_tb):
        self.stop()
        if exc_type is not None:
            return False

    def __next__(self):
        try:
            prediction_json = self._iterator.__next__()
            this_kwargs = next(self.prediction_kwargs_iterator)
            prediction = Prediction.from_json(
                prediction_json, **self.kwargs, **this_kwargs, model_meta=self.model_meta
            )
            return prediction
        except StopIteration:
            self._on_infernce_end()
            raise
        except Exception:
            self.stop()
            raise

    def next(self):
        return self.__next__()

    def __iter__(self):
        return self

    def __len__(self):
        return len(self._iterator)

    def _get_api_token(self):
        if self.api is not None:
            return self.api.token
        return env.api_token(raise_not_found=False)

    def _get_json_body(self):
        body = {"state": {}, "context": {}}
        if self.inference_request_uuid is not None:
            body["state"]["inference_request_uuid"] = self.inference_request_uuid
        if self.inference_settings:
            body["state"]["settings"] = self.inference_settings
        if self.api_token is not None:
            body["api_token"] = self.api_token
        if "model_prediction_suffix" in self.kwargs:
            body["state"]["model_prediction_suffix"] = self.kwargs["model_prediction_suffix"]
        return body

    def _post(self, method, *args, retries=5, **kwargs) -> requests.Response:
        if kwargs.get("headers") is None:
            kwargs["headers"] = {}
        if self.api is not None:
            retries = min(self.api.retry_count, retries)
            if "x-api-key" not in kwargs["headers"]:
                kwargs["headers"]["x-api-key"] = self.api.token
        url = self._base_url.rstrip("/") + "/" + method.lstrip("/")
        if "timeout" not in kwargs:
            kwargs["timeout"] = 60
        for retry_idx in range(retries):
            response = None
            try:
                logger.trace(f"POST {url}")
                response = requests.post(url, *args, **kwargs)
                if response.status_code != requests.codes.ok:  # pylint: disable=no-member
                    Api._raise_for_status(response)
                return response
            except requests.RequestException as exc:
                process_requests_exception(
                    logger,
                    exc,
                    method,
                    url,
                    verbose=True,
                    swallow_exc=True,
                    sleep_sec=5,
                    response=response,
                    retry_info={"retry_idx": retry_idx + 1, "retry_limit": retries},
                )
                if retry_idx + 1 == retries:
                    raise exc

    def _get_session_info(self) -> Dict[str, Any]:
        method = "get_session_info"
        r = self._post(method, json=self._get_json_body())
        return r.json()

    def _get_inference_progress(self):
        method = "get_inference_progress"
        r = self._post(method, json=self._get_json_body())
        return r.json()

    def _get_inference_status(self):
        method = "get_inference_status"
        r = self._post(method, json=self._get_json_body())
        return r.json()

    def _stop_async_inference(self):
        method = "stop_inference"
        r = self._post(
            method,
            json=self._get_json_body(),
        )
        logger.info("Inference will be stopped on the server")
        return r.json()

    def _clear_inference_request(self):
        method = "clear_inference_request"
        r = self._post(
            method,
            json=self._get_json_body(),
        )
        logger.info("Inference request will be cleared on the server")
        return r.json()

    def _get_final_result(self):
        method = "get_inference_result"
<<<<<<< HEAD
        r = self._post(method, json=self._get_json_body())
=======
        r = self._post(
            method,
            json=self._get_json_body(),
        )
>>>>>>> 30eb24a9
        return r.json()

    def _on_infernce_end(self):
        if self.inference_request_uuid is None:
            return
        try:
            self.final_result = self._get_final_result()
<<<<<<< HEAD
        except:
            pass
=======
        except Exception as e:
            logger.debug("Failed to get final result:", exc_info=True)
>>>>>>> 30eb24a9
        self._clear_inference_request()

    @property
    def model_meta(self) -> ProjectMeta:
        if self._model_meta is None:
            self._model_meta = ProjectMeta.from_json(
                self._post("get_model_meta", json=self._get_json_body()).json()
            )
        return self._model_meta

    def stop(self):
        if self.inference_request_uuid is None:
            logger.debug("No active inference request to stop.")
            return
        self._stop_async_inference()
        self._on_infernce_end()

    def is_done(self):
        if self.inference_request_uuid is None:
            raise RuntimeError(
                "Inference is not started. Please start inference before checking the status."
            )
        return not self._get_inference_progress()["is_inferring"]

    def progress(self):
        if self.inference_request_uuid is None:
            raise RuntimeError(
                "Inference is not started. Please start inference before checking the status."
            )
        return self._get_inference_progress()["progress"]

    def status(self):
        if self.inference_request_uuid is None:
            raise RuntimeError(
                "Inference is not started. Please start inference before checking the status."
            )
        return self._get_inference_status()

    def _pop_pending_results(self) -> Dict[str, Any]:
        method = "pop_inference_results"
        json_body = self._get_json_body()
        return self._post(method, json=json_body).json()

    def _update_progress(
        self,
        tqdm: tqdm,
        message: str = None,
        current: int = None,
        total: int = None,
        is_size: bool = False,
    ):
        if tqdm is None:
            return
        refresh = False
        if message is not None and tqdm.desc != message:
            tqdm.set_description(message, refresh=False)
            refresh = True
        if current is not None and tqdm.n != current:
            tqdm.n = current
            refresh = True
        if total is not None and tqdm.total != total:
            tqdm.total = total
            refresh = True
        if is_size and tqdm.unit == "it":
            tqdm.unit = "iB"
            tqdm.unit_scale = True
            tqdm.unit_divisor = 1024
            refresh = True
        if not is_size and tqdm.unit == "iB":
            tqdm.unit = "it"
            tqdm.unit_scale = False
            tqdm.unit_divisor = 1
            refresh = True
        if refresh:
            tqdm.refresh()

    def _update_progress_from_response(self, tqdm: tqdm, response: Dict[str, Any]):
        if tqdm is None:
            return
        json_progress = response.get("progress", None)
        if json_progress is None or json_progress.get("message") is None:
            json_progress = response.get("preparing_progress", None)
        if json_progress is None:
            return
        message = json_progress.get("message", json_progress.get("status", None))
        current = json_progress.get("current", None)
        total = json_progress.get("total", None)
        is_size = json_progress.get("is_size", False)
        self._update_progress(tqdm, message, current, total, is_size)

    def _wait_for_inference_start(
        self, delay=1, timeout=None, tqdm: tqdm = None
    ) -> Tuple[dict, bool]:
        has_started = False
        timeout_exceeded = False
        t0 = time.time()
        last_stage = None
        while not has_started and not timeout_exceeded:
            resp = self._get_inference_progress()
            stage = resp.get("stage")
            if stage != last_stage:
                logger.info(stage)
                last_stage = stage
            has_started = stage not in ["preparing", "preprocess", None]
            has_started = has_started or bool(resp.get("result")) or resp["progress"]["total"] != 1
            self._update_progress_from_response(tqdm, resp)
            if not has_started:
                time.sleep(delay)
            timeout_exceeded = timeout and time.time() - t0 > timeout
        if timeout_exceeded:
            self.stop()
            raise Timeout("Timeout exceeded. The server didn't start the inference")
        return resp, has_started

    def _wait_for_pending_results(self, delay=1, timeout=600, tqdm: tqdm = None) -> List[dict]:
        logger.debug("waiting pending results...")
        has_results = False
        timeout_exceeded = False
        t0 = time.monotonic()
        while not has_results and not timeout_exceeded:
            resp = self._pop_pending_results()
            self._update_progress_from_response(tqdm, resp)
            pending_results = resp["pending_results"]
            exception_json = resp["exception"]
            if exception_json:
                exception_str = f"{exception_json['type']}: {exception_json['message']}"
                raise RuntimeError(f"Inference Error: {exception_str}")
            has_results = bool(pending_results)
            if resp.get("finished", False):
                break
            if not has_results:
                time.sleep(delay)
            timeout_exceeded = timeout and time.monotonic() - t0 > timeout
        if timeout_exceeded:
            self.stop()
            raise Timeout("Timeout exceeded. Pending results not received from the server.")
        return pending_results

    def _start_inference(self, method, **kwargs):
        if self.inference_request_uuid:
            raise RuntimeError(
                "Inference is already running. Please stop it before starting a new one."
            )
        resp = self._post(method, **kwargs).json()
        self.inference_request_uuid = resp["inference_request_uuid"]
        try:
            resp, has_started = self._wait_for_inference_start(tqdm=self.tqdm)
        except:
            self.stop()
            raise
        logger.info(
            "Inference has started:",
            extra={"inference_request_uuid": resp.get("inference_request_uuid")},
        )
        frame_iterator = self.Iterator(resp["progress"]["total"], self, tqdm=self.tqdm)
        return frame_iterator

    def _predict_images(self, images: List, **kwargs: dict):
        if isinstance(images[0], bytes):
            f = self._predict_images_bytes
        elif isinstance(images[0], (str, PathLike)):
            f = self._predict_images_paths
        elif isinstance(images[0], np.ndarray):
            f = self._predict_images_nps
        elif isinstance(images[0], int):
            f = self._predict_images_ids
        else:
            raise ValueError(f"Unsupported input type '{type(images[0])}'.")
        kwargs = get_valid_kwargs(kwargs, f, exclude=["images"])
        return f(images, **kwargs)

    def _predict_images_bytes(self, images: List[bytes], batch_size: int = None):
        files = [
            ("files", (f"image_{i}.png", image, "image/png")) for i, image in enumerate(images)
        ]
        state = self._get_json_body()["state"]
        if batch_size is not None:
            state["batch_size"] = batch_size
        method = "inference_batch_async"
        uploads = files + [("state", (None, json.dumps(state), "text/plain"))]
        return self._start_inference(method, files=uploads)

    def _predict_images_paths(self, images: List, batch_size: int = None):
        files = []
        try:
            files = [("files", open(f, "rb")) for f in images]
            state = self._get_json_body()["state"]
            if batch_size is not None:
                state["batch_size"] = batch_size
            method = "inference_batch_async"
            uploads = files + [("state", (None, json.dumps(state), "text/plain"))]
            return self._start_inference(method, files=uploads)
        finally:
            for _, f in files:
                f.close()

    def _predict_images_nps(self, images: List, batch_size: int = None):
        images = [write_bytes(image, ".png") for image in images]
        return self._predict_images_bytes(images, batch_size=batch_size)

    def _predict_images_ids(
        self,
        images: List[int],
        batch_size: int = None,
        upload_mode: str = None,
        output_project_id: int = None,
    ):
        method = "inference_batch_ids_async"
        json_body = self._get_json_body()
        state = json_body["state"]
        state["images_ids"] = images
        if batch_size is not None:
            state["batch_size"] = batch_size
        if upload_mode is not None:
            state["upload_mode"] = upload_mode
        if output_project_id is not None:
            state["output_project_id"] = output_project_id
        return self._start_inference(method, json=json_body)

    def _predict_videos(
        self,
        videos: Union[List[int], List[str], List[PathLike]],
        start_frame: int = None,
        num_frames: int = None,
        stride=None,
        end_frame=None,
        duration=None,
        direction: Literal["forward", "backward"] = None,
        tracker: Literal["botsort"] = None,
        tracker_settings: dict = None,
        batch_size: int = None,
    ):
        if len(videos) != 1:
            raise ValueError("Only one video can be processed at a time.")
        json_body = self._get_json_body()
        state = json_body["state"]
        for key, value in (
            ("start_frame", start_frame),
            ("num_frames", num_frames),
            ("stride", stride),
            ("end_frame", end_frame),
            ("duration", duration),
            ("direction", direction),
            ("tracker", tracker),
            ("tracker_settings", tracker_settings), 
            ("batch_size", batch_size),
        ):
            if value is not None:
                state[key] = value
        if isinstance(videos[0], int):
            method = "inference_video_id_async"
            state["video_id"] = videos[0]
            return self._start_inference(method, json=json_body)
        elif isinstance(videos[0], (str, PathLike)):
            video_path = videos[0]
            files = []
            try:
                method = "inference_video_async"
                files.append((Path(video_path).name, open(video_path, "rb"), "video/*"))
                fields = {
                    "files": files[-1],
                    "state": json.dumps(state),
                }
                encoder = MultipartEncoder(fields)
                if self.tqdm is not None:

                    bytes_read = 0
                    def _callback(monitor):
                        nonlocal bytes_read
                        self.tqdm.update(monitor.bytes_read - bytes_read)
                        bytes_read = monitor.bytes_read

                    video_size = get_file_size(video_path)
                    self._update_progress(self.tqdm, "Uploading video", 0, video_size, is_size=True)
                    encoder = MultipartEncoderMonitor(encoder, _callback)

                return self._start_inference(
                    method, data=encoder, headers={"Content-Type": encoder.content_type}
                )
            finally:
                for _, f, _ in files:
                    f.close()
        else:
            raise ValueError(
                f"Unsupported input type '{type(videos[0])}'. Supported types are: int, str, PathLike."
            )

    def _predict_projects(
        self,
        project_ids: List[int],
        dataset_ids: List[int] = None,
        batch_size: int = None,
        upload_mode: str = None,
        iou_merge_threshold: float = None,
        cache_project_on_model: bool = None,
        output_project_id: int = None,
    ):
        if len(project_ids) != 1:
            raise ValueError("Only one project can be processed at a time.")
        method = "inference_project_id_async"
        json_body = self._get_json_body()
        state = json_body["state"]
        state["project_id"] = project_ids[0]
        if dataset_ids is not None:
            state["dataset_ids"] = dataset_ids
        if batch_size is not None:
            state["batch_size"] = batch_size
        if upload_mode is not None:
            state["upload_mode"] = upload_mode
        if iou_merge_threshold is not None:
            state["iou_merge_threshold"] = iou_merge_threshold
        if cache_project_on_model is not None:
            state["cache_project_on_model"] = cache_project_on_model
        if output_project_id is not None:
            state["output_project_id"] = output_project_id
        return self._start_inference(method, json=json_body)

    def _predict_datasets(
        self,
        dataset_ids: List[int],
        batch_size: int = None,
        upload_mode: str = None,
        iou_merge_threshold: float = None,
        cache_datasets_on_model: bool = None,
    ):
        if self.api is None:
            raise ValueError("Api is required to use this method.")
        dataset_infos = [self.api.dataset.get_info_by_id(dataset_id) for dataset_id in dataset_ids]
        if len(set([info.project_id for info in dataset_infos])) > 1:
            raise ValueError("All datasets must belong to the same project.")
        return self._predict_projects(
            [dataset_infos[0].project_id],
            dataset_ids=dataset_ids,
            batch_size=batch_size,
            upload_mode=upload_mode,
            iou_merge_threshold=iou_merge_threshold,
            cache_project_on_model=cache_datasets_on_model,
        )<|MERGE_RESOLUTION|>--- conflicted
+++ resolved
@@ -366,14 +366,10 @@
 
     def _get_final_result(self):
         method = "get_inference_result"
-<<<<<<< HEAD
-        r = self._post(method, json=self._get_json_body())
-=======
         r = self._post(
             method,
             json=self._get_json_body(),
         )
->>>>>>> 30eb24a9
         return r.json()
 
     def _on_infernce_end(self):
@@ -381,13 +377,8 @@
             return
         try:
             self.final_result = self._get_final_result()
-<<<<<<< HEAD
-        except:
-            pass
-=======
         except Exception as e:
             logger.debug("Failed to get final result:", exc_info=True)
->>>>>>> 30eb24a9
         self._clear_inference_request()
 
     @property
