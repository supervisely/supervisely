--- conflicted
+++ resolved
@@ -99,13 +99,9 @@
         if not existed:
             self.update_diff_annotations()
         else:
-<<<<<<< HEAD
-            self.__update_comparison_data()
+            self._init_comparison_data()
         
         self._is_after_training = False
-=======
-            self._init_comparison_data()
->>>>>>> 25fc093e
 
     def _initialize_object_detection_loader(self):
         from pycocotools.coco import COCO  # pylint: disable=import-error
@@ -520,11 +516,7 @@
 
         self._api.image.tag.add_to_objects(self.dt_project_info.id, pred_tag_list)
 
-<<<<<<< HEAD
-    def __update_comparison_data(self):
-=======
     def _init_comparison_data(self):
->>>>>>> 25fc093e
         gt_project_path, pred_project_path = self._benchmark._download_projects(save_images=False)
         gt_project = Project(gt_project_path, OpenMode.READ)
         pred_project = Project(pred_project_path, OpenMode.READ)
