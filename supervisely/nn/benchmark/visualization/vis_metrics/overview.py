--- conflicted
+++ resolved
@@ -48,10 +48,7 @@
                     self._loader.docs_link,
                     self._loader.gt_project_info.id,
                     self._loader.gt_project_info.name,
-<<<<<<< HEAD
                     note_about_val_dataset,
-=======
->>>>>>> 67dd6f42
                 ],
             ),
             markdown_key_metrics=Widget.Markdown(
