--- conflicted
+++ resolved
@@ -43,20 +43,16 @@
         if note_about_val_dataset:
             note_about_val_dataset = "\n" + note_about_val_dataset + "\n"
         
-        checkpoint_name = info.get("deploy_params", {}).get("checkpoint_name", "")
+        checkpoint_name = info.get("deploy_params", {}).get("checkpoint_name", "").replace("_", "\_")
         self.schema = Schema(
             self._loader.vis_texts,
             markdown_overview=Widget.Markdown(
                 title="Overview",
                 is_header=True,
                 formats=[
-<<<<<<< HEAD
-                    # info.get("deploy_params", {}).get("checkpoint_name", "").replace("_", "\_"),
-=======
-                    f'{str(info.get("model_name"))} - {checkpoint_name}',  # Title
+                    checkpoint_name,  # Title
                     info.get("model_name"),
                     checkpoint_name,
->>>>>>> 59910765
                     info.get("architecture"),
                     info.get("task_type"),
                     info.get("runtime"),
