import os
from typing import Callable, List, Optional, Tuple, Union

import numpy as np

from supervisely._utils import is_development
from supervisely.api.api import Api
from supervisely.api.project_api import ProjectInfo
from supervisely.app.widgets import SlyTqdm
from supervisely.io import env, fs, json
from supervisely.io.fs import get_directory_size
from supervisely.nn.benchmark.evaluation import BaseEvaluator
from supervisely.nn.benchmark.utils import WORKSPACE_DESCRIPTION, WORKSPACE_NAME
from supervisely.nn.benchmark.visualization.visualizer import Visualizer
from supervisely.nn.inference import SessionJSON
from supervisely.project.project import download_project
from supervisely.sly_logger import logger
from supervisely.task.progress import tqdm_sly


class BaseBenchmark:

    def __init__(
        self,
        api: Api,
        gt_project_id: int,
        gt_dataset_ids: List[int] = None,
        gt_images_ids: List[int] = None,
        output_dir: str = "./benchmark",
        progress: Optional[SlyTqdm] = None,
        classes_whitelist: Optional[List[str]] = None,
    ):
        self.api = api
        self.session: SessionJSON = None
        self.gt_project_info = api.project.get_info_by_id(gt_project_id)
        self.dt_project_info = None
        self.diff_project_info = None
        self.gt_dataset_ids = gt_dataset_ids
        self.gt_images_ids = gt_images_ids
        self.output_dir = output_dir
        self.team_id = env.team_id()
        self.evaluator: BaseEvaluator = None
        self._eval_inference_info = None
        self._speedtest = None
        self.pbar = progress or tqdm_sly
        self.classes_whitelist = classes_whitelist

    def _get_evaluator_class(self) -> type:
        raise NotImplementedError()

    @property
    def cv_task(self) -> str:
        raise NotImplementedError()

    def run_evaluation(
        self,
        model_session: Union[int, str, SessionJSON],
        inference_settings=None,
        output_project_id=None,
        batch_size: int = 16,
        cache_project_on_agent: bool = False,
    ):
        self.session = self._init_model_session(model_session, inference_settings)
        self._eval_inference_info = self._run_inference(
            output_project_id, batch_size, cache_project_on_agent
        )
        self.evaluate(self.dt_project_info.id)
        self._dump_eval_inference_info(self._eval_inference_info)

    def run_inference(
        self,
        model_session: Union[int, str, SessionJSON],
        inference_settings=None,
        output_project_id=None,
        batch_size: int = 8,
        cache_project_on_agent: bool = False,
    ):
        self.session = self._init_model_session(model_session, inference_settings)
        self._eval_inference_info = self._run_inference(
            output_project_id, batch_size, cache_project_on_agent
        )

    def _run_inference(
        self,
        output_project_id=None,
        batch_size: int = 16,
        cache_project_on_agent: bool = False,
    ):
        model_info = self._fetch_model_info(self.session)
        self.dt_project_info = self._get_or_create_dt_project(output_project_id, model_info)
        if self.gt_images_ids is None:
            iterator = self.session.inference_project_id_async(
                self.gt_project_info.id,
                self.gt_dataset_ids,
                output_project_id=self.dt_project_info.id,
                cache_project_on_model=cache_project_on_agent,
                batch_size=batch_size,
            )
        else:
            iterator = self.session.inference_image_ids_async(
                image_ids=self.gt_images_ids,
                output_project_id=self.dt_project_info.id,
                batch_size=batch_size,
            )
        output_project_id = self.dt_project_info.id
        with self.pbar(
            message="Inference in progress", total=self.gt_project_info.items_count
        ) as p:
            for _ in iterator:
                p.update(1)
        inference_info = {
            "gt_project_id": self.gt_project_info.id,
            "gt_dataset_ids": self.gt_dataset_ids,
            "dt_project_id": output_project_id,
            "batch_size": batch_size,
            **model_info,
        }
        self.dt_project_info = self.api.project.get_info_by_id(self.dt_project_info.id)
        logger.debug(
            "Inference is finished.",
            extra={
                "inference_info": inference_info,
                "dt_project_info": self.dt_project_info._asdict(),
            },
        )
        return inference_info

    def evaluate(self, dt_project_id):
        self.dt_project_info = self.api.project.get_info_by_id(dt_project_id)
        gt_project_path, dt_project_path = self._download_projects()
        self._evaluate(gt_project_path, dt_project_path)

    def _evaluate(self, gt_project_path, dt_project_path):
        eval_results_dir = self.get_eval_results_dir()
        self.evaluator = self._get_evaluator_class()(
            gt_project_path=gt_project_path,
            dt_project_path=dt_project_path,
            result_dir=eval_results_dir,
            progress=self.pbar,
<<<<<<< HEAD
            items_count=self.dt_project_info.items_count,
=======
            items_count=self.gt_project_info.items_count,
            classes_whitelist=self.classes_whitelist,
>>>>>>> 5ddc1efd
        )
        self.evaluator.evaluate()

    def run_speedtest(
        self,
        model_session: Union[int, str, SessionJSON],
        project_id: int,
        batch_sizes: list = (1, 8, 16),
        inference_settings: dict = None,
        num_iterations: int = 100,
        num_warmup: int = 3,
        cache_project_on_agent=False,
    ):
        self.session = self._init_model_session(model_session, inference_settings)
        self._speedtest = self._run_speedtest(
            project_id,
            batch_sizes=batch_sizes,
            num_iterations=num_iterations,
            num_warmup=num_warmup,
            cache_project_on_agent=cache_project_on_agent,
        )
        self._dump_speedtest(self._speedtest)

    def _run_speedtest(
        self,
        project_id: int,
        batch_sizes: list = (1, 8, 16),
        num_iterations: int = 100,
        num_warmup: int = 3,
        cache_project_on_agent=False,
    ):
        model_info = self._fetch_model_info(self.session)
        speedtest_info = {
            "device": model_info["device"],
            "runtime": model_info["runtime"],
            "hardware": model_info["hardware"],
            "num_iterations": num_iterations,
        }
        benchmarks = []
        for bs in batch_sizes:
            logger.debug(f"Running speedtest for batch_size={bs}")
            speedtest_results = []
            iterator = self.session.run_speedtest(
                project_id,
                batch_size=bs,
                num_iterations=num_iterations,
                num_warmup=num_warmup,
                cache_project_on_model=cache_project_on_agent,
            )
            for speedtest in tqdm_sly(iterator):
                speedtest_results.append(speedtest)
            assert (
                len(speedtest_results) == num_iterations
            ), "Speedtest failed to run all iterations."
            avg_speedtest, std_speedtest = self._calculate_speedtest_statistics(speedtest_results)
            benchmark = {
                "benchmark": avg_speedtest,
                "benchmark_std": std_speedtest,
                "batch_size": bs,
                **speedtest_info,
            }
            benchmarks.append(benchmark)
        speedtest = {
            "model_info": model_info,
            "speedtest": benchmarks,
        }
        return speedtest

    def get_base_dir(self):
        return os.path.join(self.output_dir, self.dt_project_info.name)

    def get_project_paths(self):
        base_dir = self.get_base_dir()
        gt_path = os.path.join(base_dir, "gt_project")
        dt_path = os.path.join(base_dir, "dt_project")
        return gt_path, dt_path

    def get_eval_results_dir(self) -> str:
        dir = os.path.join(self.get_base_dir(), "evaluation")
        os.makedirs(dir, exist_ok=True)
        return dir

    def get_speedtest_results_dir(self) -> str:
        checkpoint_name = self._speedtest["model_info"]["model_name"]
        dir = os.path.join(
            self.output_dir, "speedtest", checkpoint_name
        )  # TODO: use checkpoint_name instead of model_name
        os.makedirs(dir, exist_ok=True)
        return dir

    def upload_eval_results(self, remote_dir: str):
        eval_dir = self.get_eval_results_dir()
        assert not fs.dir_empty(
            eval_dir
        ), f"The result dir {eval_dir!r} is empty. You should run evaluation before uploading results."
        with self.pbar(
            message="Uploading evaluation results",
            total=fs.get_directory_size(eval_dir),
            unit="B",
            unit_scale=True,
        ) as p:
            self.api.file.upload_directory(
                self.team_id,
                eval_dir,
                remote_dir,
                replace_if_conflict=True,
                change_name_if_conflict=False,
                progress_size_cb=p,
            )

    def get_layout_results_dir(self) -> str:
        dir = os.path.join(self.get_base_dir(), "layout")
        os.makedirs(dir, exist_ok=True)
        return dir

    def upload_speedtest_results(self, remote_dir: str):
        speedtest_dir = self.get_speedtest_results_dir()
        assert not fs.dir_empty(
            speedtest_dir
        ), f"Speedtest dir {speedtest_dir!r} is empty. You should run speedtest before uploading results."
        self.api.file.upload_directory(self.team_id, speedtest_dir, remote_dir)

    def _generate_dt_project_name(self, gt_project_name, model_info):
        dt_project_name = gt_project_name + " - " + model_info["checkpoint_name"]
        return dt_project_name

    def _generate_diff_project_name(self, dt_project_name):
        return "[diff]: " + dt_project_name

    def _get_or_create_dt_project(self, output_project_id, model_info) -> ProjectInfo:
        if output_project_id is None:
            dt_project_name = self._generate_dt_project_name(self.gt_project_info.name, model_info)
            workspace = self.api.workspace.get_info_by_name(self.team_id, WORKSPACE_NAME)
            if workspace is None:
                workspace = self.api.workspace.create(
                    self.team_id, WORKSPACE_NAME, WORKSPACE_DESCRIPTION
                )
            visible = is_development()
            self.api.workspace.change_visibility(workspace.id, visible=True)
            dt_project_info = self.api.project.create(
                workspace.id, dt_project_name, change_name_if_conflict=True
            )
            self.api.project.merge_metas(self.gt_project_info.id, dt_project_info.id)
            output_project_id = dt_project_info.id
        else:
            dt_project_info = self.api.project.get_info_by_id(output_project_id)
        return dt_project_info

    def download_projects(self, save_images: bool = False):
        return self._download_projects(save_images=save_images)

    def _download_projects(self, save_images=False):
        gt_path, dt_path = self.get_project_paths()
        if not os.path.exists(gt_path):
            total = (
                self.gt_project_info.items_count * 2
                if self.gt_images_ids is None
                else len(self.gt_images_ids) * 2
            )
            with self.pbar(message="Downloading GT annotations", total=total) as p:
                download_project(
                    self.api,
                    self.gt_project_info.id,
                    gt_path,
                    dataset_ids=self.gt_dataset_ids,
                    log_progress=True,
                    save_images=save_images,
                    save_image_info=True,
                    progress_cb=p.update,
                    images_ids=self.gt_images_ids,
                )
        else:
            logger.info(f"Found GT annotations in {gt_path}")
        if not os.path.exists(dt_path):
            total = (
                self.gt_project_info.items_count * 2
                if self.gt_images_ids is None
                else len(self.gt_images_ids) * 2
            )
            with self.pbar(message="Downloading DT annotations", total=total) as p:
                download_project(
                    self.api,
                    self.dt_project_info.id,
                    dt_path,
                    log_progress=True,
                    save_images=save_images,
                    save_image_info=True,
                    progress_cb=p.update,
                )
        else:
            logger.info(f"Found DT annotations in {dt_path}")
        self._dump_project_info(self.gt_project_info, gt_path)
        self._dump_project_info(self.dt_project_info, dt_path)
        return gt_path, dt_path

    def _fetch_model_info(self, session: SessionJSON):
        deploy_info = session.get_deploy_info()
        if session.task_id is not None:
            task_info = self.api.task.get_info_by_id(session.task_id)
            app_info = task_info["meta"]["app"]
            app_info = {
                "name": app_info["name"],
                "version": app_info["version"],
                "id": app_info["id"],
            }
        else:
            logger.warn("session.task_id is not set. App info will not be fetched.")
            app_info = None
        model_info = {
            **deploy_info,
            "inference_settings": session.inference_settings,
            "app_info": app_info,
        }
        return model_info

    def _init_model_session(
        self, model_session: Union[int, str, SessionJSON], inference_settings: dict = None
    ):
        if isinstance(model_session, int):
            session = SessionJSON(self.api, model_session)
        elif isinstance(model_session, str):
            session = SessionJSON(self.api, session_url=model_session)
        elif isinstance(model_session, SessionJSON):
            session = model_session
        else:
            raise ValueError(f"Unsupported type of 'model_session' argument: {type(model_session)}")

        if self.classes_whitelist:
            inference_settings = inference_settings or {}
            inference_settings["classes"] = self.classes_whitelist

        if inference_settings is not None:
            session.set_inference_settings(inference_settings)
        return session

    def _dump_project_info(self, project_info: ProjectInfo, project_path):
        project_info_path = os.path.join(project_path, "project_info.json")
        json.dump_json_file(project_info._asdict(), project_info_path, indent=2)
        return project_info_path

    def _dump_eval_inference_info(self, eval_inference_info):
        info_path = os.path.join(self.get_eval_results_dir(), "inference_info.json")
        json.dump_json_file(eval_inference_info, info_path)
        return info_path

    def _dump_speedtest(self, speedtest):
        path = os.path.join(self.get_speedtest_results_dir(), "speedtest.json")
        json.dump_json_file(speedtest, path, indent=2)
        return path

    def _calculate_speedtest_statistics(self, speedtest_results: list):
        x = [[s[k] for s in speedtest_results] for k in speedtest_results[0].keys()]
        x = np.array(x, dtype=float)
        avg = x.mean(1)
        std = x.std(1)
        avg_speedtest = {
            k: float(avg[i]) if not np.isnan(avg[i]).any() else None
            for i, k in enumerate(speedtest_results[0].keys())
        }
        std_speedtest = {
            k: float(std[i]) if not np.isnan(std[i]).any() else None
            for i, k in enumerate(speedtest_results[0].keys())
        }
        return avg_speedtest, std_speedtest

    def _format_speedtest_as_table(self, speedtest: dict):
        benchmarks = speedtest["speedtest"]
        rows = []
        for benchmark in benchmarks:
            row = benchmark.copy()
            avg = row.pop("benchmark")
            std = row.pop("benchmark_std")
            for key in avg.keys():
                row[key + "_avg"] = avg[key]
                row[key + "_std"] = std[key]
            rows.append(row)
        return rows

    def visualize(self, dt_project_id=None):
        if dt_project_id is None:
            if self.dt_project_info is None:
                raise RuntimeError(
                    "The prediction dt_project was not initialized. Please run evaluation or find the ready project."
                )
        else:
            self.dt_project_info = self.api.project.get_info_by_id(dt_project_id)

        eval_dir = self.get_eval_results_dir()
        assert not fs.dir_empty(
            eval_dir
        ), f"The result dir {eval_dir!r} is empty. You should run evaluation before uploading results."

        self.diff_project_info, was_before = self._get_or_create_diff_project()
        vis = Visualizer(self)
        if not was_before:
            vis.update_diff_annotations()
        vis.visualize()

    def _get_or_create_diff_project(self) -> Tuple[ProjectInfo, bool]:
        diff_project_name = self._generate_diff_project_name(self.dt_project_info.name)
        diff_workspace_id = self.dt_project_info.workspace_id
        diff_project_info = self.api.project.get_info_by_name(
            diff_workspace_id, diff_project_name, raise_error=False
        )
        is_existed = True
        if diff_project_info is None:
            is_existed = False
            diff_project_info = self.api.project.create(
                diff_workspace_id, diff_project_name, change_name_if_conflict=True
            )
            for dataset in self.api.dataset.get_list(self.dt_project_info.id):
                self.api.dataset.create(diff_project_info.id, dataset.name)
        return diff_project_info, is_existed

    def upload_visualizations(self, dest_dir: str):
        layout_dir = self.get_layout_results_dir()
        assert not fs.dir_empty(
            layout_dir
        ), f"The layout dir {layout_dir!r} is empty. You should run evaluation before uploading results."

        # self.api.file.remove_dir(self.team_id, dest_dir, silent=True)

        remote_dir = dest_dir
        with self.pbar(
            message="Uploading visualizations",
            total=get_directory_size(layout_dir),
            unit="B",
            unit_scale=True,
        ) as p:
            remote_dir = self.api.file.upload_directory(
                self.team_id,
                layout_dir,
                dest_dir,
                replace_if_conflict=True,
                change_name_if_conflict=False,
                progress_size_cb=p,
            )

        logger.info(f"Uploaded to: {remote_dir!r}")

        template_path = os.path.join(remote_dir, "template.vue")
        vue_template_info = self.api.file.get_info_by_path(self.team_id, template_path)
        report_link = f"{self.api.server_address}/model-benchmark?id={vue_template_info.id}"
        logger.info(f"Open url: {report_link}")

        return remote_dir

    def upload_report_link(self, remote_dir: str):
        template_path = os.path.join(remote_dir, "template.vue")
        vue_template_info = self.api.file.get_info_by_path(self.team_id, template_path)

        report_link = "/model-benchmark?id=" + str(vue_template_info.id)
        local_path = os.path.join(self.get_layout_results_dir(), "open.lnk")
        with open(local_path, "w") as file:
            file.write(report_link)

        remote_path = os.path.join(remote_dir, "open.lnk")
        file_info = self.api.file.upload(self.team_id, local_path, remote_path)

        logger.info(f"Report link: {report_link}")
        return file_info
<|MERGE_RESOLUTION|>--- conflicted
+++ resolved
@@ -1,506 +1,502 @@
-import os
-from typing import Callable, List, Optional, Tuple, Union
-
-import numpy as np
-
-from supervisely._utils import is_development
-from supervisely.api.api import Api
-from supervisely.api.project_api import ProjectInfo
-from supervisely.app.widgets import SlyTqdm
-from supervisely.io import env, fs, json
-from supervisely.io.fs import get_directory_size
-from supervisely.nn.benchmark.evaluation import BaseEvaluator
-from supervisely.nn.benchmark.utils import WORKSPACE_DESCRIPTION, WORKSPACE_NAME
-from supervisely.nn.benchmark.visualization.visualizer import Visualizer
-from supervisely.nn.inference import SessionJSON
-from supervisely.project.project import download_project
-from supervisely.sly_logger import logger
-from supervisely.task.progress import tqdm_sly
-
-
-class BaseBenchmark:
-
-    def __init__(
-        self,
-        api: Api,
-        gt_project_id: int,
-        gt_dataset_ids: List[int] = None,
-        gt_images_ids: List[int] = None,
-        output_dir: str = "./benchmark",
-        progress: Optional[SlyTqdm] = None,
-        classes_whitelist: Optional[List[str]] = None,
-    ):
-        self.api = api
-        self.session: SessionJSON = None
-        self.gt_project_info = api.project.get_info_by_id(gt_project_id)
-        self.dt_project_info = None
-        self.diff_project_info = None
-        self.gt_dataset_ids = gt_dataset_ids
-        self.gt_images_ids = gt_images_ids
-        self.output_dir = output_dir
-        self.team_id = env.team_id()
-        self.evaluator: BaseEvaluator = None
-        self._eval_inference_info = None
-        self._speedtest = None
-        self.pbar = progress or tqdm_sly
-        self.classes_whitelist = classes_whitelist
-
-    def _get_evaluator_class(self) -> type:
-        raise NotImplementedError()
-
-    @property
-    def cv_task(self) -> str:
-        raise NotImplementedError()
-
-    def run_evaluation(
-        self,
-        model_session: Union[int, str, SessionJSON],
-        inference_settings=None,
-        output_project_id=None,
-        batch_size: int = 16,
-        cache_project_on_agent: bool = False,
-    ):
-        self.session = self._init_model_session(model_session, inference_settings)
-        self._eval_inference_info = self._run_inference(
-            output_project_id, batch_size, cache_project_on_agent
-        )
-        self.evaluate(self.dt_project_info.id)
-        self._dump_eval_inference_info(self._eval_inference_info)
-
-    def run_inference(
-        self,
-        model_session: Union[int, str, SessionJSON],
-        inference_settings=None,
-        output_project_id=None,
-        batch_size: int = 8,
-        cache_project_on_agent: bool = False,
-    ):
-        self.session = self._init_model_session(model_session, inference_settings)
-        self._eval_inference_info = self._run_inference(
-            output_project_id, batch_size, cache_project_on_agent
-        )
-
-    def _run_inference(
-        self,
-        output_project_id=None,
-        batch_size: int = 16,
-        cache_project_on_agent: bool = False,
-    ):
-        model_info = self._fetch_model_info(self.session)
-        self.dt_project_info = self._get_or_create_dt_project(output_project_id, model_info)
-        if self.gt_images_ids is None:
-            iterator = self.session.inference_project_id_async(
-                self.gt_project_info.id,
-                self.gt_dataset_ids,
-                output_project_id=self.dt_project_info.id,
-                cache_project_on_model=cache_project_on_agent,
-                batch_size=batch_size,
-            )
-        else:
-            iterator = self.session.inference_image_ids_async(
-                image_ids=self.gt_images_ids,
-                output_project_id=self.dt_project_info.id,
-                batch_size=batch_size,
-            )
-        output_project_id = self.dt_project_info.id
-        with self.pbar(
-            message="Inference in progress", total=self.gt_project_info.items_count
-        ) as p:
-            for _ in iterator:
-                p.update(1)
-        inference_info = {
-            "gt_project_id": self.gt_project_info.id,
-            "gt_dataset_ids": self.gt_dataset_ids,
-            "dt_project_id": output_project_id,
-            "batch_size": batch_size,
-            **model_info,
-        }
-        self.dt_project_info = self.api.project.get_info_by_id(self.dt_project_info.id)
-        logger.debug(
-            "Inference is finished.",
-            extra={
-                "inference_info": inference_info,
-                "dt_project_info": self.dt_project_info._asdict(),
-            },
-        )
-        return inference_info
-
-    def evaluate(self, dt_project_id):
-        self.dt_project_info = self.api.project.get_info_by_id(dt_project_id)
-        gt_project_path, dt_project_path = self._download_projects()
-        self._evaluate(gt_project_path, dt_project_path)
-
-    def _evaluate(self, gt_project_path, dt_project_path):
-        eval_results_dir = self.get_eval_results_dir()
-        self.evaluator = self._get_evaluator_class()(
-            gt_project_path=gt_project_path,
-            dt_project_path=dt_project_path,
-            result_dir=eval_results_dir,
-            progress=self.pbar,
-<<<<<<< HEAD
-            items_count=self.dt_project_info.items_count,
-=======
-            items_count=self.gt_project_info.items_count,
-            classes_whitelist=self.classes_whitelist,
->>>>>>> 5ddc1efd
-        )
-        self.evaluator.evaluate()
-
-    def run_speedtest(
-        self,
-        model_session: Union[int, str, SessionJSON],
-        project_id: int,
-        batch_sizes: list = (1, 8, 16),
-        inference_settings: dict = None,
-        num_iterations: int = 100,
-        num_warmup: int = 3,
-        cache_project_on_agent=False,
-    ):
-        self.session = self._init_model_session(model_session, inference_settings)
-        self._speedtest = self._run_speedtest(
-            project_id,
-            batch_sizes=batch_sizes,
-            num_iterations=num_iterations,
-            num_warmup=num_warmup,
-            cache_project_on_agent=cache_project_on_agent,
-        )
-        self._dump_speedtest(self._speedtest)
-
-    def _run_speedtest(
-        self,
-        project_id: int,
-        batch_sizes: list = (1, 8, 16),
-        num_iterations: int = 100,
-        num_warmup: int = 3,
-        cache_project_on_agent=False,
-    ):
-        model_info = self._fetch_model_info(self.session)
-        speedtest_info = {
-            "device": model_info["device"],
-            "runtime": model_info["runtime"],
-            "hardware": model_info["hardware"],
-            "num_iterations": num_iterations,
-        }
-        benchmarks = []
-        for bs in batch_sizes:
-            logger.debug(f"Running speedtest for batch_size={bs}")
-            speedtest_results = []
-            iterator = self.session.run_speedtest(
-                project_id,
-                batch_size=bs,
-                num_iterations=num_iterations,
-                num_warmup=num_warmup,
-                cache_project_on_model=cache_project_on_agent,
-            )
-            for speedtest in tqdm_sly(iterator):
-                speedtest_results.append(speedtest)
-            assert (
-                len(speedtest_results) == num_iterations
-            ), "Speedtest failed to run all iterations."
-            avg_speedtest, std_speedtest = self._calculate_speedtest_statistics(speedtest_results)
-            benchmark = {
-                "benchmark": avg_speedtest,
-                "benchmark_std": std_speedtest,
-                "batch_size": bs,
-                **speedtest_info,
-            }
-            benchmarks.append(benchmark)
-        speedtest = {
-            "model_info": model_info,
-            "speedtest": benchmarks,
-        }
-        return speedtest
-
-    def get_base_dir(self):
-        return os.path.join(self.output_dir, self.dt_project_info.name)
-
-    def get_project_paths(self):
-        base_dir = self.get_base_dir()
-        gt_path = os.path.join(base_dir, "gt_project")
-        dt_path = os.path.join(base_dir, "dt_project")
-        return gt_path, dt_path
-
-    def get_eval_results_dir(self) -> str:
-        dir = os.path.join(self.get_base_dir(), "evaluation")
-        os.makedirs(dir, exist_ok=True)
-        return dir
-
-    def get_speedtest_results_dir(self) -> str:
-        checkpoint_name = self._speedtest["model_info"]["model_name"]
-        dir = os.path.join(
-            self.output_dir, "speedtest", checkpoint_name
-        )  # TODO: use checkpoint_name instead of model_name
-        os.makedirs(dir, exist_ok=True)
-        return dir
-
-    def upload_eval_results(self, remote_dir: str):
-        eval_dir = self.get_eval_results_dir()
-        assert not fs.dir_empty(
-            eval_dir
-        ), f"The result dir {eval_dir!r} is empty. You should run evaluation before uploading results."
-        with self.pbar(
-            message="Uploading evaluation results",
-            total=fs.get_directory_size(eval_dir),
-            unit="B",
-            unit_scale=True,
-        ) as p:
-            self.api.file.upload_directory(
-                self.team_id,
-                eval_dir,
-                remote_dir,
-                replace_if_conflict=True,
-                change_name_if_conflict=False,
-                progress_size_cb=p,
-            )
-
-    def get_layout_results_dir(self) -> str:
-        dir = os.path.join(self.get_base_dir(), "layout")
-        os.makedirs(dir, exist_ok=True)
-        return dir
-
-    def upload_speedtest_results(self, remote_dir: str):
-        speedtest_dir = self.get_speedtest_results_dir()
-        assert not fs.dir_empty(
-            speedtest_dir
-        ), f"Speedtest dir {speedtest_dir!r} is empty. You should run speedtest before uploading results."
-        self.api.file.upload_directory(self.team_id, speedtest_dir, remote_dir)
-
-    def _generate_dt_project_name(self, gt_project_name, model_info):
-        dt_project_name = gt_project_name + " - " + model_info["checkpoint_name"]
-        return dt_project_name
-
-    def _generate_diff_project_name(self, dt_project_name):
-        return "[diff]: " + dt_project_name
-
-    def _get_or_create_dt_project(self, output_project_id, model_info) -> ProjectInfo:
-        if output_project_id is None:
-            dt_project_name = self._generate_dt_project_name(self.gt_project_info.name, model_info)
-            workspace = self.api.workspace.get_info_by_name(self.team_id, WORKSPACE_NAME)
-            if workspace is None:
-                workspace = self.api.workspace.create(
-                    self.team_id, WORKSPACE_NAME, WORKSPACE_DESCRIPTION
-                )
-            visible = is_development()
-            self.api.workspace.change_visibility(workspace.id, visible=True)
-            dt_project_info = self.api.project.create(
-                workspace.id, dt_project_name, change_name_if_conflict=True
-            )
-            self.api.project.merge_metas(self.gt_project_info.id, dt_project_info.id)
-            output_project_id = dt_project_info.id
-        else:
-            dt_project_info = self.api.project.get_info_by_id(output_project_id)
-        return dt_project_info
-
-    def download_projects(self, save_images: bool = False):
-        return self._download_projects(save_images=save_images)
-
-    def _download_projects(self, save_images=False):
-        gt_path, dt_path = self.get_project_paths()
-        if not os.path.exists(gt_path):
-            total = (
-                self.gt_project_info.items_count * 2
-                if self.gt_images_ids is None
-                else len(self.gt_images_ids) * 2
-            )
-            with self.pbar(message="Downloading GT annotations", total=total) as p:
-                download_project(
-                    self.api,
-                    self.gt_project_info.id,
-                    gt_path,
-                    dataset_ids=self.gt_dataset_ids,
-                    log_progress=True,
-                    save_images=save_images,
-                    save_image_info=True,
-                    progress_cb=p.update,
-                    images_ids=self.gt_images_ids,
-                )
-        else:
-            logger.info(f"Found GT annotations in {gt_path}")
-        if not os.path.exists(dt_path):
-            total = (
-                self.gt_project_info.items_count * 2
-                if self.gt_images_ids is None
-                else len(self.gt_images_ids) * 2
-            )
-            with self.pbar(message="Downloading DT annotations", total=total) as p:
-                download_project(
-                    self.api,
-                    self.dt_project_info.id,
-                    dt_path,
-                    log_progress=True,
-                    save_images=save_images,
-                    save_image_info=True,
-                    progress_cb=p.update,
-                )
-        else:
-            logger.info(f"Found DT annotations in {dt_path}")
-        self._dump_project_info(self.gt_project_info, gt_path)
-        self._dump_project_info(self.dt_project_info, dt_path)
-        return gt_path, dt_path
-
-    def _fetch_model_info(self, session: SessionJSON):
-        deploy_info = session.get_deploy_info()
-        if session.task_id is not None:
-            task_info = self.api.task.get_info_by_id(session.task_id)
-            app_info = task_info["meta"]["app"]
-            app_info = {
-                "name": app_info["name"],
-                "version": app_info["version"],
-                "id": app_info["id"],
-            }
-        else:
-            logger.warn("session.task_id is not set. App info will not be fetched.")
-            app_info = None
-        model_info = {
-            **deploy_info,
-            "inference_settings": session.inference_settings,
-            "app_info": app_info,
-        }
-        return model_info
-
-    def _init_model_session(
-        self, model_session: Union[int, str, SessionJSON], inference_settings: dict = None
-    ):
-        if isinstance(model_session, int):
-            session = SessionJSON(self.api, model_session)
-        elif isinstance(model_session, str):
-            session = SessionJSON(self.api, session_url=model_session)
-        elif isinstance(model_session, SessionJSON):
-            session = model_session
-        else:
-            raise ValueError(f"Unsupported type of 'model_session' argument: {type(model_session)}")
-
-        if self.classes_whitelist:
-            inference_settings = inference_settings or {}
-            inference_settings["classes"] = self.classes_whitelist
-
-        if inference_settings is not None:
-            session.set_inference_settings(inference_settings)
-        return session
-
-    def _dump_project_info(self, project_info: ProjectInfo, project_path):
-        project_info_path = os.path.join(project_path, "project_info.json")
-        json.dump_json_file(project_info._asdict(), project_info_path, indent=2)
-        return project_info_path
-
-    def _dump_eval_inference_info(self, eval_inference_info):
-        info_path = os.path.join(self.get_eval_results_dir(), "inference_info.json")
-        json.dump_json_file(eval_inference_info, info_path)
-        return info_path
-
-    def _dump_speedtest(self, speedtest):
-        path = os.path.join(self.get_speedtest_results_dir(), "speedtest.json")
-        json.dump_json_file(speedtest, path, indent=2)
-        return path
-
-    def _calculate_speedtest_statistics(self, speedtest_results: list):
-        x = [[s[k] for s in speedtest_results] for k in speedtest_results[0].keys()]
-        x = np.array(x, dtype=float)
-        avg = x.mean(1)
-        std = x.std(1)
-        avg_speedtest = {
-            k: float(avg[i]) if not np.isnan(avg[i]).any() else None
-            for i, k in enumerate(speedtest_results[0].keys())
-        }
-        std_speedtest = {
-            k: float(std[i]) if not np.isnan(std[i]).any() else None
-            for i, k in enumerate(speedtest_results[0].keys())
-        }
-        return avg_speedtest, std_speedtest
-
-    def _format_speedtest_as_table(self, speedtest: dict):
-        benchmarks = speedtest["speedtest"]
-        rows = []
-        for benchmark in benchmarks:
-            row = benchmark.copy()
-            avg = row.pop("benchmark")
-            std = row.pop("benchmark_std")
-            for key in avg.keys():
-                row[key + "_avg"] = avg[key]
-                row[key + "_std"] = std[key]
-            rows.append(row)
-        return rows
-
-    def visualize(self, dt_project_id=None):
-        if dt_project_id is None:
-            if self.dt_project_info is None:
-                raise RuntimeError(
-                    "The prediction dt_project was not initialized. Please run evaluation or find the ready project."
-                )
-        else:
-            self.dt_project_info = self.api.project.get_info_by_id(dt_project_id)
-
-        eval_dir = self.get_eval_results_dir()
-        assert not fs.dir_empty(
-            eval_dir
-        ), f"The result dir {eval_dir!r} is empty. You should run evaluation before uploading results."
-
-        self.diff_project_info, was_before = self._get_or_create_diff_project()
-        vis = Visualizer(self)
-        if not was_before:
-            vis.update_diff_annotations()
-        vis.visualize()
-
-    def _get_or_create_diff_project(self) -> Tuple[ProjectInfo, bool]:
-        diff_project_name = self._generate_diff_project_name(self.dt_project_info.name)
-        diff_workspace_id = self.dt_project_info.workspace_id
-        diff_project_info = self.api.project.get_info_by_name(
-            diff_workspace_id, diff_project_name, raise_error=False
-        )
-        is_existed = True
-        if diff_project_info is None:
-            is_existed = False
-            diff_project_info = self.api.project.create(
-                diff_workspace_id, diff_project_name, change_name_if_conflict=True
-            )
-            for dataset in self.api.dataset.get_list(self.dt_project_info.id):
-                self.api.dataset.create(diff_project_info.id, dataset.name)
-        return diff_project_info, is_existed
-
-    def upload_visualizations(self, dest_dir: str):
-        layout_dir = self.get_layout_results_dir()
-        assert not fs.dir_empty(
-            layout_dir
-        ), f"The layout dir {layout_dir!r} is empty. You should run evaluation before uploading results."
-
-        # self.api.file.remove_dir(self.team_id, dest_dir, silent=True)
-
-        remote_dir = dest_dir
-        with self.pbar(
-            message="Uploading visualizations",
-            total=get_directory_size(layout_dir),
-            unit="B",
-            unit_scale=True,
-        ) as p:
-            remote_dir = self.api.file.upload_directory(
-                self.team_id,
-                layout_dir,
-                dest_dir,
-                replace_if_conflict=True,
-                change_name_if_conflict=False,
-                progress_size_cb=p,
-            )
-
-        logger.info(f"Uploaded to: {remote_dir!r}")
-
-        template_path = os.path.join(remote_dir, "template.vue")
-        vue_template_info = self.api.file.get_info_by_path(self.team_id, template_path)
-        report_link = f"{self.api.server_address}/model-benchmark?id={vue_template_info.id}"
-        logger.info(f"Open url: {report_link}")
-
-        return remote_dir
-
-    def upload_report_link(self, remote_dir: str):
-        template_path = os.path.join(remote_dir, "template.vue")
-        vue_template_info = self.api.file.get_info_by_path(self.team_id, template_path)
-
-        report_link = "/model-benchmark?id=" + str(vue_template_info.id)
-        local_path = os.path.join(self.get_layout_results_dir(), "open.lnk")
-        with open(local_path, "w") as file:
-            file.write(report_link)
-
-        remote_path = os.path.join(remote_dir, "open.lnk")
-        file_info = self.api.file.upload(self.team_id, local_path, remote_path)
-
-        logger.info(f"Report link: {report_link}")
-        return file_info
+import os
+from typing import Callable, List, Optional, Tuple, Union
+
+import numpy as np
+
+from supervisely._utils import is_development
+from supervisely.api.api import Api
+from supervisely.api.project_api import ProjectInfo
+from supervisely.app.widgets import SlyTqdm
+from supervisely.io import env, fs, json
+from supervisely.io.fs import get_directory_size
+from supervisely.nn.benchmark.evaluation import BaseEvaluator
+from supervisely.nn.benchmark.utils import WORKSPACE_DESCRIPTION, WORKSPACE_NAME
+from supervisely.nn.benchmark.visualization.visualizer import Visualizer
+from supervisely.nn.inference import SessionJSON
+from supervisely.project.project import download_project
+from supervisely.sly_logger import logger
+from supervisely.task.progress import tqdm_sly
+
+
+class BaseBenchmark:
+
+    def __init__(
+        self,
+        api: Api,
+        gt_project_id: int,
+        gt_dataset_ids: List[int] = None,
+        gt_images_ids: List[int] = None,
+        output_dir: str = "./benchmark",
+        progress: Optional[SlyTqdm] = None,
+        classes_whitelist: Optional[List[str]] = None,
+    ):
+        self.api = api
+        self.session: SessionJSON = None
+        self.gt_project_info = api.project.get_info_by_id(gt_project_id)
+        self.dt_project_info = None
+        self.diff_project_info = None
+        self.gt_dataset_ids = gt_dataset_ids
+        self.gt_images_ids = gt_images_ids
+        self.output_dir = output_dir
+        self.team_id = env.team_id()
+        self.evaluator: BaseEvaluator = None
+        self._eval_inference_info = None
+        self._speedtest = None
+        self.pbar = progress or tqdm_sly
+        self.classes_whitelist = classes_whitelist
+
+    def _get_evaluator_class(self) -> type:
+        raise NotImplementedError()
+
+    @property
+    def cv_task(self) -> str:
+        raise NotImplementedError()
+
+    def run_evaluation(
+        self,
+        model_session: Union[int, str, SessionJSON],
+        inference_settings=None,
+        output_project_id=None,
+        batch_size: int = 16,
+        cache_project_on_agent: bool = False,
+    ):
+        self.session = self._init_model_session(model_session, inference_settings)
+        self._eval_inference_info = self._run_inference(
+            output_project_id, batch_size, cache_project_on_agent
+        )
+        self.evaluate(self.dt_project_info.id)
+        self._dump_eval_inference_info(self._eval_inference_info)
+
+    def run_inference(
+        self,
+        model_session: Union[int, str, SessionJSON],
+        inference_settings=None,
+        output_project_id=None,
+        batch_size: int = 8,
+        cache_project_on_agent: bool = False,
+    ):
+        self.session = self._init_model_session(model_session, inference_settings)
+        self._eval_inference_info = self._run_inference(
+            output_project_id, batch_size, cache_project_on_agent
+        )
+
+    def _run_inference(
+        self,
+        output_project_id=None,
+        batch_size: int = 16,
+        cache_project_on_agent: bool = False,
+    ):
+        model_info = self._fetch_model_info(self.session)
+        self.dt_project_info = self._get_or_create_dt_project(output_project_id, model_info)
+        if self.gt_images_ids is None:
+            iterator = self.session.inference_project_id_async(
+                self.gt_project_info.id,
+                self.gt_dataset_ids,
+                output_project_id=self.dt_project_info.id,
+                cache_project_on_model=cache_project_on_agent,
+                batch_size=batch_size,
+            )
+        else:
+            iterator = self.session.inference_image_ids_async(
+                image_ids=self.gt_images_ids,
+                output_project_id=self.dt_project_info.id,
+                batch_size=batch_size,
+            )
+        output_project_id = self.dt_project_info.id
+        with self.pbar(
+            message="Inference in progress", total=self.gt_project_info.items_count
+        ) as p:
+            for _ in iterator:
+                p.update(1)
+        inference_info = {
+            "gt_project_id": self.gt_project_info.id,
+            "gt_dataset_ids": self.gt_dataset_ids,
+            "dt_project_id": output_project_id,
+            "batch_size": batch_size,
+            **model_info,
+        }
+        self.dt_project_info = self.api.project.get_info_by_id(self.dt_project_info.id)
+        logger.debug(
+            "Inference is finished.",
+            extra={
+                "inference_info": inference_info,
+                "dt_project_info": self.dt_project_info._asdict(),
+            },
+        )
+        return inference_info
+
+    def evaluate(self, dt_project_id):
+        self.dt_project_info = self.api.project.get_info_by_id(dt_project_id)
+        gt_project_path, dt_project_path = self._download_projects()
+        self._evaluate(gt_project_path, dt_project_path)
+
+    def _evaluate(self, gt_project_path, dt_project_path):
+        eval_results_dir = self.get_eval_results_dir()
+        self.evaluator = self._get_evaluator_class()(
+            gt_project_path=gt_project_path,
+            dt_project_path=dt_project_path,
+            result_dir=eval_results_dir,
+            progress=self.pbar,
+            items_count=self.dt_project_info.items_count,
+            classes_whitelist=self.classes_whitelist,
+        )
+        self.evaluator.evaluate()
+
+    def run_speedtest(
+        self,
+        model_session: Union[int, str, SessionJSON],
+        project_id: int,
+        batch_sizes: list = (1, 8, 16),
+        inference_settings: dict = None,
+        num_iterations: int = 100,
+        num_warmup: int = 3,
+        cache_project_on_agent=False,
+    ):
+        self.session = self._init_model_session(model_session, inference_settings)
+        self._speedtest = self._run_speedtest(
+            project_id,
+            batch_sizes=batch_sizes,
+            num_iterations=num_iterations,
+            num_warmup=num_warmup,
+            cache_project_on_agent=cache_project_on_agent,
+        )
+        self._dump_speedtest(self._speedtest)
+
+    def _run_speedtest(
+        self,
+        project_id: int,
+        batch_sizes: list = (1, 8, 16),
+        num_iterations: int = 100,
+        num_warmup: int = 3,
+        cache_project_on_agent=False,
+    ):
+        model_info = self._fetch_model_info(self.session)
+        speedtest_info = {
+            "device": model_info["device"],
+            "runtime": model_info["runtime"],
+            "hardware": model_info["hardware"],
+            "num_iterations": num_iterations,
+        }
+        benchmarks = []
+        for bs in batch_sizes:
+            logger.debug(f"Running speedtest for batch_size={bs}")
+            speedtest_results = []
+            iterator = self.session.run_speedtest(
+                project_id,
+                batch_size=bs,
+                num_iterations=num_iterations,
+                num_warmup=num_warmup,
+                cache_project_on_model=cache_project_on_agent,
+            )
+            for speedtest in tqdm_sly(iterator):
+                speedtest_results.append(speedtest)
+            assert (
+                len(speedtest_results) == num_iterations
+            ), "Speedtest failed to run all iterations."
+            avg_speedtest, std_speedtest = self._calculate_speedtest_statistics(speedtest_results)
+            benchmark = {
+                "benchmark": avg_speedtest,
+                "benchmark_std": std_speedtest,
+                "batch_size": bs,
+                **speedtest_info,
+            }
+            benchmarks.append(benchmark)
+        speedtest = {
+            "model_info": model_info,
+            "speedtest": benchmarks,
+        }
+        return speedtest
+
+    def get_base_dir(self):
+        return os.path.join(self.output_dir, self.dt_project_info.name)
+
+    def get_project_paths(self):
+        base_dir = self.get_base_dir()
+        gt_path = os.path.join(base_dir, "gt_project")
+        dt_path = os.path.join(base_dir, "dt_project")
+        return gt_path, dt_path
+
+    def get_eval_results_dir(self) -> str:
+        dir = os.path.join(self.get_base_dir(), "evaluation")
+        os.makedirs(dir, exist_ok=True)
+        return dir
+
+    def get_speedtest_results_dir(self) -> str:
+        checkpoint_name = self._speedtest["model_info"]["model_name"]
+        dir = os.path.join(
+            self.output_dir, "speedtest", checkpoint_name
+        )  # TODO: use checkpoint_name instead of model_name
+        os.makedirs(dir, exist_ok=True)
+        return dir
+
+    def upload_eval_results(self, remote_dir: str):
+        eval_dir = self.get_eval_results_dir()
+        assert not fs.dir_empty(
+            eval_dir
+        ), f"The result dir {eval_dir!r} is empty. You should run evaluation before uploading results."
+        with self.pbar(
+            message="Uploading evaluation results",
+            total=fs.get_directory_size(eval_dir),
+            unit="B",
+            unit_scale=True,
+        ) as p:
+            self.api.file.upload_directory(
+                self.team_id,
+                eval_dir,
+                remote_dir,
+                replace_if_conflict=True,
+                change_name_if_conflict=False,
+                progress_size_cb=p,
+            )
+
+    def get_layout_results_dir(self) -> str:
+        dir = os.path.join(self.get_base_dir(), "layout")
+        os.makedirs(dir, exist_ok=True)
+        return dir
+
+    def upload_speedtest_results(self, remote_dir: str):
+        speedtest_dir = self.get_speedtest_results_dir()
+        assert not fs.dir_empty(
+            speedtest_dir
+        ), f"Speedtest dir {speedtest_dir!r} is empty. You should run speedtest before uploading results."
+        self.api.file.upload_directory(self.team_id, speedtest_dir, remote_dir)
+
+    def _generate_dt_project_name(self, gt_project_name, model_info):
+        dt_project_name = gt_project_name + " - " + model_info["checkpoint_name"]
+        return dt_project_name
+
+    def _generate_diff_project_name(self, dt_project_name):
+        return "[diff]: " + dt_project_name
+
+    def _get_or_create_dt_project(self, output_project_id, model_info) -> ProjectInfo:
+        if output_project_id is None:
+            dt_project_name = self._generate_dt_project_name(self.gt_project_info.name, model_info)
+            workspace = self.api.workspace.get_info_by_name(self.team_id, WORKSPACE_NAME)
+            if workspace is None:
+                workspace = self.api.workspace.create(
+                    self.team_id, WORKSPACE_NAME, WORKSPACE_DESCRIPTION
+                )
+            visible = is_development()
+            self.api.workspace.change_visibility(workspace.id, visible=True)
+            dt_project_info = self.api.project.create(
+                workspace.id, dt_project_name, change_name_if_conflict=True
+            )
+            self.api.project.merge_metas(self.gt_project_info.id, dt_project_info.id)
+            output_project_id = dt_project_info.id
+        else:
+            dt_project_info = self.api.project.get_info_by_id(output_project_id)
+        return dt_project_info
+
+    def download_projects(self, save_images: bool = False):
+        return self._download_projects(save_images=save_images)
+
+    def _download_projects(self, save_images=False):
+        gt_path, dt_path = self.get_project_paths()
+        if not os.path.exists(gt_path):
+            total = (
+                self.gt_project_info.items_count * 2
+                if self.gt_images_ids is None
+                else len(self.gt_images_ids) * 2
+            )
+            with self.pbar(message="Downloading GT annotations", total=total) as p:
+                download_project(
+                    self.api,
+                    self.gt_project_info.id,
+                    gt_path,
+                    dataset_ids=self.gt_dataset_ids,
+                    log_progress=True,
+                    save_images=save_images,
+                    save_image_info=True,
+                    progress_cb=p.update,
+                    images_ids=self.gt_images_ids,
+                )
+        else:
+            logger.info(f"Found GT annotations in {gt_path}")
+        if not os.path.exists(dt_path):
+            total = (
+                self.gt_project_info.items_count * 2
+                if self.gt_images_ids is None
+                else len(self.gt_images_ids) * 2
+            )
+            with self.pbar(message="Downloading DT annotations", total=total) as p:
+                download_project(
+                    self.api,
+                    self.dt_project_info.id,
+                    dt_path,
+                    log_progress=True,
+                    save_images=save_images,
+                    save_image_info=True,
+                    progress_cb=p.update,
+                )
+        else:
+            logger.info(f"Found DT annotations in {dt_path}")
+        self._dump_project_info(self.gt_project_info, gt_path)
+        self._dump_project_info(self.dt_project_info, dt_path)
+        return gt_path, dt_path
+
+    def _fetch_model_info(self, session: SessionJSON):
+        deploy_info = session.get_deploy_info()
+        if session.task_id is not None:
+            task_info = self.api.task.get_info_by_id(session.task_id)
+            app_info = task_info["meta"]["app"]
+            app_info = {
+                "name": app_info["name"],
+                "version": app_info["version"],
+                "id": app_info["id"],
+            }
+        else:
+            logger.warn("session.task_id is not set. App info will not be fetched.")
+            app_info = None
+        model_info = {
+            **deploy_info,
+            "inference_settings": session.inference_settings,
+            "app_info": app_info,
+        }
+        return model_info
+
+    def _init_model_session(
+        self, model_session: Union[int, str, SessionJSON], inference_settings: dict = None
+    ):
+        if isinstance(model_session, int):
+            session = SessionJSON(self.api, model_session)
+        elif isinstance(model_session, str):
+            session = SessionJSON(self.api, session_url=model_session)
+        elif isinstance(model_session, SessionJSON):
+            session = model_session
+        else:
+            raise ValueError(f"Unsupported type of 'model_session' argument: {type(model_session)}")
+
+        if self.classes_whitelist:
+            inference_settings = inference_settings or {}
+            inference_settings["classes"] = self.classes_whitelist
+
+        if inference_settings is not None:
+            session.set_inference_settings(inference_settings)
+        return session
+
+    def _dump_project_info(self, project_info: ProjectInfo, project_path):
+        project_info_path = os.path.join(project_path, "project_info.json")
+        json.dump_json_file(project_info._asdict(), project_info_path, indent=2)
+        return project_info_path
+
+    def _dump_eval_inference_info(self, eval_inference_info):
+        info_path = os.path.join(self.get_eval_results_dir(), "inference_info.json")
+        json.dump_json_file(eval_inference_info, info_path)
+        return info_path
+
+    def _dump_speedtest(self, speedtest):
+        path = os.path.join(self.get_speedtest_results_dir(), "speedtest.json")
+        json.dump_json_file(speedtest, path, indent=2)
+        return path
+
+    def _calculate_speedtest_statistics(self, speedtest_results: list):
+        x = [[s[k] for s in speedtest_results] for k in speedtest_results[0].keys()]
+        x = np.array(x, dtype=float)
+        avg = x.mean(1)
+        std = x.std(1)
+        avg_speedtest = {
+            k: float(avg[i]) if not np.isnan(avg[i]).any() else None
+            for i, k in enumerate(speedtest_results[0].keys())
+        }
+        std_speedtest = {
+            k: float(std[i]) if not np.isnan(std[i]).any() else None
+            for i, k in enumerate(speedtest_results[0].keys())
+        }
+        return avg_speedtest, std_speedtest
+
+    def _format_speedtest_as_table(self, speedtest: dict):
+        benchmarks = speedtest["speedtest"]
+        rows = []
+        for benchmark in benchmarks:
+            row = benchmark.copy()
+            avg = row.pop("benchmark")
+            std = row.pop("benchmark_std")
+            for key in avg.keys():
+                row[key + "_avg"] = avg[key]
+                row[key + "_std"] = std[key]
+            rows.append(row)
+        return rows
+
+    def visualize(self, dt_project_id=None):
+        if dt_project_id is None:
+            if self.dt_project_info is None:
+                raise RuntimeError(
+                    "The prediction dt_project was not initialized. Please run evaluation or find the ready project."
+                )
+        else:
+            self.dt_project_info = self.api.project.get_info_by_id(dt_project_id)
+
+        eval_dir = self.get_eval_results_dir()
+        assert not fs.dir_empty(
+            eval_dir
+        ), f"The result dir {eval_dir!r} is empty. You should run evaluation before uploading results."
+
+        self.diff_project_info, was_before = self._get_or_create_diff_project()
+        vis = Visualizer(self)
+        if not was_before:
+            vis.update_diff_annotations()
+        vis.visualize()
+
+    def _get_or_create_diff_project(self) -> Tuple[ProjectInfo, bool]:
+        diff_project_name = self._generate_diff_project_name(self.dt_project_info.name)
+        diff_workspace_id = self.dt_project_info.workspace_id
+        diff_project_info = self.api.project.get_info_by_name(
+            diff_workspace_id, diff_project_name, raise_error=False
+        )
+        is_existed = True
+        if diff_project_info is None:
+            is_existed = False
+            diff_project_info = self.api.project.create(
+                diff_workspace_id, diff_project_name, change_name_if_conflict=True
+            )
+            for dataset in self.api.dataset.get_list(self.dt_project_info.id):
+                self.api.dataset.create(diff_project_info.id, dataset.name)
+        return diff_project_info, is_existed
+
+    def upload_visualizations(self, dest_dir: str):
+        layout_dir = self.get_layout_results_dir()
+        assert not fs.dir_empty(
+            layout_dir
+        ), f"The layout dir {layout_dir!r} is empty. You should run evaluation before uploading results."
+
+        # self.api.file.remove_dir(self.team_id, dest_dir, silent=True)
+
+        remote_dir = dest_dir
+        with self.pbar(
+            message="Uploading visualizations",
+            total=get_directory_size(layout_dir),
+            unit="B",
+            unit_scale=True,
+        ) as p:
+            remote_dir = self.api.file.upload_directory(
+                self.team_id,
+                layout_dir,
+                dest_dir,
+                replace_if_conflict=True,
+                change_name_if_conflict=False,
+                progress_size_cb=p,
+            )
+
+        logger.info(f"Uploaded to: {remote_dir!r}")
+
+        template_path = os.path.join(remote_dir, "template.vue")
+        vue_template_info = self.api.file.get_info_by_path(self.team_id, template_path)
+        report_link = f"{self.api.server_address}/model-benchmark?id={vue_template_info.id}"
+        logger.info(f"Open url: {report_link}")
+
+        return remote_dir
+
+    def upload_report_link(self, remote_dir: str):
+        template_path = os.path.join(remote_dir, "template.vue")
+        vue_template_info = self.api.file.get_info_by_path(self.team_id, template_path)
+
+        report_link = "/model-benchmark?id=" + str(vue_template_info.id)
+        local_path = os.path.join(self.get_layout_results_dir(), "open.lnk")
+        with open(local_path, "w") as file:
+            file.write(report_link)
+
+        remote_path = os.path.join(remote_dir, "open.lnk")
+        file_info = self.api.file.upload(self.team_id, local_path, remote_path)
+
+        logger.info(f"Report link: {report_link}")
+        return file_info