--- conflicted
+++ resolved
@@ -88,33 +88,16 @@
         self.cat_ids = cocoGt.getCatIds()
         self.cat_names = [cocoGt.cats[cat_id]["name"] for cat_id in self.cat_ids]
 
-<<<<<<< HEAD
         # Evaluation params
         eval_params = self.params.get("evaluation_params", {})
         self.iou_threshold = eval_params.get("iou_threshold", 0.5)
         self.iou_threshold_idx = np.where(np.isclose(self.iouThrs, self.iou_threshold))[0][0]
         self.iou_threshold_per_class = eval_params.get("iou_threshold_per_class")
         self.iou_idx_per_class = self.params.get("iou_idx_per_class")  # {cat id: iou_idx}
-        self.average_across_iou_thresholds = self.params.get("average_across_iou_thresholds", True)
-=======
-        # eval_data
-        self.matches = matches
-        self.coco_mAP = coco_metrics["mAP"]
-        self.coco_precision = coco_metrics["precision"]
-        self.iouThrs = params["iouThrs"]
-        self.recThrs = params["recThrs"]
-
-        # Evaluation params
-        eval_params = params.get("evaluation_params", {})
-        self.iou_threshold = eval_params.get("iou_threshold", 0.5)
-        self.iou_threshold_idx = np.where(np.isclose(self.iouThrs, self.iou_threshold))[0][0]
-        self.iou_threshold_per_class = eval_params.get("iou_threshold_per_class")
-        self.iou_idx_per_class = params.get("iou_idx_per_class")  # {cat id: iou_idx}
         if self.iou_threshold_per_class is not None:
             # TODO: temporary solution
             eval_params["average_across_iou_thresholds"] = False
         self.average_across_iou_thresholds = eval_params.get("average_across_iou_thresholds", True)
->>>>>>> 1a1afead
 
     def calculate(self):
         self.m_full = _MetricProvider(
@@ -307,12 +290,12 @@
         self.ious = np.array([m["iou"] for m in self.tp_matches])
 
         # Evaluation params
-<<<<<<< HEAD
-        x = sorted(self.params["iou_idx_per_class"].items(), key=lambda x: x[0])
-        x = [t[1] for t in x]
-        self.iou_idx_per_class = np.array(x)[:, None]
-        self.average_across_iou_thresholds = self.params["evaluation_params"].get("average_across_iou_thresholds", True)
-        
+        self.iou_idx_per_class = np.array(
+            [self.params["iou_idx_per_class"][cat_id] for cat_id in self.cat_ids]
+        )[:, None]
+        eval_params = self.params.get("evaluation_params", {})
+        self.average_across_iou_thresholds = eval_params.get("average_across_iou_thresholds", True)
+
     def _init_counts(self):
         if True:
             cat_ids = self.cat_ids
@@ -358,62 +341,6 @@
         self.TP_count = int(self._take_iou_thresholds(self.true_positives).sum())
         self.FP_count = int(self._take_iou_thresholds(self.false_positives).sum())
         self.FN_count = int(self._take_iou_thresholds(self.false_negatives).sum())
-=======
-        self.params = params
-        self.iou_idx_per_class = np.array(
-            [params["iou_idx_per_class"][cat_id] for cat_id in self.cat_ids]
-        )[:, None]
-        eval_params = params.get("evaluation_params", {})
-        self.average_across_iou_thresholds = eval_params.get("average_across_iou_thresholds", True)
-        
-    def _init_counts(self):
-        cat_ids = self.cat_ids
-        iouThrs = self.iouThrs
-        cat_id_to_idx = {cat_id: idx for idx, cat_id in enumerate(cat_ids)}
-        ious = []
-        cats = []
-        for match in self.tp_matches:
-            ious.append(match["iou"])
-            cats.append(cat_id_to_idx[match["category_id"]])
-        ious = np.array(ious) + np.spacing(1)
-        if 0.8999999999999999 in iouThrs:
-            iouThrs = iouThrs.copy()
-            iouThrs[iouThrs == 0.8999999999999999] = 0.9
-        iou_idxs = np.searchsorted(iouThrs, ious) - 1
-        cats = np.array(cats)
-        # TP
-        true_positives = np.histogram2d(
-            cats,
-            iou_idxs,
-            bins=(len(cat_ids), len(iouThrs)),
-            range=((0, len(cat_ids)), (0, len(iouThrs))),
-        )[0].astype(int)
-        true_positives = true_positives[:, ::-1].cumsum(1)[:, ::-1]
-        tp_count = true_positives[:, 0]
-        # FN
-        cats_fn = np.array([cat_id_to_idx[match["category_id"]] for match in self.fn_matches])
-        if cats_fn.size == 0:
-            fn_count = np.zeros((len(cat_ids),), dtype=int)
-        else:
-            fn_count = np.bincount(cats_fn, minlength=len(cat_ids)).astype(int)
-        gt_count = fn_count + tp_count
-        false_negatives = gt_count[:, None] - true_positives
-        # FP
-        cats_fp = np.array([cat_id_to_idx[match["category_id"]] for match in self.fp_matches])
-        if cats_fp.size == 0:
-            fp_count = np.zeros((len(cat_ids),), dtype=int)
-        else:
-            fp_count = np.bincount(cats_fp, minlength=len(cat_ids)).astype(int)
-        dt_count = fp_count + tp_count
-        false_positives = dt_count[:, None] - true_positives
-
-        self.true_positives = true_positives
-        self.false_negatives = false_negatives
-        self.false_positives = false_positives
-        self.TP_count = int(self._take_iou_thresholds(true_positives).sum())
-        self.FP_count = int(self._take_iou_thresholds(false_positives).sum())
-        self.FN_count = int(self._take_iou_thresholds(false_negatives).sum())
->>>>>>> 1a1afead
 
     def _take_iou_thresholds(self, x):
         return np.take_along_axis(x, self.iou_idx_per_class, axis=1)
