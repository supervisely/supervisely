import numpy as np
import functools
from fastapi import Request, BackgroundTasks
from typing import Any, Dict, Optional, Union

import supervisely as sly
import supervisely.nn.inference.tracking.functional as F
from supervisely.annotation.label import Label
from supervisely.nn.prediction_dto import PredictionSegmentation
from supervisely.nn.inference.tracking.tracker_interface import TrackerInterface
from supervisely.nn.inference.cache import InferenceImageCache
from supervisely.nn.inference import Inference


class MaskTracking(Inference, InferenceImageCache):
    def __init__(
        self,
        model_dir: Optional[str] = None,
        custom_inference_settings: Optional[Union[Dict[str, Any], str]] = None,
    ):
        Inference.__init__(
            self,
            model_dir,
            custom_inference_settings,
            sliding_window_mode=None,
            use_gui=False,
        )
        InferenceImageCache.__init__(
            self,
            maxsize=sly.env.smart_cache_size(),
            ttl=sly.env.smart_cache_ttl(),
            is_persistent=True,
        )

        try:
            self.load_on_device(model_dir, "cuda")
        except RuntimeError:
            self.load_on_device(model_dir, "cpu")
            sly.logger.warn("Failed to load model on CUDA device.")

        sly.logger.debug(
            "Smart cache params",
<<<<<<< HEAD
            extra={
                "ttl": sly.env.smart_cache_ttl(),
                "maxsize": sly.env.smart_cache_size(),
            },
=======
            extra={"ttl": sly.env.smart_cache_ttl(), "maxsize": sly.env.smart_cache_size()},
>>>>>>> f0df756b
        )

    def get_info(self):
        info = super().get_info()
        info["task type"] = "tracking"
        return info

    def serve(self):
        super().serve()
        server = self._app.get_server()
        self.add_cache_endpoint(server)

        @server.post("/track")
        def start_track(request: Request, task: BackgroundTasks):
            task.add_task(track, request)
            return {"message": "Track task started."}

        def send_error_data(func):
            @functools.wraps(func)
            def wrapper(*args, **kwargs):
                value = None
                try:
                    value = func(*args, **kwargs)
                except Exception as exc:
                    # print("An error occured:")
                    # print(traceback.format_exc())
                    request: Request = args[0]
                    context = request.state.context
                    api: sly.Api = request.state.api
                    track_id = context["trackId"]
                    api.logger.error("An error occured:")
                    api.logger.exception(exc)

                    api.post(
                        "videos.notify-annotation-tool",
                        data={
                            "type": "videos:tracking-error",
                            "data": {
                                "trackId": track_id,
                                "error": {"message": repr(exc)},
                            },
                        },
                    )
                return value

            return wrapper

        @send_error_data
        def track(request: Request):
            context = request.state.context
            api: sly.Api = request.state.api

            self.video_interface = TrackerInterface(
                context=context,
                api=api,
                load_all_frames=True,
                notify_in_predict=True,
                per_point_polygon_tracking=False,
                frame_loader=self.download_frame,
            )
            api.logger.info("Starting tracking process")
            # load frames
            frames = self.video_interface.frames
            # combine several binary masks into one multilabel mask
            i = 0
            label2id = {}

            for (fig_id, geometry), obj_id in zip(
                self.video_interface.geometries.items(),
                self.video_interface.object_ids,
            ):
                original_geometry = geometry.clone()
                if not isinstance(geometry, sly.Bitmap) and not isinstance(
                    geometry, sly.Polygon
                ):
                    raise TypeError(
                        f"This app does not support {geometry.geometry_name()} tracking"
                    )
                # convert polygon to bitmap
                if isinstance(geometry, sly.Polygon):
                    polygon_obj_class = sly.ObjClass("polygon", sly.Polygon)
                    polygon_label = sly.Label(geometry, polygon_obj_class)
                    bitmap_obj_class = sly.ObjClass("bitmap", sly.Bitmap)
                    bitmap_label = polygon_label.convert(bitmap_obj_class)[0]
                    geometry = bitmap_label.geometry
                if i == 0:
                    multilabel_mask = geometry.data.astype(int)
                    multilabel_mask = np.zeros(frames[0].shape, dtype=np.uint8)
                    geometry.draw(bitmap=multilabel_mask, color=[1, 1, 1])
                    i += 1
                else:
                    i += 1
                    geometry.draw(bitmap=multilabel_mask, color=[i, i, i])
                label2id[i] = {
                    "fig_id": fig_id,
                    "obj_id": obj_id,
                    "original_geometry": original_geometry.geometry_name(),
                }
            # run tracker
            tracked_multilabel_masks = self.predict(
                frames=frames, input_mask=multilabel_mask[:, :, 0]
            )
            tracked_multilabel_masks = np.array(tracked_multilabel_masks)
            # decompose multilabel masks into binary masks
            for i in np.unique(tracked_multilabel_masks):
                if i != 0:
                    binary_masks = tracked_multilabel_masks == i
                    fig_id = label2id[i]["fig_id"]
                    obj_id = label2id[i]["obj_id"]
                    geometry_type = label2id[i]["original_geometry"]
                    for j, mask in enumerate(binary_masks[1:]):
                        # check if mask is not empty
                        if not np.any(mask):
                            api.logger.info(
                                f"Skipping empty mask on frame {self.video_interface.frame_index + j + 1}"
                            )
                            # update progress bar anyway (otherwise it will not be finished)
                            self.video_interface._notify(task="add geometry on frame")
                        else:
                            if geometry_type == "polygon":
                                bitmap_geometry = sly.Bitmap(mask)
                                bitmap_obj_class = sly.ObjClass("bitmap", sly.Bitmap)
                                bitmap_label = sly.Label(
                                    bitmap_geometry, bitmap_obj_class
                                )
                                polygon_obj_class = sly.ObjClass("polygon", sly.Polygon)
                                polygon_labels = bitmap_label.convert(polygon_obj_class)
                                geometries = [
                                    label.geometry for label in polygon_labels
                                ]
                            else:
<<<<<<< HEAD
                                geometries = [sly.Bitmap(mask)]
                            for l, geometry in enumerate(geometries):
                                if l == len(geometries) - 1:
                                    notify = True
                                else:
                                    notify = False
                                self.video_interface.add_object_geometry_on_frame(
                                    geometry,
                                    obj_id,
                                    self.video_interface.frames_indexes[j + 1],
                                    notify=notify,
                                )
=======
                                notify = False
                            self.video_interface.add_object_geometry_on_frame(
                                geometry,
                                obj_id,
                                self.video_interface.frames_indexes[j + 1],
                                notify=notify,
                            )
>>>>>>> f0df756b
                    if self.video_interface.global_stop_indicatior:
                        return
                    api.logger.info(f"Figure with id {fig_id} was successfully tracked")<|MERGE_RESOLUTION|>--- conflicted
+++ resolved
@@ -40,14 +40,7 @@
 
         sly.logger.debug(
             "Smart cache params",
-<<<<<<< HEAD
-            extra={
-                "ttl": sly.env.smart_cache_ttl(),
-                "maxsize": sly.env.smart_cache_size(),
-            },
-=======
             extra={"ttl": sly.env.smart_cache_ttl(), "maxsize": sly.env.smart_cache_size()},
->>>>>>> f0df756b
         )
 
     def get_info(self):
@@ -159,40 +152,19 @@
                     obj_id = label2id[i]["obj_id"]
                     geometry_type = label2id[i]["original_geometry"]
                     for j, mask in enumerate(binary_masks[1:]):
-                        # check if mask is not empty
-                        if not np.any(mask):
-                            api.logger.info(
-                                f"Skipping empty mask on frame {self.video_interface.frame_index + j + 1}"
-                            )
-                            # update progress bar anyway (otherwise it will not be finished)
-                            self.video_interface._notify(task="add geometry on frame")
+                        if geometry_type == "polygon":
+                            bitmap_geometry = sly.Bitmap(mask)
+                            bitmap_obj_class = sly.ObjClass("bitmap", sly.Bitmap)
+                            bitmap_label = sly.Label(bitmap_geometry, bitmap_obj_class)
+                            polygon_obj_class = sly.ObjClass("polygon", sly.Polygon)
+                            polygon_labels = bitmap_label.convert(polygon_obj_class)
+                            geometries = [label.geometry for label in polygon_labels]
                         else:
-                            if geometry_type == "polygon":
-                                bitmap_geometry = sly.Bitmap(mask)
-                                bitmap_obj_class = sly.ObjClass("bitmap", sly.Bitmap)
-                                bitmap_label = sly.Label(
-                                    bitmap_geometry, bitmap_obj_class
-                                )
-                                polygon_obj_class = sly.ObjClass("polygon", sly.Polygon)
-                                polygon_labels = bitmap_label.convert(polygon_obj_class)
-                                geometries = [
-                                    label.geometry for label in polygon_labels
-                                ]
+                            geometries = [sly.Bitmap(mask)]
+                        for l, geometry in enumerate(geometries):
+                            if l == 0:
+                                notify = True
                             else:
-<<<<<<< HEAD
-                                geometries = [sly.Bitmap(mask)]
-                            for l, geometry in enumerate(geometries):
-                                if l == len(geometries) - 1:
-                                    notify = True
-                                else:
-                                    notify = False
-                                self.video_interface.add_object_geometry_on_frame(
-                                    geometry,
-                                    obj_id,
-                                    self.video_interface.frames_indexes[j + 1],
-                                    notify=notify,
-                                )
-=======
                                 notify = False
                             self.video_interface.add_object_geometry_on_frame(
                                 geometry,
@@ -200,7 +172,6 @@
                                 self.video_interface.frames_indexes[j + 1],
                                 notify=notify,
                             )
->>>>>>> f0df756b
                     if self.video_interface.global_stop_indicatior:
                         return
                     api.logger.info(f"Figure with id {fig_id} was successfully tracked")