from typing import Any, Callable, Dict, List, Optional, Set, Tuple, Union

from supervisely import logger
from supervisely.api.api import Api
from supervisely.api.dataset_api import DatasetInfo
from supervisely.api.image_api import ImageInfo
from supervisely.api.project_api import ProjectInfo
from supervisely.app import DataJson
from supervisely.app.widgets import Button, Card, Progress, Stepper, Text, Widget
<<<<<<< HEAD
from supervisely.project.project import ProjectType
from supervisely.project.video_project import VideoInfo
=======
from supervisely.nn.model.prediction import Prediction
from supervisely.project.project import ProjectType
from supervisely.project.project_meta import ProjectMeta
from supervisely.project.video_project import VideoInfo
from supervisely.video_annotation.frame import Frame
from supervisely.video_annotation.frame_collection import FrameCollection
from supervisely.video_annotation.video_annotation import VideoAnnotation
from supervisely.video_annotation.video_figure import VideoFigure
from supervisely.video_annotation.video_object import VideoObject
from supervisely.video_annotation.video_object_collection import VideoObjectCollection
>>>>>>> 5a557b8d

button_clicked = {}


def update_custom_params(
    button: Button,
    params_dct: Dict[str, Any],
) -> None:
    button_state = button.get_json_data()
    for key in params_dct.keys():
        if key not in button_state:
            raise AttributeError(f"Parameter {key} doesn't exists.")
        else:
            DataJson()[button.widget_id][key] = params_dct[key]
    DataJson().send_changes()


def update_custom_button_params(
    button: Button,
    params_dct: Dict[str, Any],
) -> None:
    params = params_dct.copy()
    if "icon" in params and params["icon"] is not None:
        new_icon = f'<i class="{params["icon"]}" style="margin-right: {button._icon_gap}px"></i>'
        params["icon"] = new_icon
    update_custom_params(button, params)


def disable_enable(widgets: List[Widget], disable: bool = True):
    for w in widgets:
        if disable:
            w.disable()
        else:
            w.enable()


def unlock_lock(cards: List[Card], unlock: bool = True, message: str = None):
    for w in cards:
        if unlock:
            w.unlock()
            # w.uncollapse()
        else:
            w.lock(message)
            # w.collapse()


def collapse_uncollapse(cards: List[Card], collapse: bool = True):
    for w in cards:
        if collapse:
            w.collapse()
        else:
            w.uncollapse()


def wrap_button_click(
    button: Button,
    cards_to_unlock: List[Card],
    widgets_to_disable: List[Widget],
    callback: Optional[Callable] = None,
    lock_msg: str = None,
    upd_params: bool = True,
    validation_text: Text = None,
    validation_func: Optional[Callable] = None,
    on_select_click: Optional[Callable] = None,
    on_reselect_click: Optional[Callable] = None,
    collapse_card: Tuple[Card, bool] = None,
) -> Callable[[Optional[bool]], None]:
    global button_clicked

    select_params = {"icon": None, "plain": False, "text": "Select"}
    reselect_params = {"icon": "zmdi zmdi-refresh", "plain": True, "text": "Reselect"}
    bid = button.widget_id
    button_clicked[bid] = False

    def button_click(button_clicked_value: Optional[bool] = None, suppress_actions: bool = False):
        if button_clicked_value is None or button_clicked_value is False:
            if validation_func is not None:
                success = validation_func()
                if not success:
                    return

        if button_clicked_value is not None:
            button_clicked[bid] = button_clicked_value
        else:
            button_clicked[bid] = not button_clicked[bid]

        if button_clicked[bid] and upd_params:
            update_custom_button_params(button, reselect_params)
            if not suppress_actions and on_select_click is not None:
                for func in on_select_click:
                    func()
        else:
            update_custom_button_params(button, select_params)
            if not suppress_actions and on_reselect_click is not None:
                for func in on_reselect_click:
                    func()
            validation_text.hide()

        unlock_lock(
            cards_to_unlock,
            unlock=button_clicked[bid],
            message=lock_msg,
        )
        disable_enable(
            widgets_to_disable,
            disable=button_clicked[bid],
        )
        if callback is not None and not button_clicked[bid]:
            callback(False, True)

        if collapse_card is not None:
            card, collapse = collapse_card
            if collapse:
                collapse_uncollapse([card], collapse)

    return button_click


def set_stepper_step(stepper: Stepper, button: Button, next_pos: int):
    bid = button.widget_id
    if button_clicked[bid] is True:
        stepper.set_active_step(next_pos)
    else:
        stepper.set_active_step(next_pos - 1)


def find_parents_in_tree(
    tree: Dict[DatasetInfo, Dict], dataset_id: int, with_self: bool = False
) -> Optional[List[DatasetInfo]]:
    """
    Find all parent datasets in the tree for a given dataset ID.
    """

    def _dfs(subtree: Dict[DatasetInfo, Dict], parents: List[DatasetInfo]):
        for dataset_info, children in subtree.items():
            if dataset_info.id == dataset_id:
                if with_self:
                    return parents + [dataset_info]
                return parents
            res = _dfs(children, parents + [dataset_info])
            if res is not None:
                return res
        return None

    return _dfs(tree, [])


def _copy_items_to_dataset(
    api: Api,
    src_dataset_id: int,
    dst_dataset: DatasetInfo,
    project_type: str,
    with_annotations: bool = True,
    progress_cb: Callable = None,
    progress: Progress = None,
    items_infos: List[Union[ImageInfo, VideoInfo]] = None,
) -> Union[List[ImageInfo], List[VideoInfo]]:
    if progress is None:
        progress = Progress()
<<<<<<< HEAD
=======

    def combined_progress(n):
        progress_cb(n)
        pbar.update(n)

>>>>>>> 5a557b8d
    if project_type == ProjectType.IMAGES:
        if items_infos is None:
            items_infos = api.image.get_list(src_dataset_id)
        with progress(
            message=f"Copying items from dataset: {dst_dataset.name}", total=len(items_infos)
        ) as pbar:
<<<<<<< HEAD
            progress.show()
            copied = api.image.copy_batch_optimized(
                src_dataset_id=src_dataset_id,
                src_image_infos=items_infos,
                dst_dataset_id=dst_dataset.id,
                with_annotations=with_annotations,
                progress_cb=pbar.update,
            )
            progress.hide()
    elif project_type == ProjectType.VIDEOS:
        if items_infos is None:
            items_infos = api.video.get_list(src_dataset_id)

=======

            if progress_cb:
                _progress_cb = combined_progress
            else:
                _progress_cb = pbar.update

            progress.show()
            copied = api.image.copy_batch_optimized(
                src_dataset_id=src_dataset_id,
                src_image_infos=items_infos,
                dst_dataset_id=dst_dataset.id,
                with_annotations=with_annotations,
                progress_cb=_progress_cb,
            )
            progress.hide()
    elif project_type == ProjectType.VIDEOS:
        if items_infos is None:
            items_infos = api.video.get_list(src_dataset_id)

>>>>>>> 5a557b8d
        with progress(
            message=f"Copying items from dataset: {dst_dataset.name}", total=len(items_infos)
        ) as pbar:
            if progress_cb:
                _progress_cb = combined_progress
            else:
                _progress_cb = pbar.update
            progress.show()
            copied = api.video.copy_batch(
                dst_dataset_id=dst_dataset.id,
                ids=[info.id for info in items_infos],
                with_annotations=with_annotations,
                progress_cb=_progress_cb,
            )
            progress.hide()
    else:
        raise NotImplementedError(f"Copy not implemented for project type {project_type}")
    return copied


def get_items_infos(
    api: Api, items_ids: List[int], project_type: str
) -> List[Union[ImageInfo, VideoInfo]]:
    if project_type == ProjectType.IMAGES:
        items_infos: List[ImageInfo] = api.image.get_info_by_id_batch(items_ids)
    elif project_type == ProjectType.VIDEOS:
        items_infos: List[VideoInfo] = api.video.get_info_by_id_batch(items_ids)
    else:
        raise NotImplementedError(f"Items of type {project_type} are not supported")
    return items_infos


def copy_items_to_project(
    api: Api,
    src_project_id: int,
    items: Union[List[ImageInfo], List[VideoInfo]],
    dst_project_id: int,
    with_annotations: bool = True,
<<<<<<< HEAD
    progress: Progress = None,
=======
    progress_cb: Progress = None,
    ds_progress: Progress = None,
>>>>>>> 5a557b8d
    project_type: str = None,
    src_datasets_tree: Dict[DatasetInfo, Dict] = None,
) -> Union[List[ImageInfo], List[VideoInfo]]:
    if project_type is None:
        dst_project_info = api.project.get_info_by_id(src_project_id)
        project_type = dst_project_info.type
    if len(items) == 0:
        return []
    if len(set(info.project_id for info in items)) != 1:
        raise ValueError("Items must belong to the same project")

    items_by_dataset: Dict[int, List[Union[ImageInfo, VideoInfo]]] = {}
    for item_info in items:
        items_by_dataset.setdefault(item_info.dataset_id, []).append(item_info)

    if src_datasets_tree is None:
        src_datasets_tree = api.dataset.get_tree(src_project_id)

    created_datasets: Dict[int, DatasetInfo] = {}
    processed_copy: Set[int] = set()

    copied_items = {}
    for dataset_id, items_infos in items_by_dataset.items():
        chain = find_parents_in_tree(src_datasets_tree, dataset_id, with_self=True)
        if not chain:
            logger.warning(f"Dataset id {dataset_id} not found in project. Skipping")
            continue

        parent_created_id = None
        for ds_info in chain:
            if ds_info.id in created_datasets:
                parent_created_id = created_datasets[ds_info.id].id
                continue

            created_ds = api.dataset.create(
                dst_project_id,
                ds_info.name,
                description=ds_info.description,
                change_name_if_conflict=False,
                parent_id=parent_created_id,
            )
            if ds_info.custom_data:
                created_ds = api.dataset.update_custom_data(created_ds.id, ds_info.custom_data)
            created_datasets[ds_info.id] = created_ds
            parent_created_id = created_ds.id

        if dataset_id not in processed_copy:
            copied_ds_items = _copy_items_to_dataset(
                api=api,
                src_dataset_id=dataset_id,
                dst_dataset=created_datasets[dataset_id],
                project_type=project_type,
                with_annotations=with_annotations,
<<<<<<< HEAD
                progress=progress,
=======
                progress_cb=progress_cb,
                progress=ds_progress,
>>>>>>> 5a557b8d
                items_infos=items_infos,
            )
            for src_info, dst_info in zip(items_infos, copied_ds_items):
                copied_items[src_info.id] = dst_info
            processed_copy.add(dataset_id)
    return [copied_items[item.id] for item in items]


def create_project(
    api: Api,
    project_id: int,
    project_name: str,
    workspace_id: int,
    copy_meta: bool = False,
    project_type: str = None,
) -> ProjectInfo:
    if project_type is None:
        project_info = api.project.get_info_by_id(project_id)
        project_type = project_info.type
    created_project = api.project.create(
        workspace_id,
        project_name,
        type=project_type,
        change_name_if_conflict=True,
    )
    if copy_meta:
        api.project.merge_metas(src_project_id=project_id, dst_project_id=created_project.id)
    return created_project


def copy_project(
    api: Api,
    project_id: int,
    workspace_id: int,
    project_name: str,
    items_ids: List[int] = None,
    with_annotations: bool = True,
    progress: Progress = None,
) -> ProjectInfo:
    dst_project = create_project(
        api, project_id, project_name, workspace_id=workspace_id, copy_meta=True
    )
    items = []
    if items_ids is None:
        project_type = dst_project.type
        datasets = api.dataset.get_list(project_id, recursive=True)
        if project_type == ProjectType.IMAGES:
            get_items_f = api.image.get_list
        elif project_type == ProjectType.VIDEOS:
            get_items_f = api.video.get_list
        else:
            raise NotImplementedError(f"Project type {project_type} is not supported")
        for ds in datasets:
            ds_items = get_items_f(dataset_id=ds.id)
            if ds_items:
                items.extend(ds_items)
    else:
        items = get_items_infos(api, items_ids, dst_project.type)
    copy_items_to_project(
        api=api,
        src_project_id=project_id,
        items=items,
        dst_project_id=dst_project.id,
        with_annotations=with_annotations,
<<<<<<< HEAD
        progress=progress,
        project_type=dst_project.type,
    )
    return dst_project
=======
        ds_progress=progress,
        project_type=dst_project.type,
    )
    return dst_project


def video_annotation_from_predictions(
    predictions: List[Prediction], project_meta: ProjectMeta, frame_size: Tuple[int, int]
) -> VideoAnnotation:
    objects = {}
    frames = []
    for i, prediction in enumerate(predictions):
        figures = []
        for label in prediction.annotation.labels:
            obj_name = label.obj_class.name
            if not obj_name in objects:
                obj_class = project_meta.get_obj_class(obj_name)
                if obj_class is None:
                    continue
                objects[obj_name] = VideoObject(obj_class)

            vid_object = objects[obj_name]
            if vid_object:
                figures.append(VideoFigure(vid_object, label.geometry, frame_index=i))
        frame = Frame(i, figures=figures)
        frames.append(frame)
    return VideoAnnotation(
        img_size=frame_size,
        frames_count=len(frames),
        objects=VideoObjectCollection(list(objects.values())),
        frames=FrameCollection(frames),
    )
>>>>>>> 5a557b8d
<|MERGE_RESOLUTION|>--- conflicted
+++ resolved
@@ -7,10 +7,6 @@
 from supervisely.api.project_api import ProjectInfo
 from supervisely.app import DataJson
 from supervisely.app.widgets import Button, Card, Progress, Stepper, Text, Widget
-<<<<<<< HEAD
-from supervisely.project.project import ProjectType
-from supervisely.project.video_project import VideoInfo
-=======
 from supervisely.nn.model.prediction import Prediction
 from supervisely.project.project import ProjectType
 from supervisely.project.project_meta import ProjectMeta
@@ -21,7 +17,6 @@
 from supervisely.video_annotation.video_figure import VideoFigure
 from supervisely.video_annotation.video_object import VideoObject
 from supervisely.video_annotation.video_object_collection import VideoObjectCollection
->>>>>>> 5a557b8d
 
 button_clicked = {}
 
@@ -181,35 +176,17 @@
 ) -> Union[List[ImageInfo], List[VideoInfo]]:
     if progress is None:
         progress = Progress()
-<<<<<<< HEAD
-=======
 
     def combined_progress(n):
         progress_cb(n)
         pbar.update(n)
 
->>>>>>> 5a557b8d
     if project_type == ProjectType.IMAGES:
         if items_infos is None:
             items_infos = api.image.get_list(src_dataset_id)
         with progress(
             message=f"Copying items from dataset: {dst_dataset.name}", total=len(items_infos)
         ) as pbar:
-<<<<<<< HEAD
-            progress.show()
-            copied = api.image.copy_batch_optimized(
-                src_dataset_id=src_dataset_id,
-                src_image_infos=items_infos,
-                dst_dataset_id=dst_dataset.id,
-                with_annotations=with_annotations,
-                progress_cb=pbar.update,
-            )
-            progress.hide()
-    elif project_type == ProjectType.VIDEOS:
-        if items_infos is None:
-            items_infos = api.video.get_list(src_dataset_id)
-
-=======
 
             if progress_cb:
                 _progress_cb = combined_progress
@@ -229,7 +206,6 @@
         if items_infos is None:
             items_infos = api.video.get_list(src_dataset_id)
 
->>>>>>> 5a557b8d
         with progress(
             message=f"Copying items from dataset: {dst_dataset.name}", total=len(items_infos)
         ) as pbar:
@@ -268,12 +244,8 @@
     items: Union[List[ImageInfo], List[VideoInfo]],
     dst_project_id: int,
     with_annotations: bool = True,
-<<<<<<< HEAD
-    progress: Progress = None,
-=======
     progress_cb: Progress = None,
     ds_progress: Progress = None,
->>>>>>> 5a557b8d
     project_type: str = None,
     src_datasets_tree: Dict[DatasetInfo, Dict] = None,
 ) -> Union[List[ImageInfo], List[VideoInfo]]:
@@ -327,12 +299,8 @@
                 dst_dataset=created_datasets[dataset_id],
                 project_type=project_type,
                 with_annotations=with_annotations,
-<<<<<<< HEAD
-                progress=progress,
-=======
                 progress_cb=progress_cb,
                 progress=ds_progress,
->>>>>>> 5a557b8d
                 items_infos=items_infos,
             )
             for src_info, dst_info in zip(items_infos, copied_ds_items):
@@ -397,12 +365,6 @@
         items=items,
         dst_project_id=dst_project.id,
         with_annotations=with_annotations,
-<<<<<<< HEAD
-        progress=progress,
-        project_type=dst_project.type,
-    )
-    return dst_project
-=======
         ds_progress=progress,
         project_type=dst_project.type,
     )
@@ -434,5 +396,4 @@
         frames_count=len(frames),
         objects=VideoObjectCollection(list(objects.values())),
         frames=FrameCollection(frames),
-    )
->>>>>>> 5a557b8d
+    )