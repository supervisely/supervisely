--- conflicted
+++ resolved
@@ -92,22 +92,6 @@
             columns=self._video_table_columns,
             is_selectable=True,
         )
-<<<<<<< HEAD
-        self.select_video = FastTable(
-            columns=[
-                "Video id",
-                "Video name",
-                "Size",
-                "Duration",
-                "FPS",
-                "Frames count",
-                "Dataset name",
-                "Dataset id",
-            ],
-            is_selectable=True,
-        )
-=======
->>>>>>> 5a557b8d
         self.select_video.hide()
         self.select_video_container = Container(
             widgets=[self.select_dataset_for_video, self.select_video]
