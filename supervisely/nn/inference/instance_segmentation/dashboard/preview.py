--- conflicted
+++ resolved
@@ -22,24 +22,12 @@
 # - list images in dataset limit
 # - dialog window?
 
-<<<<<<< HEAD
-t_url = Text("url")
-t_sly = Text("sly")
-t_upload = Text("upload")
-
-image_source = Select(
-    items=[
-        Select.Item(value="url", label="Image URL", content=t_url),
-        # Select.Item(value="demo", label="Demo image"), ???
-        Select.Item(value="sly", label="Image in Supervisely", content=t_sly),
-=======
 
 image_source = Select(
     items=[
         Select.Item(value="url", label="Image URL", content=workspace_selector),
         Select.Item(value="sly", label="Image in Supervisely", content=t_sly),
         # Select.Item(value="demo", label="Demo image"), ???
->>>>>>> b5bdcf35
         Select.Item(value="upload", label="Upload your image", content=t_upload),
     ],
 )
