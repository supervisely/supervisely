--- conflicted
+++ resolved
@@ -26,8 +26,6 @@
 
 
 class PoseEstimation(Inference):
-<<<<<<< HEAD
-=======
     def __init__(
         self,
         location: Optional[
@@ -45,19 +43,6 @@
         )
         self.keypoints_template = keypoints_template
 
-    def _get_templates_dir(self):
-        # template_dir = os.path.join(
-        #     Path(__file__).parent.absolute(), "dashboard/templates"
-        # )
-        # return template_dir
-        return None
-
-    def _get_layout(self) -> Widget:
-        # import supervisely.nn.inference.instance_segmentation.dashboard.main_ui as main_ui
-        # return main_ui.menu
-        return None
-
->>>>>>> 7b5f2864
     def get_info(self):
         info = super().get_info()
         info["task type"] = "pose estimation"
@@ -106,9 +91,6 @@
     def predict_raw(self, image_path: str, settings: Dict[str, Any]) -> List[PredictionKeypoints]:
         raise NotImplementedError(
             "Have to be implemented in child class If sliding_window_mode is 'advanced'."
-<<<<<<< HEAD
-        )
-=======
         )
 
     def process_image_crop(func):
@@ -186,5 +168,4 @@
         # print(f"✅ Model has been successfully loaded on {self._device.upper()} device")
         Progress("Deploying model ...", 1)
         super().serve()
-        Progress("Model deployed", 1).iter_done_report()
->>>>>>> 7b5f2864
+        Progress("Model deployed", 1).iter_done_report()