import json
import shutil
import time
from concurrent.futures import ThreadPoolExecutor, as_completed
from enum import Enum
from logging import Logger
from pathlib import Path
from threading import Lock, Thread
from typing import Any, Callable, Generator, List, Optional, Tuple, Union

import cv2
import numpy as np
from cacheout import Cache as CacheOut
from cachetools import Cache, LRUCache, TTLCache
from fastapi import BackgroundTasks, FastAPI, Form, Request, UploadFile

import supervisely as sly
from supervisely._utils import batched
from supervisely.io.fs import silent_remove


class PersistentImageLRUCache(LRUCache):
    __marker = object()

    def __init__(self, maxsize, filepath: Path, getsizeof=None):
        super().__init__(maxsize)
        self._base_dir = filepath

    def __getitem__(self, key: Any) -> Any:
        filepath = super(PersistentImageLRUCache, self).__getitem__(key)
        return sly.image.read(str(filepath))

    def __setitem__(self, key: Any, value: Any) -> None:
        if not self._base_dir.exists():
            self._base_dir.mkdir()

        filepath = self._base_dir / f"{str(key)}.png"
        super(PersistentImageLRUCache, self).__setitem__(key, filepath)

        if filepath.exists():
            sly.logger.debug(f"Rewrite image {str(filepath)}")
        sly.image.write(str(filepath), value)

    def pop(self, key, default=__marker):
        if key in self:
            filepath = self._base_dir / f"{str(key)}.png"
            value = self[key]
            del self[key]
            silent_remove(filepath)
            sly.logger.debug(f"Remove {filepath} frame")
        elif default is self.__marker:
            raise KeyError(key)
        else:
            value = default
        return value

    def clear(self, rm_base_folder=True) -> None:
        while self.currsize > 0:
            self.popitem()
        if rm_base_folder:
            shutil.rmtree(self._base_dir)


class PersistentImageTTLCache(TTLCache):
    def __init__(self, maxsize: int, ttl: int, filepath: Path):
        super().__init__(maxsize, ttl)
        self._base_dir = filepath

    def pop(self, *args, **kwargs):
        try:
            super().pop(*args, **kwargs)
        except Exception:
            sly.logger.warn("Cache data corrupted. Cleaning the cache...", exc_info=True)

            def _delitem(self, key):
                try:
                    size = self._Cache__size.pop(key)
                except:
                    size = 0
                self._Cache__data.pop(key, None)
                self._Cache__currsize -= size

            shutil.rmtree(self._base_dir, ignore_errors=True)
            for key in self.keys():
                try:
                    super().__delitem__(key, cache_delitem=_delitem)
                except:
                    pass

    def __delitem__(self, key: Any) -> None:
        self.__del_file(key)
        return super().__delitem__(key)

    def __del_file(self, key: str):
        cache_getitem = Cache.__getitem__
        filepath = cache_getitem(self, key)
        try:
            silent_remove(filepath)
        except TypeError:
            pass

    def __update_timer(self, key):
        try:
            # pylint: disable=no-member
            link = self._TTLCache__getlink(key)
            # pylint: disable=no-member
            if hasattr(link, "expire"):
                link.expire = self.timer() + self._TTLCache__ttl
            else:
                link.expires = self.timer() + self._TTLCache__ttl
        except KeyError:
            return

    def __getitem__(self, key: Any) -> Any:
        self.__update_timer(key)
        return super().__getitem__(key)

    def __get_keys(self):
        # pylint: disable=no-member
        return self._TTLCache__links.keys()

    def expire(self, time=None):
        """Remove expired items from the cache."""
        # pylint: disable=no-member
        existing_items = self._Cache__data.copy()
        super().expire(time)
        deleted = set(existing_items.keys()).difference(self.__get_keys())
        if len(deleted) > 0:
            for key in deleted:
                try:
                    silent_remove(existing_items[key])
                except TypeError:
                    pass
            sly.logger.debug(f"Deleted keys: {deleted}")

    def clear(self, rm_base_folder=True) -> None:
        while self.currsize > 0:
            self.popitem()
        if rm_base_folder:
            shutil.rmtree(self._base_dir)

    def save_image(self, key, image: np.ndarray) -> None:
        if not self._base_dir.exists():
            self._base_dir.mkdir()

        filepath = self._base_dir / f"{str(key)}.png"
        self[key] = filepath

        if filepath.exists():
            sly.logger.debug(f"Rewrite image {str(filepath)}")
        sly.image.write(str(filepath), image)

    def get_image_path(self, key: Any) -> Path:
        return self[key]

    def get_image(self, key: Any):
        return sly.image.read(str(self[key]))

<<<<<<< HEAD
    def save_video(self, video_id: int, src_video_path: str, delete_original_file) -> None:
        video_path = self._base_dir / f"video_{video_id}.{src_video_path.split('.')[-1]}"
=======
    def save_video(self, video_id: int, src_video_path: str) -> None:
        ext = Path(src_video_path).suffix
        video_path = self._base_dir / f"video_{video_id}{ext}"
>>>>>>> a0660be9
        self[video_id] = video_path
        if src_video_path != str(video_path):
            if delete_original_file:
                shutil.move(src_video_path, str(video_path))
            else:
                shutil.copy(src_video_path, str(video_path))
        sly.logger.debug(f"Video #{video_id} saved to {video_path}", extra={"video_id": video_id})

    def get_video_path(self, video_id: int) -> Path:
        return self[video_id]

    def save_project_meta(self, key, value):
        self[key] = value

    def get_project_meta(self, project_meta_name):
        return self[project_meta_name]

    def copy_to(self, name, path):
        shutil.copyfile(str(self[name]), path)


class VideoFrameReader:
    def __init__(self, video_path: str, frame_indexes: List[int] = None):
        self.video_path = video_path
        self.frame_indexes = frame_indexes
        self.cap = None
        self.prev_idx = -1

    def __enter__(self):
        self.cap = cv2.VideoCapture(str(self.video_path))
        return self

    def __exit__(self, exc_type, exc_val, exc_tb):
        if self.cap is not None:
            self.cap.release()

    def read_frames(self) -> Generator:
        try:
            if self.frame_indexes is None:
                while self.cap.isOpened():
                    ret, frame = self.cap.read()
                    if not ret:
                        break
                    yield cv2.cvtColor(frame, cv2.COLOR_BGR2RGB)
            else:
                for frame_index in self.frame_indexes:
                    if frame_index != self.prev_idx + 1:
                        self.cap.set(cv2.CAP_PROP_POS_FRAMES, frame_index)
                    ret, frame = self.cap.read()
                    if not ret:
                        raise KeyError(f"Frame {frame_index} not found in video {self.video_path}")
                    yield cv2.cvtColor(frame, cv2.COLOR_BGR2RGB)
                    self.prev_idx = frame_index
        finally:
            self.cap.release()


class InferenceImageCache:
    class _LoadType(Enum):
        ImageId: str = "IMAGE"
        ImageHash: str = "HASH"
        Frame: str = "FRAME"
        Video: str = "VIDEO"

    def __init__(
        self,
        maxsize: int,
        ttl: int,
        is_persistent: bool = True,
        base_folder: str = sly.env.smart_cache_container_dir(),
        log_progress: bool = False,
    ) -> None:
        self.is_persistent = is_persistent
        self._maxsize = maxsize
        self._ttl = ttl
        self._lock = Lock()
        self._load_queue = CacheOut(ttl=10 * 60)
        self.log_progress = log_progress

        if is_persistent:
            self._data_dir = Path(base_folder)
            self._data_dir.mkdir(parents=True, exist_ok=True)
            self._cache = PersistentImageTTLCache(maxsize, ttl, self._data_dir)
        else:
            self._cache = TTLCache(maxsize, ttl)

    def clear_cache(self):
        with self._lock:
            self._cache.clear(False)

    def download_image(self, api: sly.Api, image_id: int):
        name = self._image_name(image_id)
        self._wait_if_in_queue(name, api.logger)

        if name not in self._cache:
            self._load_queue.set(name, image_id)
            api.logger.debug(f"Add image #{image_id} to cache")
            img = api.image.download_np(image_id)
            self._add_to_cache(name, img)
            return img

        api.logger.debug(f"Get image #{image_id} from cache")
        return self._cache.get_image(name)

    def download_images(self, api: sly.Api, dataset_id: int, image_ids: List[int], **kwargs):
        return_images = kwargs.get("return_images", True)

        def load_generator(image_ids: List[int]):
            return api.image.download_nps_generator(dataset_id, image_ids)

        return self._download_many(
            image_ids,
            self._image_name,
            load_generator,
            api.logger,
            return_images,
        )

    def download_image_by_hash(self, api: sly.Api, img_hash: str) -> np.ndarray:
        image_key = self._image_name(img_hash)
        self._wait_if_in_queue(image_key, api.logger)

        if image_key not in self._cache:
            self._load_queue.set(image_key, img_hash)
            image = api.image.download_nps_by_hashes([img_hash])
            self._add_to_cache(image_key, image)
            return image
        return self._cache.get_image(image_key)

    def download_images_by_hashes(
        self, api: sly.Api, img_hashes: List[str], **kwargs
    ) -> List[np.ndarray]:
        return_images = kwargs.get("return_images", True)

        def load_generator(img_hashes: List[str]):
            return api.image.download_nps_by_hashes_generator(img_hashes)

        return self._download_many(
            img_hashes,
            self._image_name,
            load_generator,
            api.logger,
            return_images,
        )

    def _read_frames_from_cached_video_iter(self, video_id, frame_indexes=None):
        video_path = self._cache.get_video_path(video_id)
        with VideoFrameReader(video_path, frame_indexes) as reader:
            for frame in reader.read_frames():
                yield frame

    def _read_frames_from_cached_video(
        self, video_id: int, frame_indexes: List[int]
    ) -> List[np.ndarray]:
        return [
            frame for frame in self._read_frames_from_cached_video_iter(video_id, frame_indexes)
        ]

    def get_frame_from_cache(self, video_id: int, frame_index: int) -> np.ndarray:
        name = self._frame_name(video_id, frame_index)
        if isinstance(self._cache, PersistentImageTTLCache):
            if name in self._cache:
                return self._cache.get_image(name)
            return self._read_frames_from_cached_video(video_id, [frame_index])[0]
        frame = self._cache.get(name)
        if frame is None:
            raise KeyError(f"Frame {frame_index} not found in video {video_id}")

    def get_frames_from_cache(self, video_id: int, frame_indexes: List[int]) -> List[np.ndarray]:
        if isinstance(self._cache, PersistentImageTTLCache) and video_id in self._cache:
            return self._read_frames_from_cached_video(video_id, frame_indexes)
        else:
            return [
                self.get_frame_from_cache(video_id, frame_index) for frame_index in frame_indexes
            ]

    def frames_loader(
        self, api: sly.Api, video_id: int, frame_indexes: List[int]
    ) -> Generator[np.ndarray, None, None]:
        if not isinstance(self._cache, PersistentImageTTLCache):
            for frame_index in frame_indexes:
                yield self.download_frame(api, video_id, frame_index)
            return
        self.run_cache_task_manually(api, None, video_id=video_id)
        for i, frame_index in enumerate(frame_indexes):
            if video_id in self._cache:
                break
            yield self.download_frame(api, video_id, frame_index)
        if i < len(frame_indexes):
            for frame in self._read_frames_from_cached_video_iter(video_id, frame_indexes[i:]):
                yield frame

    def download_frame(self, api: sly.Api, video_id: int, frame_index: int) -> np.ndarray:
        name = self._frame_name(video_id, frame_index)
        self._wait_if_in_queue(name, api.logger)

        if name not in self._cache:
            if video_id in self._cache:
                api.logger.debug(
                    f"Get frame #{frame_index} for video #{video_id} from cache (video file)"
                )
                try:
                    return self.get_frame_from_cache(video_id, frame_index)
                except:
                    sly.logger.warning(
                        f"Frame {frame_index} not found in video {video_id}", exc_info=True
                    )

            self._load_queue.set(name, (video_id, frame_index))
            frame = api.video.frame.download_np(video_id, frame_index)
            self._add_to_cache(name, frame)
            api.logger.debug(f"Add frame #{frame_index} for video #{video_id} to cache")
            return frame

        api.logger.debug(f"Get frame #{frame_index} for video #{video_id} from cache")
        return self._cache.get_image(name)

    def download_frames(
        self, api: sly.Api, video_id: int, frame_indexes: List[int], **kwargs
    ) -> List[np.ndarray]:
        return_images = kwargs.get("return_images", True)
        redownload_video = kwargs.get("redownload_video", False)

        if video_id in self._cache:
            try:
                return self.get_frames_from_cache(video_id, frame_indexes)
            except:
                sly.logger.warning(
                    f"Frames {frame_indexes} not found in video {video_id}", exc_info=True
                )
                Thread(
                    target=self.download_video,
                    args=(api, video_id),
                    kwargs={**kwargs, "return_images": False},
                ).start()
        elif redownload_video:
            Thread(
                target=self.download_video,
                args=(api, video_id),
                kwargs={**kwargs, "return_images": False},
            ).start()

        def name_constuctor(frame_index: int):
            return self._frame_name(video_id, frame_index)

        def load_generator(frame_indexes: List[int]):
            return api.video.frame.download_nps_generator(video_id, frame_indexes)

        return self._download_many(
            frame_indexes,
            name_constuctor,
            load_generator,
            api.logger,
            return_images,
        )

    def add_video_to_cache(
        self, video_id: int, video_path: Path, delete_original_file: bool = False
    ) -> None:
        """
        Adds video to cache.
        """
        if isinstance(self._cache, PersistentImageTTLCache):
            with self._lock:
                self._cache.save_video(video_id, str(video_path), delete_original_file)
                self._load_queue.delete(video_id)
            sly.logger.debug(f"Video #{video_id} added to cache", extra={"video_id": video_id})
        else:
            cap = cv2.VideoCapture(str(video_path))
            frame_index = 0
            total_frames = int(cap.get(cv2.CAP_PROP_FRAME_COUNT))
            while cap.isOpened():
                while self._frame_name(video_id, frame_index) in self._cache:
                    frame_index += 1
                if frame_index >= total_frames:
                    break
                cap.set(cv2.CAP_PROP_POS_FRAMES, frame_index)
                ret, frame = cap.read()
                if not ret:
                    break
                frame = np.array(frame)
                self.add_frame_to_cache(frame, video_id, frame_index)
                frame_index = int(cap.get(cv2.CAP_PROP_POS_FRAMES))
            cap.release()

    def download_video(self, api: sly.Api, video_id: int, **kwargs) -> None:
        """
        Download video if needed and add it to cache. If video is already in cache, do nothing.
        If "return_images" in kwargs and is True, returns list of frames.
        """
        return_images = kwargs.get("return_images", True)
        progress_cb = kwargs.get("progress_cb", None)
        video_info = kwargs.get("video_info", None)
        if video_info is None:
            video_info = api.video.get_info_by_id(video_id)

        self._wait_if_in_queue(video_id, api.logger)
        if not video_id in self._cache:
            download_time = time.monotonic()
            self._load_queue.set(video_id, video_id)
            try:
                sly.logger.debug("Downloading video #%s", video_id)
                if progress_cb is None and self.log_progress:
                    size = video_info.file_meta.get("size", None)
                    if size is None:
                        size = "unknown"
                    else:
                        size = int(size)

                    prog_n = 0
                    prog_t = time.monotonic()

                    def _progress_cb(n):
                        nonlocal prog_n
                        nonlocal prog_t
                        prog_n += n
                        cur_t = time.monotonic()
                        if cur_t - prog_t > 3 or (isinstance(size, int) and prog_n >= size):
                            prog_t = cur_t
                            percent_str = ""
                            if isinstance(size, int):
                                percent_str = f" ({(prog_n*100) // size}%)"
                            prog_str = (
                                f"{(prog_n / 1000000):.2f}/{(size / 1000000):.2f} MB{percent_str}"
                            )
                            sly.logger.debug(
                                "Downloading video #%s: %s",
                                video_id,
                                prog_str,
                            )

                    progress_cb = _progress_cb
                temp_video_path = Path("/tmp/smart_cache").joinpath(
                    f"_{sly.rand_str(6)}_" + video_info.name
                )
                api.video.download_path(video_id, temp_video_path, progress_cb=progress_cb)
                self.add_video_to_cache(video_id, temp_video_path, delete_original_file=True)
                download_time = time.monotonic() - download_time
                api.logger.debug(
                    f"Video #{video_id} downloaded to cache in {download_time:.2f} sec",
                    extra={"video_id": video_id, "download_time": download_time},
                )
            except Exception as e:
                self._load_queue.delete(video_id)
                raise e
        if return_images:
            return self.get_frames_from_cache(video_id, list(range(video_info.frames_count)))

    def add_cache_endpoint(self, server: FastAPI):
        @server.post("/smart_cache")
        def cache_endpoint(request: Request, task: BackgroundTasks):
            task.add_task(
                self.cache_task,
                api=request.state.api,
                state=request.state.state,
            )
            return {"message": "Cache task started."}

    def add_cache_files_endpoint(self, server: FastAPI):
        @server.post("/smart_cache_files")
        def cache_files_endpoint(
            request: Request,
            task: BackgroundTasks,
            files: List[UploadFile],
            settings: str = Form("{}"),
        ):
            state = json.loads(settings)
            task.add_task(
                self.cache_files_task,
                files=files,
                state=state,
            )
            return {"message": "Cache task started."}

    def cache_task(self, api: sly.Api, state: dict):
        if "server_address" in state and "api_token" in state:
            api = sly.Api(state["server_address"], state["api_token"])
        api.logger.debug("Request state in cache endpoint", extra=state)
        image_ids, task_type = self._parse_state(state)
        kwargs = {"return_images": False}

        if task_type is InferenceImageCache._LoadType.ImageId:
            if "dataset_id" in state:
                self.download_images(api, state["dataset_id"], image_ids, **kwargs)
            else:
                for img_id in image_ids:
                    self.download_image(api, img_id)
        elif task_type is InferenceImageCache._LoadType.ImageHash:
            self.download_images_by_hashes(api, image_ids, **kwargs)
        elif task_type is InferenceImageCache._LoadType.Frame:
            video_id = state["video_id"]
            self.download_frames(api, video_id, image_ids, **kwargs)
        elif task_type is InferenceImageCache._LoadType.Video:
            video_id = image_ids
            self.download_video(api, video_id, **kwargs)

    def add_frame_to_cache(self, frame: np.ndarray, video_id: int, frame_index: int):
        name = self._frame_name(video_id, frame_index)
        self._add_to_cache(name, frame)

    def cache_files_task(self, files: List[UploadFile], state: dict):
        sly.logger.debug("Request state in cache endpoint", extra=state)
        image_ids, task_type = self._parse_state(state)

        if task_type in (
            InferenceImageCache._LoadType.ImageId,
            InferenceImageCache._LoadType.ImageHash,
        ):
            for image_id, file in zip(image_ids, files):
                image = sly.image.read_bytes(file.file.read())
                name = self._image_name(image_id)
                self._add_to_cache(name, image)
        elif task_type is InferenceImageCache._LoadType.Frame:
            video_id = state["video_id"]
            for frame_index, file in zip(image_ids, files):
                frame = sly.image.read_bytes(file.file.read())
                self.add_frame_to_cache(frame, video_id, frame_index)
        elif task_type is InferenceImageCache._LoadType.Video:
            video_id = image_ids
            temp_video_path = Path("/tmp/smart_cache").joinpath(
                f"_{sly.rand_str(6)}_" + files[0].file.name
            )
            with open(temp_video_path, "wb") as f:
                shutil.copyfileobj(files[0].file, f)
            self._wait_if_in_queue(video_id, sly.logger)
            self._load_queue.set(video_id, video_id)
            self.add_video_to_cache(video_id, str(temp_video_path), delete_original_file=True)

    def run_cache_task_manually(
        self,
        api: sly.Api,
        list_of_ids_ranges_or_hashes: List[Union[str, int, List[int]]],
        *,
        dataset_id: Optional[int] = None,
        video_id: Optional[int] = None,
    ) -> None:
        """
        Run cache_task in new thread.

        :param api: supervisely api
        :type api: sly.Api
        :param list_of_ids_ranges_or_hashes: information abount images/frames need to be loaded;
        to download images, pass list of integer IDs (`dataset_id` requires)
        or list of hash strings (`dataset_id` could be None);
        to download frames, pass list of pairs of indices of the first and last frame
        and `video_id` (ex.: [[1, 3], [5, 5], [7, 10]]);
        to download video, pass None and `video_id` (only for persistent cache)
        :type list_of_ids_ranges_or_hashes: List[Union[str, int, List[int]]]
        :param dataset_id: id of dataset on supervisely platform; default is None
        :type dataset_id: Optional[int]
        :param video_id: id of video on supervisely platform; default is None
        :type video_id: Optional[int]
        """
        state = {}
        if list_of_ids_ranges_or_hashes is None:
            api.logger.debug("Got a task to add video to cache")
            if not isinstance(self._cache, PersistentImageTTLCache):
                raise ValueError("Video can be added only to persistent cache")
            state["video_id"] = video_id
        elif isinstance(list_of_ids_ranges_or_hashes[0], str):
            api.logger.debug("Got a task to add images using hash")
            state["image_hashes"] = list_of_ids_ranges_or_hashes
        elif video_id is None:
            if dataset_id is None:
                api.logger.error("dataset_id or video_id must be defined if not hashes are used")
                return
            api.logger.debug("Got a task to add images using IDs")
            state["image_ids"] = list_of_ids_ranges_or_hashes
            state["dataset_id"] = dataset_id
        else:
            api.logger.debug("Got a task to add frames")
            state["video_id"] = video_id
            state["frame_ranges"] = list_of_ids_ranges_or_hashes

        thread = Thread(target=self.cache_task, kwargs={"api": api, "state": state})
        thread.start()

    def set_project_meta(self, project_id, project_meta):
        pr_meta_name = self._project_meta_name(project_id)
        if isinstance(self._cache, PersistentImageTTLCache):
            self._cache.save_project_meta(pr_meta_name, project_meta)
        else:
            self._cache[pr_meta_name] = project_meta

    def get_project_meta(self, api: sly.Api, project_id: int):
        pr_meta_name = self._project_meta_name(project_id)
        if isinstance(self._cache, PersistentImageTTLCache):
            if pr_meta_name in self._cache:
                return self._cache.get_project_meta(pr_meta_name)
            project_meta = sly.ProjectMeta.from_json(api.project.get_meta(project_id))
            self._cache.save_project_meta(pr_meta_name, project_meta)
            return project_meta
        else:
            if pr_meta_name in self._cache:
                return self._cache[pr_meta_name]
            project_meta = sly.ProjectMeta.from_json(api.project.get_meta(project_id))
            self._cache[pr_meta_name] = project_meta
            return project_meta

    @property
    def ttl(self):
        return self._ttl

    @property
    def tmp_path(self):
        if self.is_persistent:
            return str(self._data_dir)
        return None

    def _parse_state(self, state: dict) -> Tuple[List[Any], _LoadType]:
        if "image_ids" in state:
            return state["image_ids"], InferenceImageCache._LoadType.ImageId
        elif "image_hashes" in state:
            return state["image_hashes"], InferenceImageCache._LoadType.ImageHash
        elif "video_id" in state:
            if "frame_ranges" in state:
                frame_ranges = state["frame_ranges"]
                frames = []
                for fr_range in frame_ranges:
                    shift = 1
                    if fr_range[0] > fr_range[1]:
                        shift = -1
                    start, end = fr_range[0], fr_range[1] + shift
                    frames.extend(list(range(start, end, shift)))
                return frames, InferenceImageCache._LoadType.Frame
            elif "frame_indexes" in state:
                return state["frame_indexes"], InferenceImageCache._LoadType.Frame
            return state["video_id"], InferenceImageCache._LoadType.Video
        raise ValueError("State has no proper fields: image_ids, image_hashes or video_id")

    def _add_to_cache(
        self,
        names: Union[str, List[str]],
        images: Union[np.ndarray, List[np.ndarray]],
    ):
        if isinstance(names, str):
            names = [names]

        if isinstance(images, np.ndarray):
            images = [images]

        if len(images) != len(names):
            raise ValueError(
                f"Number of images and names do not match: {len(images)} != {len(names)}"
            )

        for name, img in zip(names, images):
            with self._lock:
                self._cache.save_image(name, img)
                self._load_queue.delete(name)

    def _image_name(self, id_or_hash: Union[str, int]) -> str:
        if isinstance(id_or_hash, int):
            return f"image_{id_or_hash}"
        hash_wo_slash = id_or_hash.replace("/", "-")
        return f"image_{hash_wo_slash}"

    def _frame_name(self, video_id: int, frame_index: int) -> str:
        return f"frame_{video_id}_{frame_index}"

    def _video_name(self, video_id: int, video_name: str) -> str:
        ext = Path(video_name).suffix
        name = f"video_{video_id}{ext}"
        return name

    def _project_meta_name(self, project_id: int) -> str:
        return f"project_meta_{project_id}"

    def _download_many(
        self,
        indexes: List[Union[int, str]],
        name_cunstructor: Callable[[int], str],
        load_generator: Callable[
            [List[int]],
            Generator[Tuple[Union[int, str], np.ndarray], None, None],
        ],
        logger: Logger,
        return_images: bool = True,
    ) -> Optional[List[np.ndarray]]:
        indexes_to_load = []
        pos_by_name = {}
        all_frames = [None for _ in range(len(indexes))]
        items = []

        for pos, hash_or_id in enumerate(indexes):
            name = name_cunstructor(hash_or_id)
            self._wait_if_in_queue(name, logger)

            if name not in self._cache:
                self._load_queue.set(name, hash_or_id)
                indexes_to_load.append(hash_or_id)
                pos_by_name[name] = pos
            elif return_images is True:
                items.append((pos, name))

        def get_one_image(item):
            pos, name = item
            return pos, self._cache.get_image(name)

        if len(items) > 0:
            with ThreadPoolExecutor(min(64, len(items))) as executor:
                for pos, image in executor.map(get_one_image, items):
                    all_frames[pos] = image

        download_time = time.monotonic()
        if len(indexes_to_load) > 0:
            for id_or_hash, image in load_generator(indexes_to_load):
                name = name_cunstructor(id_or_hash)
                self._add_to_cache(name, image)

                if return_images:
                    pos = pos_by_name[name]
                    all_frames[pos] = image
        download_time = time.monotonic() - download_time

        # logger.debug(f"All stored files: {sorted(os.listdir(self.tmp_path))}")
        logger.debug(
            f"Images/Frames added to cache: {indexes_to_load} in {download_time:.2f} sec",
            extra={"indexes": indexes_to_load, "download_time": download_time},
        )
        logger.debug(f"Images/Frames found in cache: {set(indexes).difference(indexes_to_load)}")

        if return_images:
            return all_frames
        return

    def _wait_if_in_queue(self, name, logger: Logger):
        if name in self._load_queue:
            logger.debug(f"Waiting for other task to load {name}")

        while name in self._load_queue:
            # TODO: time.sleep if slowdown
            time.sleep(0.1)
            continue

    def download_frames_to_paths(self, api, video_id, frame_indexes, paths, progress_cb=None):
        def _download_frame(frame_index):
            self.download_frame(api, video_id, frame_index)
            name = self._frame_name(video_id, frame_index)
            return frame_index, name

        def _download_and_save(this_frame_indexes, this_paths):
            if video_id in self._cache:
                for path, frame in zip(
                    this_paths,
                    self._read_frames_from_cached_video_iter(video_id, this_frame_indexes),
                ):
                    sly.image.write(path, frame)
                    if progress_cb is not None:
                        progress_cb()
                return

            futures = []
            frame_index_to_path = {}
            for frame_index, path in zip(this_frame_indexes[:5], this_paths[:5]):
                frame_index_to_path[frame_index] = path
                futures.append(executor.submit(_download_frame, frame_index))
            for future in as_completed(futures):
                frame_index, name = future.result()
                path = frame_index_to_path[frame_index]
                self._cache.copy_to(name, path)
                if progress_cb is not None:
                    progress_cb()
            if len(this_frame_indexes) > 5:
                _download_and_save(this_frame_indexes[5:], this_paths[5:])

        # optimization for frame read from video file
        frame_indexes, paths = zip(*sorted(zip(frame_indexes, paths), key=lambda x: x[0]))
        executor = ThreadPoolExecutor(max_workers=5)
        _download_and_save(frame_indexes, paths)<|MERGE_RESOLUTION|>--- conflicted
+++ resolved
@@ -156,14 +156,8 @@
     def get_image(self, key: Any):
         return sly.image.read(str(self[key]))
 
-<<<<<<< HEAD
     def save_video(self, video_id: int, src_video_path: str, delete_original_file) -> None:
         video_path = self._base_dir / f"video_{video_id}.{src_video_path.split('.')[-1]}"
-=======
-    def save_video(self, video_id: int, src_video_path: str) -> None:
-        ext = Path(src_video_path).suffix
-        video_path = self._base_dir / f"video_{video_id}{ext}"
->>>>>>> a0660be9
         self[video_id] = video_path
         if src_video_path != str(video_path):
             if delete_original_file:
