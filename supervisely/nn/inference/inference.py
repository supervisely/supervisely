import json
import os
import requests
from requests.structures import CaseInsensitiveDict
import uuid
import time
from functools import partial
from collections import OrderedDict
from concurrent.futures import ThreadPoolExecutor
from typing import List, Dict, Optional, Any, Union
from fastapi import Form, Response, UploadFile, status
from supervisely._utils import (
    is_debug_with_sly_net,
    rand_str,
    is_production,
)
from supervisely.app.fastapi.subapp import get_name_from_env
from supervisely.annotation.obj_class import ObjClass
from supervisely.annotation.tag_meta import TagMeta, TagValueType

from supervisely.annotation.annotation import Annotation
from supervisely.annotation.label import Label
import supervisely.imaging.image as sly_image
import supervisely.io.fs as fs
from supervisely.sly_logger import logger
import supervisely.io.env as env
import yaml

from supervisely.project.project_meta import ProjectMeta
from supervisely.app.fastapi.subapp import Application
from supervisely.app.content import get_data_dir, StateJson
from fastapi import Request

from supervisely.api.api import Api
from supervisely.app.widgets import Widget
from supervisely.nn.prediction_dto import Prediction
import supervisely.app.development as sly_app_development
from supervisely.imaging.color import get_predefined_colors
from supervisely.task.progress import Progress
from supervisely.decorators.inference import (
    process_image_roi,
    process_image_sliding_window,
)
import supervisely.nn.inference.gui as GUI

try:
    from typing import Literal
except ImportError:
    # for compatibility with python 3.7
    from typing_extensions import Literal


class Inference:
    def __init__(
        self,
        model_dir: Optional[str] = None,
        custom_inference_settings: Optional[
            Union[Dict[str, Any], str]
        ] = None,  # dict with settings or path to .yml file
        sliding_window_mode: Optional[Literal["basic", "advanced", "none"]] = "basic",
        use_gui: Optional[bool] = False,
    ):
        if model_dir is None:
            model_dir = os.path.join(get_data_dir(), "models")
            fs.mkdir(model_dir)
        self._model_dir = model_dir
        self._model_meta = None
        self._confidence = "confidence"
        self._app: Application = None
        self._api: Api = None
        self._task_id = None
        self._sliding_window_mode = sliding_window_mode
        if custom_inference_settings is None:
            custom_inference_settings = {}
        if isinstance(custom_inference_settings, str):
            if fs.file_exists(custom_inference_settings):
                with open(custom_inference_settings, "r") as f:
                    custom_inference_settings = f.read()
            else:
                raise FileNotFoundError(f"{custom_inference_settings} file not found.")
        self._custom_inference_settings = custom_inference_settings

        self._use_gui = use_gui
        self._gui = None
        self._inference_requests = {}
        self._executor = ThreadPoolExecutor()

    def _prepare_device(self, device):
        if device is None:
            try:
                import torch

                device = "cuda" if torch.cuda.is_available() else "cpu"
            except Exception as e:
                logger.warn(
                    f"Device auto detection failed, set to default 'cpu', reason: {repr(e)}"
                )
                device = "cpu"

    def get_ui(self) -> Widget:
        if not self._use_gui:
            return None
        return self.gui.get_ui()

    def get_ui_class(self) -> GUI.BaseInferenceGUI:
        return GUI.InferenceGUI

    def support_custom_models(self) -> bool:
        return True

    def add_content_to_pretrained_tab(self, gui: GUI.BaseInferenceGUI) -> Widget:
        return None

    def add_content_to_custom_tab(self, gui: GUI.BaseInferenceGUI) -> Widget:
        return None

    def get_models(self) -> Union[List[Dict[str, str]], Dict[str, List[Dict[str, str]]]]:
        return []

    def download(self, src_path: str, dst_path: str = None):
        basename = os.path.basename(os.path.normpath(src_path))
        if dst_path is None:
            dst_path = os.path.join(self._model_dir, basename)
        if self.gui is not None:
            progress = self.gui.download_progress
        else:
            progress = None

        if fs.is_on_agent(src_path) or is_production():
            team_id = env.team_id()
            if fs.dir_exists(src_path) or fs.file_exists(
                src_path
            ):  # only during debug, has no effect in production
                dst_path = os.path.abspath(src_path)
                logger.info(f"File {dst_path} found.")
            elif self.api.file.dir_exists(team_id, src_path) and src_path.endswith(
                "/"
            ):  # folder from Team Files

                def download_dir(team_id, src_path, dst_path, progress_cb=None):
                    self.api.file.download_directory(
                        team_id,
                        src_path,
                        dst_path,
                        progress_cb=progress_cb,
                    )

                logger.info(f"Remote directory in Team Files: {src_path}")
                logger.info(f"Local directory: {dst_path}")
                sizeb = self.api.file.get_directory_size(team_id, src_path)

                if progress is None:
                    download_dir(team_id, src_path, dst_path)
                else:
                    self.gui.download_progress.show()
                    with progress(
                        message="Downloading directory from Team Files...",
                        total=sizeb,
                        unit="bytes",
                        unit_scale=True,
                    ) as pbar:
                        download_dir(team_id, src_path, dst_path, pbar.update)
                logger.info(
                    f"📥 Directory {basename} has been successfully downloaded from Team Files"
                )
                logger.info(f"Directory {basename} path: {dst_path}")
            elif self.api.file.exists(team_id, src_path):  # file from Team Files

                def download_file(team_id, src_path, dst_path, progress_cb=None):
                    self.api.file.download(team_id, src_path, dst_path, progress_cb=progress_cb)

                file_info = self.api.file.get_info_by_path(env.team_id(), src_path)
                if progress is None:
                    download_file(team_id, src_path, dst_path)
                else:
                    self.gui.download_progress.show()
                    with progress(
                        message="Downloading file from Team Files...",
                        total=file_info.sizeb,
                        unit="bytes",
                        unit_scale=True,
                    ) as pbar:
                        download_file(team_id, src_path, dst_path, pbar.update)
                logger.info(f"📥 File {basename} has been successfully downloaded from Team Files")
                logger.info(f"File {basename} path: {dst_path}")
            else:  # external url
                if not fs.dir_exists(os.path.dirname(dst_path)):
                    fs.mkdir(os.path.dirname(dst_path))

                def download_external_file(url, save_path, progress=None):
                    def download_content(save_path, progress_cb=None):
                        with open(save_path, "wb") as f:
                            for chunk in r.iter_content(chunk_size=8192):
                                f.write(chunk)
                                if progress is not None:
                                    progress_cb(len(chunk))

                    with requests.get(url, stream=True) as r:
                        r.raise_for_status()
                        total_size = int(CaseInsensitiveDict(r.headers).get("Content-Length", "0"))
                        if progress is None:
                            download_content(save_path)
                        else:
                            with progress(
                                message="Downloading file from external URL",
                                total=total_size,
                                unit="bytes",
                                unit_scale=True,
                            ) as pbar:
                                download_content(save_path, pbar.update)

                if progress is None:
                    download_external_file(src_path, dst_path)
                else:
                    self.gui.download_progress.show()
                    download_external_file(src_path, dst_path, progress=progress)
                logger.info(
                    f"📥 File {basename} has been successfully downloaded from external URL."
                )
                logger.info(f"File {basename} path: {dst_path}")
        else:
            dst_path = os.path.abspath(src_path)
            logger.info(f"File {dst_path} found.")
        return dst_path

    def _preprocess_models_list(self, models_list: List[Dict[str, str]]) -> List[Dict[str, str]]:
        # fill skipped columns
        all_columns = []
        for model_dict in models_list:
            cols = model_dict.keys()
            all_columns.extend([col for col in cols if col not in all_columns])

        empty_cells = {}
        for col in all_columns:
            empty_cells[col] = []
        # fill empty cells by "-", write empty cells and set cells in column order
        for i in range(len(models_list)):
            model_dict = OrderedDict()
            for col in all_columns:
                if col not in models_list[i].keys():
                    model_dict[col] = "-"
                    empty_cells[col].append(True)
                else:
                    model_dict[col] = models_list[i][col]
                    empty_cells[col].append(False)
            models_list[i] = model_dict
        # remove empty columns
        for col, cells in empty_cells.items():
            if all(cells):
                for i, model_dict in enumerate(models_list):
                    del model_dict[col]

        return models_list

    def load_on_device(
        self,
        model_dir: str,
        device: Literal["cpu", "cuda", "cuda:0", "cuda:1", "cuda:2", "cuda:3"] = "cpu",
    ):
        raise NotImplementedError("Have to be implemented in child class after inheritance")

    def get_classes(self) -> List[str]:
        raise NotImplementedError("Have to be implemented in child class after inheritance")

    def get_info(self) -> dict:
        return {
            "app_name": get_name_from_env(default="Neural Network Serving"),
            "session_id": self.task_id,
            "number_of_classes": len(self.get_classes()),
            "sliding_window_support": self.sliding_window_mode,
            "videos_support": True,
            "async_video_inference_support": True,
        }

    @property
    def sliding_window_mode(self) -> Literal["basic", "advanced", "none"]:
        return self._sliding_window_mode

    @property
    def api(self) -> Api:
        if self._api is None:
            self._api = Api()
        return self._api

    @property
    def gui(self) -> GUI.BaseInferenceGUI:
        return self._gui

    def _get_obj_class_shape(self):
        raise NotImplementedError("Have to be implemented in child class")

    @property
    def model_meta(self) -> ProjectMeta:
        if self._model_meta is None:
            colors = get_predefined_colors(len(self.get_classes()))
            classes = []
            for name, rgb in zip(self.get_classes(), colors):
                classes.append(ObjClass(name, self._get_obj_class_shape(), rgb))
            self._model_meta = ProjectMeta(classes)
            self._get_confidence_tag_meta()
        return self._model_meta

    @property
    def task_id(self) -> int:
        return self._task_id

    def _get_confidence_tag_meta(self):
        tag_meta = self.model_meta.get_tag_meta(self._confidence)
        if tag_meta is None:
            tag_meta = TagMeta(self._confidence, TagValueType.ANY_NUMBER)
            self._model_meta = self._model_meta.add_tag_meta(tag_meta)
        return tag_meta

    def _create_label(self, dto: Prediction) -> Label:
        raise NotImplementedError("Have to be implemented in child class")

    def _predictions_to_annotation(
        self, image_path: str, predictions: List[Prediction]
    ) -> Annotation:
        labels = []
        for prediction in predictions:
            label = self._create_label(prediction)
            if label is None:
                # for example empty mask
                continue
            if isinstance(label, list):
                labels.extend(label)
                continue
            labels.append(label)

        # create annotation with correct image resolution
        ann = Annotation.from_img_path(image_path)
        ann = ann.add_labels(labels)
        return ann

    @property
    def model_dir(self) -> str:
        return self._model_dir

    @property
    def custom_inference_settings(self) -> Union[Dict[str, any], str]:
        return self._custom_inference_settings

    @property
    def custom_inference_settings_dict(self) -> Dict[str, any]:
        if isinstance(self._custom_inference_settings, dict):
            return self._custom_inference_settings
        else:
            return yaml.safe_load(self._custom_inference_settings)

    @process_image_sliding_window
    @process_image_roi
    def _inference_image_path(
        self,
        image_path: str,
        settings: Dict,
        data_to_return: Dict,  # for decorators
    ):
        inference_mode = settings.get("inference_mode", "full_image")
        logger.debug(
            "Inferring image_path:", extra={"inference_mode": inference_mode, "path": image_path}
        )

        if inference_mode == "sliding_window" and settings["sliding_window_mode"] == "advanced":
            predictions = self.predict_raw(image_path=image_path, settings=settings)
        else:
            predictions = self.predict(image_path=image_path, settings=settings)
        ann = self._predictions_to_annotation(image_path, predictions)

        logger.debug(
            f"Inferring image_path done. pred_annotation:",
            extra=dict(w=ann.img_size[1], h=ann.img_size[0], n_labels=len(ann.labels)),
        )
        return ann

    def predict(self, image_path: str, settings: Dict[str, Any]) -> List[Prediction]:
        raise NotImplementedError("Have to be implemented in child class")

    def predict_raw(self, image_path: str, settings: Dict[str, Any]) -> List[Prediction]:
        raise NotImplementedError(
            "Have to be implemented in child class If sliding_window_mode is 'advanced'."
        )

    def _get_inference_settings(self, state: dict):
        settings = state.get("settings", {})
        if settings is None:
            settings = {}
        if "rectangle" in state.keys():
            settings["rectangle"] = state["rectangle"]
        settings["sliding_window_mode"] = self.sliding_window_mode

        for key, value in self.custom_inference_settings_dict.items():
            if key not in settings:
                logger.warn(
                    f"Field {key} not found in inference settings. Use default value {value}"
                )
                settings[key] = value
        return settings

    @property
    def app(self) -> Application:
        return self._app

    def visualize(
        self,
        predictions: List[Prediction],
        image_path: str,
        vis_path: str,
        thickness: Optional[int] = None,
    ):
        image = sly_image.read(image_path)
        ann = self._predictions_to_annotation(image_path, predictions)
        ann.draw_pretty(
            bitmap=image, thickness=thickness, output_path=vis_path, fill_rectangles=False
        )

    def _inference_image(self, state: dict, file: UploadFile):
        logger.debug("Inferring image...", extra={"state": state})
        settings = self._get_inference_settings(state)
        image_path = os.path.join(get_data_dir(), f"{rand_str(10)}_{file.filename}")
        image_np = sly_image.read_bytes(file.file.read())
        logger.debug("Inference settings:", extra=settings)
        logger.debug("Image info:", extra={"w": image_np.shape[1], "h": image_np.shape[0]})
        sly_image.write(image_path, image_np)
        data_to_return = {}
        ann = self._inference_image_path(
            image_path=image_path,
            settings=settings,
            data_to_return=data_to_return,
        )
        fs.silent_remove(image_path)
        return {"annotation": ann.to_json(), "data": data_to_return}

    def _inference_batch(self, state: dict, files: List[UploadFile]):
        logger.debug("Inferring batch...", extra={"state": state})
        paths = []
        temp_dir = os.path.join(get_data_dir(), rand_str(10))
        fs.mkdir(temp_dir)
        for file in files:
            image_path = os.path.join(temp_dir, f"{rand_str(10)}_{file.filename}")
            image_np = sly_image.read_bytes(file.file.read())
            sly_image.write(image_path, image_np)
            paths.append(image_path)
        results = self._inference_images_dir(paths, state)
        fs.remove_dir(temp_dir)
        return results

    def _inference_batch_ids(self, api: Api, state: dict):
        logger.debug("Inferring batch_ids...", extra={"state": state})
        ids = state["batch_ids"]
        infos = api.image.get_info_by_id_batch(ids)
        paths = []
        temp_dir = os.path.join(get_data_dir(), rand_str(10))
        fs.mkdir(temp_dir)
        for info in infos:
            paths.append(os.path.join(temp_dir, f"{rand_str(10)}_{info.name}"))
        api.image.download_paths(
            infos[0].dataset_id, ids, paths
        )  # TODO: check if this is correct (from the same ds)
        results = self._inference_images_dir(paths, state)
        fs.remove_dir(temp_dir)
        return results

    def _inference_images_dir(self, img_paths: List[str], state: Dict):
        logger.debug("Inferring images_dir (or batch)...")
        settings = self._get_inference_settings(state)
        logger.debug("Inference settings:", extra=settings)
        n_imgs = len(img_paths)
        results = []
        for i, image_path in enumerate(img_paths):
            data_to_return = {}
            logger.debug(f"Inferring image {i+1}/{n_imgs}.", extra={"path": image_path})
            ann = self._inference_image_path(
                image_path=image_path,
                settings=settings,
                data_to_return=data_to_return,
            )
            results.append({"annotation": ann.to_json(), "data": data_to_return})
        return results

    def _inference_image_id(self, api: Api, state: dict):
        logger.debug("Inferring image_id...", extra={"state": state})
        settings = self._get_inference_settings(state)
        image_id = state["image_id"]
        image_info = api.image.get_info_by_id(image_id)
        image_path = os.path.join(get_data_dir(), f"{rand_str(10)}_{image_info.name}")
        api.image.download_path(image_id, image_path)
        logger.debug("Inference settings:", extra=settings)
        logger.debug(
            "Image info:", extra={"id": image_id, "w": image_info.width, "h": image_info.height}
        )
        logger.debug(f"Downloaded path: {image_path}")
        data_to_return = {}
        ann = self._inference_image_path(
            image_path=image_path,
            settings=settings,
            data_to_return=data_to_return,
        )
        fs.silent_remove(image_path)
        return {"annotation": ann.to_json(), "data": data_to_return}

    def _inference_image_url(self, api: Api, state: dict):
        logger.debug("Inferring image_url...", extra={"state": state})
        settings = self._get_inference_settings(state)
        image_url = state["image_url"]
        ext = fs.get_file_ext(image_url)
        if ext == "":
            ext = ".jpg"
        image_path = os.path.join(get_data_dir(), rand_str(15) + ext)
        fs.download(image_url, image_path)
        logger.debug("Inference settings:", extra=settings)
        logger.debug(f"Downloaded path: {image_path}")
        data_to_return = {}
        ann = self._inference_image_path(
            image_path=image_path,
            settings=settings,
            data_to_return=data_to_return,
        )
        fs.silent_remove(image_path)
        return {"annotation": ann.to_json(), "data": data_to_return}

    def _inference_video_id(self, api: Api, state: dict, async_inference_request_uuid: str = None):
        from supervisely.nn.inference.video_inference import InferenceVideoInterface

        logger.debug("Inferring video_id...", extra={"state": state})
        video_info = api.video.get_info_by_id(state["videoId"])
        logger.debug(
            f"Video info:",
            extra=dict(
                w=video_info.frame_width,
                h=video_info.frame_height,
                n_frames=video_info.frames_count,
            ),
        )

        video_images_path = os.path.join(get_data_dir(), rand_str(15))
        inf_video_interface = InferenceVideoInterface(
            api=api,
            start_frame_index=state.get("startFrameIndex", 0),
            frames_count=state.get("framesCount", video_info.frames_count - 1),
            frames_direction=state.get("framesDirection", "forward"),
            video_info=video_info,
            imgs_dir=video_images_path,
        )
        inf_video_interface.download_frames()

        settings = self._get_inference_settings(state)
        logger.debug(f"Inference settings:", extra=settings)

        n_frames = len(inf_video_interface.images_paths)
        logger.debug(f"Total frames to infer: {n_frames}")

        if async_inference_request_uuid is not None:
            try:
                inference_request = self._inference_requests[async_inference_request_uuid]
            except Exception as ex:
                import traceback

                logger.error(traceback.format_exc())
                raise RuntimeError(
                    f"async_inference_request_uuid {async_inference_request_uuid} was given, "
                    f"but there is no such uuid in 'self._inference_requests' ({len(self._inference_requests)} items)"
                )
            sly_progress: Progress = inference_request["progress"]
            sly_progress.total = n_frames

        results = []
        for i, image_path in enumerate(inf_video_interface.images_paths):
            if (
                async_inference_request_uuid is not None
                and inference_request["cancel_inference"] is True
            ):
                logger.debug(
                    f"Cancelling inference video...",
                    extra={"inference_request_uuid": async_inference_request_uuid},
                )
                results = []
                break
            logger.debug(f"Inferring frame {i+1}/{n_frames}:", extra={"image_path": image_path})
            data_to_return = {}
            ann = self._inference_image_path(
                image_path=image_path,
                settings=settings,
                data_to_return=data_to_return,
            )
            result = {"annotation": ann.to_json(), "data": data_to_return}
            if async_inference_request_uuid is not None:
                sly_progress.iter_done()
                inference_request["pending_results"].append(result)
            results.append(result)
            logger.debug(f"Frame {i+1} done.")

        fs.remove_dir(video_images_path)
        if async_inference_request_uuid is not None and len(results) > 0:
            inference_request["result"] = {"ann": results}
        return results

    def _on_inference_start(self, inference_request_uuid):
        inference_request = {
            "progress": Progress("Inferring model...", total_cnt=1),
            "is_inferring": True,
            "cancel_inference": False,
            "result": None,
            "pending_results": [],
        }
        self._inference_requests[inference_request_uuid] = inference_request

    def _on_inference_end(self, future, inference_request_uuid):
        logger.debug("callback: on_inference_end()")
        inference_request = self._inference_requests.get(inference_request_uuid)
        if inference_request is not None:
            inference_request["is_inferring"] = False

    def serve(self):
        if self._use_gui:
            models = self.get_models()
            support_pretrained_models = True
            if isinstance(models, list):
                if len(models) > 0:
                    models = self._preprocess_models_list(models)
                else:
                    support_pretrained_models = False
            elif isinstance(models, dict):
                for model_group in models.keys():
                    models[model_group]["checkpoints"] = self._preprocess_models_list(
                        models[model_group]["checkpoints"]
                    )
            self._gui = self.get_ui_class()(
                models,
                support_pretrained_models=support_pretrained_models,
                support_custom_models=self.support_custom_models(),
                add_content_to_pretrained_tab=self.add_content_to_pretrained_tab,
                add_content_to_custom_tab=self.add_content_to_custom_tab,
            )

            @self.gui.serve_button.click
            def load_model():
                Progress("Deploying model ...", 1)
                device = self.gui.get_device()
                self.load_on_device(self._model_dir, device)
                self.gui.set_deployed()

        else:
            Progress("Deploying model ...", 1)

        if is_debug_with_sly_net():
            # advanced debug for Supervisely Team
            logger.warn(
                "Serving is running in advanced development mode with Supervisely VPN Network"
            )
            team_id = env.team_id()
            # sly_app_development.supervisely_vpn_network(action="down") # for debug
            sly_app_development.supervisely_vpn_network(action="up")
            task = sly_app_development.create_debug_task(team_id, port="8000")
            self._task_id = task["id"]
        else:
            self._task_id = env.task_id()

        self._app = Application(layout=self.get_ui())
        server = self._app.get_server()

        if not self._use_gui:
            Progress("Model deployed", 1).iter_done_report()

        @server.post(f"/get_session_info")
        def get_session_info():
            return self.get_info()

        @server.post("/get_custom_inference_settings")
        def get_custom_inference_settings():
            return {"settings": self.custom_inference_settings}

        @server.post("/get_output_classes_and_tags")
        def get_output_classes_and_tags():
            return self.model_meta.to_json()

        @server.post("/inference_image_id")
        def inference_image_id(request: Request):
            logger.debug(f"'inference_image_id' request in json format:{request.json()}")
            return self._inference_image_id(request.state.api, request.state.state)

        @server.post("/inference_image_url")
        def inference_image_url(request: Request):
            logger.debug(f"'inference_image_url' request in json format:{request.json()}")
            return self._inference_image_url(request.state.api, request.state.state)

        @server.post("/inference_batch_ids")
        def inference_batch_ids(request: Request):
            logger.debug(f"'inference_batch_ids' request in json format:{request.json()}")
            return self._inference_batch_ids(request.state.api, request.state.state)

        @server.post("/inference_video_id")
        def inference_video_id(request: Request):
            logger.debug(f"'inference_video_id' request in json format:{request.json()}")
            return {"ann": self._inference_video_id(request.state.api, request.state.state)}

        @server.post("/inference_image")
        def inference_image(
            response: Response, files: List[UploadFile], settings: str = Form("{}")
        ):
            if len(files) != 1:
                response.status_code = status.HTTP_400_BAD_REQUEST
                return f"Only one file expected but got {len(files)}"
            try:
                state = json.loads(settings)
                if type(state) != dict:
                    response.status_code = status.HTTP_400_BAD_REQUEST
                    return "Settings is not json object"
                return self._inference_image(state, files[0])
            except (json.decoder.JSONDecodeError, TypeError) as e:
                response.status_code = status.HTTP_400_BAD_REQUEST
                return f"Cannot decode settings: {e}"
            except sly_image.UnsupportedImageFormat:
                response.status_code = status.HTTP_400_BAD_REQUEST
                return f"File has unsupported format. Supported formats: {sly_image.SUPPORTED_IMG_EXTS}"

        @server.post("/inference_batch")
        def inference_batch(
            response: Response, files: List[UploadFile], settings: str = Form("{}")
        ):
            try:
                state = json.loads(settings)
                if type(state) != dict:
                    response.status_code = status.HTTP_400_BAD_REQUEST
                    return "Settings is not json object"
                return self._inference_batch(state, files)
            except (json.decoder.JSONDecodeError, TypeError) as e:
                response.status_code = status.HTTP_400_BAD_REQUEST
                return f"Cannot decode settings: {e}"
            except sly_image.UnsupportedImageFormat:
                response.status_code = status.HTTP_400_BAD_REQUEST
                return f"File has unsupported format. Supported formats: {sly_image.SUPPORTED_IMG_EXTS}"

        @server.post("/inference_video_id_async")
        def inference_video_id_async(request: Request):
            logger.debug(f"'inference_video_id_async' request in json format:{request.json()}")
            inference_request_uuid = uuid.uuid5(
                namespace=uuid.NAMESPACE_URL, name=f"{time.time()}"
            ).hex
            self._on_inference_start(inference_request_uuid)
            future = self._executor.submit(
                self._inference_video_id,
                request.state.api,
                request.state.state,
                inference_request_uuid,
            )
            end_callback = partial(
                self._on_inference_end, inference_request_uuid=inference_request_uuid
            )
            future.add_done_callback(end_callback)
            logger.debug(
                "Inference has scheduled from 'inference_video_id_async' endpoint",
                extra={"inference_request_uuid": inference_request_uuid},
            )
            return {
                "message": "Inference has started.",
                "inference_request_uuid": inference_request_uuid,
            }

        @server.post(f"/get_inference_progress")
<<<<<<< HEAD
        def get_inference_progress(request: Request):
            logger.debug(f"'get_inference_progress request' in json format:{request.json()}")
            inference_request_uuid = request.state.state.get("inference_request_uuid")
            if not inference_request_uuid:
=======
        def get_inference_progress(response: Response, request: Request):
            inference_request_uuid = request.state.get("inference_request_uuid")
            if inference_request_uuid is None:
                response.status_code = status.HTTP_400_BAD_REQUEST
>>>>>>> 55b682db
                return {"message": "Error: 'inference_request_uuid' is required."}

            inference_request = self._inference_requests[inference_request_uuid].copy()
            inference_request["progress"] = _convert_sly_progress_to_dict(
                inference_request["progress"]
            )

            # Logging
            log_extra = _get_log_extra_for_inference_request(
                inference_request_uuid, inference_request
            )
            logger.debug(
                f"Sending inference progress with uuid:",
                extra=log_extra,
            )

            # Ger rid of `pending_results` to less response size
            inference_request["pending_results"] = []
            return inference_request

        @server.post(f"/pop_inference_results")
        def pop_inference_results(response: Response, request: Request):
            inference_request_uuid = request.state.get("inference_request_uuid")
            if inference_request_uuid is None:
                response.status_code = status.HTTP_400_BAD_REQUEST
                return {"message": "Error: 'inference_request_uuid' is required."}

            # Copy results
            inference_request = self._inference_requests[inference_request_uuid].copy()
            inference_request["pending_results"] = inference_request["pending_results"].copy()

            # Clear the queue `pending_results`
            self._inference_requests[inference_request_uuid]["pending_results"].clear()

            inference_request["progress"] = _convert_sly_progress_to_dict(
                inference_request["progress"]
            )

            # Logging
            log_extra = _get_log_extra_for_inference_request(
                inference_request_uuid, inference_request
            )
            logger.debug(f"Sending inference delta results with uuid:", extra=log_extra)
            return inference_request

        @server.post(f"/stop_inference")
<<<<<<< HEAD
        def stop_inference(request: Request):
            logger.debug(f"'stop_inference' request in json format:{request.json()}")
            inference_request_uuid = request.state.state.get("inference_request_uuid")
            if not inference_request_uuid:
=======
        def stop_inference(response: Response, request: Request):
            inference_request_uuid = request.state.get("inference_request_uuid")
            if inference_request_uuid is None:
                response.status_code = status.HTTP_400_BAD_REQUEST
>>>>>>> 55b682db
                return {"message": "Error: 'inference_request_uuid' is required.", "success": False}
            inference_request = self._inference_requests[inference_request_uuid]
            inference_request["cancel_inference"] = True
            return {"message": "Inference will be stopped.", "success": True}

        @server.post(f"/clear_inference_request")
        def clear_inference_request(response: Response, request: Request):
            inference_request_uuid = request.state.get("inference_request_uuid")
            if inference_request_uuid is None:
                response.status_code = status.HTTP_400_BAD_REQUEST
                return {"message": "Error: 'inference_request_uuid' is required.", "success": False}
            del self._inference_requests[inference_request_uuid]
            logger.debug("Removed an inference request:", extra={"uuid": inference_request_uuid})
            return {"success": True}


def _get_log_extra_for_inference_request(inference_request_uuid, inference_request: dict):
    log_extra = {
        "uuid": inference_request_uuid,
        "progress": inference_request["progress"],
        "is_inferring": inference_request["is_inferring"],
        "cancel_inference": inference_request["cancel_inference"],
        "has_result": inference_request["result"] is not None,
        "pending_results": len(inference_request["pending_results"]),
    }
    return log_extra


def _convert_sly_progress_to_dict(sly_progress: Progress):
    return {
        "current": sly_progress.current,
        "total": sly_progress.total,
    }<|MERGE_RESOLUTION|>--- conflicted
+++ resolved
@@ -758,17 +758,10 @@
             }
 
         @server.post(f"/get_inference_progress")
-<<<<<<< HEAD
-        def get_inference_progress(request: Request):
-            logger.debug(f"'get_inference_progress request' in json format:{request.json()}")
-            inference_request_uuid = request.state.state.get("inference_request_uuid")
-            if not inference_request_uuid:
-=======
         def get_inference_progress(response: Response, request: Request):
             inference_request_uuid = request.state.get("inference_request_uuid")
             if inference_request_uuid is None:
                 response.status_code = status.HTTP_400_BAD_REQUEST
->>>>>>> 55b682db
                 return {"message": "Error: 'inference_request_uuid' is required."}
 
             inference_request = self._inference_requests[inference_request_uuid].copy()
@@ -815,17 +808,10 @@
             return inference_request
 
         @server.post(f"/stop_inference")
-<<<<<<< HEAD
-        def stop_inference(request: Request):
-            logger.debug(f"'stop_inference' request in json format:{request.json()}")
-            inference_request_uuid = request.state.state.get("inference_request_uuid")
-            if not inference_request_uuid:
-=======
         def stop_inference(response: Response, request: Request):
             inference_request_uuid = request.state.get("inference_request_uuid")
             if inference_request_uuid is None:
                 response.status_code = status.HTTP_400_BAD_REQUEST
->>>>>>> 55b682db
                 return {"message": "Error: 'inference_request_uuid' is required.", "success": False}
             inference_request = self._inference_requests[inference_request_uuid]
             inference_request["cancel_inference"] = True
