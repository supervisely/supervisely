import inspect
import json
import os
import re
import subprocess
import sys
import threading
import time
import uuid
from collections import OrderedDict, defaultdict
from concurrent.futures import ThreadPoolExecutor
from functools import partial, wraps
from queue import Queue
from typing import Any, Callable, Dict, List, Optional, Union, Tuple

import numpy as np
import requests
import yaml
from fastapi import Form, HTTPException, Request, Response, UploadFile, status
from fastapi.responses import JSONResponse
from requests.structures import CaseInsensitiveDict

import supervisely.app.development as sly_app_development
import supervisely.imaging.image as sly_image
import supervisely.io.env as env
import supervisely.io.fs as fs
import supervisely.nn.inference.gui as GUI
from supervisely import DatasetInfo, ProjectInfo, batched
from supervisely._utils import (
    add_callback,
    is_debug_with_sly_net,
    is_production,
    rand_str,
)
from supervisely.annotation.annotation import Annotation
from supervisely.annotation.label import Label
from supervisely.annotation.obj_class import ObjClass
from supervisely.annotation.tag_collection import TagCollection
from supervisely.annotation.tag_meta import TagMeta, TagValueType
from supervisely.api.api import Api
from supervisely.app.content import StateJson, get_data_dir
from supervisely.app.exceptions import DialogWindowError
from supervisely.app.fastapi.subapp import (
    Application,
    call_on_autostart,
    get_name_from_env,
)
from supervisely.app.widgets import Card, Container, Widget
from supervisely.app.widgets.editor.editor import Editor
from supervisely.decorators.inference import (
    process_image_roi,
    process_image_sliding_window,
    process_images_batch_roi,
    process_images_batch_sliding_window,
)
from supervisely.imaging.color import get_predefined_colors
from supervisely.nn.inference.cache import InferenceImageCache
from supervisely.nn.prediction_dto import Prediction
from supervisely.project import ProjectType
from supervisely.project.download import download_to_cache, read_from_cached_project
from supervisely.project.project_meta import ProjectMeta
from supervisely.sly_logger import logger
from supervisely.task.progress import Progress

try:
    from typing import Literal
except ImportError:
    # for compatibility with python 3.7
    from typing_extensions import Literal


class Inference:
    def __init__(
        self,
        model_dir: Optional[str] = None,
        custom_inference_settings: Optional[
            Union[Dict[str, Any], str]
        ] = None,  # dict with settings or path to .yml file
        sliding_window_mode: Optional[Literal["basic", "advanced", "none"]] = "basic",
        use_gui: Optional[bool] = False,
        multithread_inference: Optional[bool] = True,
    ):
        if model_dir is None:
            model_dir = os.path.join(get_data_dir(), "models")
            fs.mkdir(model_dir)
        self._model_dir = model_dir
        self._model_served = False
        self._model_meta = None
        self._confidence = "confidence"
        self._app: Application = None
        self._api: Api = None
        self._task_id = None
        self._sliding_window_mode = sliding_window_mode
        self._autostart_delay_time = 5 * 60  # 5 min
        if custom_inference_settings is None:
            custom_inference_settings = {}
        if isinstance(custom_inference_settings, str):
            if fs.file_exists(custom_inference_settings):
                with open(custom_inference_settings, "r") as f:
                    custom_inference_settings = f.read()
            else:
                raise FileNotFoundError(f"{custom_inference_settings} file not found.")
        self._custom_inference_settings = custom_inference_settings

        self._use_gui = use_gui
        self._gui = None

        self.load_on_device = LOAD_ON_DEVICE_DECORATOR(self.load_on_device)
        self.load_on_device = add_callback(self.load_on_device, self._set_served_callback)

        self.load_model = LOAD_MODEL_DECORATOR(self.load_model)
        self.load_model = add_callback(self.load_model, self._set_served_callback)

        if use_gui:
            initialize_custom_gui_method = getattr(self, "initialize_custom_gui", None)
            original_initialize_custom_gui_method = getattr(
                Inference, "initialize_custom_gui", None
            )
            if initialize_custom_gui_method.__func__ is not original_initialize_custom_gui_method:
                self._gui = GUI.ServingGUI()
                self._user_layout = self.initialize_custom_gui()
            else:
                self.initialize_gui()

            def on_serve_callback(gui: Union[GUI.InferenceGUI, GUI.ServingGUI]):
                Progress("Deploying model ...", 1)

                if isinstance(self.gui, GUI.ServingGUI):
                    deploy_params = self.get_params_from_gui()
                    self.load_model(**deploy_params)
                    self.update_gui(self._model_served)
                else:  # GUI.InferenceGUI
                    device = gui.get_device()
                    self.load_on_device(self._model_dir, device)
                gui.show_deployed_model_info(self)

            def on_change_model_callback(gui: Union[GUI.InferenceGUI, GUI.ServingGUI]):
                self.shutdown_model()
                if isinstance(self.gui, GUI.ServingGUI):
                    self._api_request_model_layout.unlock()
                    self._api_request_model_layout.hide()
                    self.update_gui(self._model_served)
                    self._user_layout_card.show()

            self.gui.on_change_model_callbacks.append(on_change_model_callback)
            self.gui.on_serve_callbacks.append(on_serve_callback)

        self._inference_requests = {}
        max_workers = 1 if not multithread_inference else None
        self._executor = ThreadPoolExecutor(max_workers=max_workers)
        self.predict = self._check_serve_before_call(self.predict)
        self.predict_raw = self._check_serve_before_call(self.predict_raw)
        self.get_info = self._check_serve_before_call(self.get_info)

        self.cache = InferenceImageCache(
            maxsize=env.smart_cache_size(),
            ttl=env.smart_cache_ttl(),
            is_persistent=True,
            base_folder=env.smart_cache_container_dir(),
        )

    def _prepare_device(self, device):
        if device is None:
            try:
                import torch  # pylint: disable=import-error

                device = "cuda" if torch.cuda.is_available() else "cpu"
            except Exception as e:
                logger.warn(
                    f"Device auto detection failed, set to default 'cpu', reason: {repr(e)}"
                )
                device = "cpu"

    def get_ui(self) -> Widget:
        if not self._use_gui:
            return None
        return self.gui.get_ui()

    def initialize_custom_gui(self) -> Widget:
        raise NotImplementedError("Have to be implemented in child class after inheritance")

    def update_gui(self, is_model_deployed: bool = True) -> None:
        if isinstance(self.gui, GUI.ServingGUI):
            if is_model_deployed:
                self._user_layout_card.lock()
            else:
                self._user_layout_card.unlock()

    def set_params_to_gui(self, deploy_params: dict) -> None:
        if isinstance(self.gui, GUI.ServingGUI):
            self._user_layout_card.hide()
            self._api_request_model_info.set_text(json.dumps(deploy_params), "json")
            self._api_request_model_layout.show()

    def get_params_from_gui(self) -> dict:
        raise NotImplementedError("Have to be implemented in child class after inheritance")

    def initialize_gui(self) -> None:
        models = self.get_models()
        support_pretrained_models = True
        if isinstance(models, list):
            if len(models) > 0:
                models = self._preprocess_models_list(models)
            else:
                support_pretrained_models = False
        elif isinstance(models, dict):
            for model_group in models.keys():
                models[model_group]["checkpoints"] = self._preprocess_models_list(
                    models[model_group]["checkpoints"]
                )
        self._gui = GUI.InferenceGUI(
            models,
            self.api,
            support_pretrained_models=support_pretrained_models,
            support_custom_models=self.support_custom_models(),
            add_content_to_pretrained_tab=self.add_content_to_pretrained_tab,
            add_content_to_custom_tab=self.add_content_to_custom_tab,
            custom_model_link_type=self.get_custom_model_link_type(),
        )

    def support_custom_models(self) -> bool:
        return True

    def add_content_to_pretrained_tab(self, gui: GUI.BaseInferenceGUI) -> Widget:
        return None

    def add_content_to_custom_tab(self, gui: GUI.BaseInferenceGUI) -> Widget:
        return None

    def get_custom_model_link_type(self) -> Literal["file", "folder"]:
        return "file"

    def get_models(
        self,
    ) -> Union[List[Dict[str, str]], Dict[str, List[Dict[str, str]]]]:
        return []

    def download(self, src_path: str, dst_path: str = None):
        basename = os.path.basename(os.path.normpath(src_path))
        if dst_path is None:
            dst_path = os.path.join(self._model_dir, basename)
        if self.gui is not None:
            progress = self.gui.download_progress
        else:
            progress = None

        if fs.dir_exists(src_path) or fs.file_exists(
            src_path
        ):  # only during debug, has no effect in production
            dst_path = os.path.abspath(src_path)
            logger.info(f"File {dst_path} found.")
        elif src_path.startswith("/"):  # folder from Team Files
            team_id = env.team_id()

            if src_path.endswith("/") and self.api.file.dir_exists(team_id, src_path):

                def download_dir(team_id, src_path, dst_path, progress_cb=None):
                    self.api.file.download_directory(
                        team_id,
                        src_path,
                        dst_path,
                        progress_cb=progress_cb,
                    )

                logger.info(f"Remote directory in Team Files: {src_path}")
                logger.info(f"Local directory: {dst_path}")
                sizeb = self.api.file.get_directory_size(team_id, src_path)

                if progress is None:
                    download_dir(team_id, src_path, dst_path)
                else:
                    self.gui.download_progress.show()
                    with progress(
                        message="Downloading directory from Team Files...",
                        total=sizeb,
                        unit="bytes",
                        unit_scale=True,
                    ) as pbar:
                        download_dir(team_id, src_path, dst_path, pbar.update)
                logger.info(
                    f"📥 Directory {basename} has been successfully downloaded from Team Files"
                )
                logger.info(f"Directory {basename} path: {dst_path}")
            elif self.api.file.exists(team_id, src_path):  # file from Team Files

                def download_file(team_id, src_path, dst_path, progress_cb=None):
                    self.api.file.download(team_id, src_path, dst_path, progress_cb=progress_cb)

                file_info = self.api.file.get_info_by_path(env.team_id(), src_path)
                if progress is None:
                    download_file(team_id, src_path, dst_path)
                else:
                    self.gui.download_progress.show()
                    with progress(
                        message="Downloading file from Team Files...",
                        total=file_info.sizeb,
                        unit="B",
                        unit_scale=True,
                    ) as pbar:
                        download_file(team_id, src_path, dst_path, pbar.update)
                logger.info(f"📥 File {basename} has been successfully downloaded from Team Files")
                logger.info(f"File {basename} path: {dst_path}")
        else:  # external url
            if not fs.dir_exists(os.path.dirname(dst_path)):
                fs.mkdir(os.path.dirname(dst_path))

            def download_external_file(url, save_path, progress=None):
                def download_content(save_path, progress_cb=None):
                    with open(save_path, "wb") as f:
                        for chunk in r.iter_content(chunk_size=8192):
                            f.write(chunk)
                            if progress is not None:
                                progress_cb(len(chunk))

                with requests.get(url, stream=True) as r:
                    r.raise_for_status()
                    total_size = int(CaseInsensitiveDict(r.headers).get("Content-Length", "0"))
                    if progress is None:
                        download_content(save_path)
                    else:
                        with progress(
                            message="Downloading file from external URL",
                            total=total_size,
                            unit="B",
                            unit_scale=True,
                        ) as pbar:
                            download_content(save_path, pbar.update)

            if progress is None:
                download_external_file(src_path, dst_path)
            else:
                self.gui.download_progress.show()
                download_external_file(src_path, dst_path, progress=progress)
            logger.info(f"📥 File {basename} has been successfully downloaded from external URL.")
            logger.info(f"File {basename} path: {dst_path}")
        return dst_path

    def _preprocess_models_list(self, models_list: List[Dict[str, str]]) -> List[Dict[str, str]]:
        # fill skipped columns
        all_columns = []
        for model_dict in models_list:
            cols = model_dict.keys()
            all_columns.extend([col for col in cols if col not in all_columns])

        empty_cells = {}
        for col in all_columns:
            empty_cells[col] = []
        # fill empty cells by "-", write empty cells and set cells in column order
        for i in range(len(models_list)):
            model_dict = OrderedDict()
            for col in all_columns:
                if col not in models_list[i].keys():
                    model_dict[col] = "-"
                    empty_cells[col].append(True)
                else:
                    model_dict[col] = models_list[i][col]
                    empty_cells[col].append(False)
            models_list[i] = model_dict
        # remove empty columns
        for col, cells in empty_cells.items():
            if all(cells):
                for i, model_dict in enumerate(models_list):
                    del model_dict[col]

        return models_list

    # pylint: disable=method-hidden
    def load_on_device(
        self,
        model_dir: str,
        device: Literal["cpu", "cuda", "cuda:0", "cuda:1", "cuda:2", "cuda:3"] = "cpu",
    ):
        raise NotImplementedError("Have to be implemented in child class after inheritance")

    def load_model(self, **kwargs):
        raise NotImplementedError("Have to be implemented in child class after inheritance")

    def load_model_meta(self, model_tab: str, local_weights_path: str):
        raise NotImplementedError("Have to be implemented in child class after inheritance")

    def shutdown_model(self):
        self._model_served = False
        clean_up_cuda()
        logger.info("Model has been stopped")

    def _on_model_deployed(self):
        pass

    def get_classes(self) -> List[str]:
        raise NotImplementedError("Have to be implemented in child class after inheritance")

    def get_info(self) -> Dict[str, Any]:
        num_classes = None
        classes = None
        try:
            classes = self.get_classes()
            num_classes = len(classes)
        except NotImplementedError:
            logger.warn(f"get_classes() function not implemented for {type(self)} object.")
        except AttributeError:
            logger.warn("Probably, get_classes() function not working without model deploy.")
        except Exception as exc:
            logger.warn("Unknown exception. Please, contact support")
            logger.exception(exc)

        if num_classes is None:
            logger.warn(f"get_classes() function return {classes}; skip classes processing.")

        return {
            "app_name": get_name_from_env(default="Neural Network Serving"),
            "session_id": self.task_id,
            "number_of_classes": num_classes,
            "sliding_window_support": self.sliding_window_mode,
            "videos_support": True,
            "async_video_inference_support": True,
            "tracking_on_videos_support": True,
            "async_image_inference_support": True,
        }

    # pylint: enable=method-hidden

    def get_human_readable_info(self, replace_none_with: Optional[str] = None):
        hr_info = {}
        info = self.get_info()

        for name, data in info.items():
            hr_name = name.replace("_", " ").capitalize()
            if data is None:
                hr_info[hr_name] = replace_none_with
            else:
                hr_info[hr_name] = data

        return hr_info

    @property
    def sliding_window_mode(self) -> Literal["basic", "advanced", "none"]:
        return self._sliding_window_mode

    @property
    def api(self) -> Api:
        if self._api is None:
            self._api = Api()
        return self._api

    @property
    def gui(self) -> GUI.InferenceGUI:
        return self._gui

    def _get_obj_class_shape(self):
        raise NotImplementedError("Have to be implemented in child class")

    @property
    def model_meta(self) -> ProjectMeta:
        if self._model_meta is None:
            self.update_model_meta()
        return self._model_meta

    def update_model_meta(self):
        """
        Update model meta.
        Make sure `self._get_obj_class_shape()` method returns the correct shape.
        """
        colors = get_predefined_colors(len(self.get_classes()))
        classes = []
        for name, rgb in zip(self.get_classes(), colors):
            classes.append(ObjClass(name, self._get_obj_class_shape(), rgb))
        self._model_meta = ProjectMeta(classes)
        self._get_confidence_tag_meta()

    @property
    def task_id(self) -> int:
        return self._task_id

    def _get_confidence_tag_meta(self):
        tag_meta = self.model_meta.get_tag_meta(self._confidence)
        if tag_meta is None:
            tag_meta = TagMeta(self._confidence, TagValueType.ANY_NUMBER)
            self._model_meta = self._model_meta.add_tag_meta(tag_meta)
        return tag_meta

    def _create_label(self, dto: Prediction) -> Label:
        raise NotImplementedError("Have to be implemented in child class")

    def _predictions_to_annotation(
        self,
        image_path: Union[str, np.ndarray],
        predictions: List[Prediction],
        classes_whitelist: Optional[List[str]] = None,
    ) -> Annotation:
        labels = []
        for prediction in predictions:
            if (
                not classes_whitelist in (None, "all")
                and prediction.class_name not in classes_whitelist
            ):
                continue
            label = self._create_label(prediction)
            if label is None:
                # for example empty mask
                continue
            if isinstance(label, list):
                labels.extend(label)
                continue
            labels.append(label)

        # create annotation with correct image resolution
        if isinstance(image_path, str):
            ann = Annotation.from_img_path(image_path)
        else:
            ann = Annotation(image_path.shape[:2])
        ann = ann.add_labels(labels)
        return ann

    @property
    def model_dir(self) -> str:
        return self._model_dir

    @property
    def custom_inference_settings(self) -> Union[Dict[str, any], str]:
        return self._custom_inference_settings

    @property
    def custom_inference_settings_dict(self) -> Dict[str, any]:
        if isinstance(self._custom_inference_settings, dict):
            return self._custom_inference_settings
        else:
            return yaml.safe_load(self._custom_inference_settings)

    def _handle_error_in_async(self, uuid, func, *args, **kwargs):
        try:
            return func(*args, **kwargs)
        except Exception as e:
            inf_request = self._inference_requests.get(uuid, None)
            if inf_request is not None:
                inf_request["exception"] = str(e)
            logger.error(f"Error in {func.__name__} function: {e}", exc_info=True)
            raise e

    def _inference_auto(
        self,
        source: List[Union[str, np.ndarray]],
        settings: Dict[str, Any],
    ) -> Tuple[List[Annotation], List[dict]]:
        inference_mode = settings.get("inference_mode", "full_image")
        use_raw = inference_mode == "sliding_window" and settings["sliding_window_mode"] == "advanced"
        is_predict_batch_raw_implemented = type(self).predict_batch_raw != Inference.predict_batch_raw
        if (not use_raw and self.is_batch_inference_supported()) or \
            (use_raw and is_predict_batch_raw_implemented):
            return self._inference_batched_wrapper(source, settings)
        else:
            return self._inference_one_by_one_wrapper(source, settings)
    
    def _inference_batched_wrapper(
        self,
        source: List[Union[str, np.ndarray]],
        settings: Dict,
    ) -> Tuple[List[Annotation], List[dict]]:
        # This method read images and collect slides_data (data_to_return)
        images_np = [sly_image.read(img) if isinstance(img, str) else img for img in source]
        slides_data = []
        anns = self._inference_batched(
            source=images_np,
            settings=settings,
            data_to_return=slides_data,
        )
        return anns, slides_data
    
    @process_images_batch_sliding_window
    @process_images_batch_roi
    def _inference_batched(
        self,
        source: List[np.ndarray],
        settings: Dict,
        data_to_return: list,
    ) -> List[Annotation]:
        images_np = source
        inference_mode = settings.get("inference_mode", "full_image")
        use_raw = inference_mode == "sliding_window" and settings["sliding_window_mode"] == "advanced"
        if not use_raw:
            predictions = self.predict_batch(images_np=images_np, settings=settings)
        else:
            predictions = self.predict_batch_raw(images_np=images_np, settings=settings)
        anns = []
        for src, prediction in zip(source, predictions):
            ann = self._predictions_to_annotation(
                src,
                prediction,
                classes_whitelist=settings.get("classes", None)
            )
            anns.append(ann)
        return anns

    def _inference_one_by_one_wrapper(
        self,
        source: List[Union[str, np.ndarray]],
        settings: Dict[str, Any],
    ) -> Tuple[List[Annotation], List[dict]]:
        anns = []
        slides_data = []
        writer = TempImageWriter()
        for img in source:
            if isinstance(img, np.ndarray):
                image_path = writer.write(img)
            else:
                image_path = img
            data_to_return = {}
            ann = self._inference_image_path(
                image_path=image_path,
                settings=settings,
                data_to_return=data_to_return,
            )
            anns.append(ann)
            slides_data.append(data_to_return)
        writer.clean()
        return anns, slides_data 

    @process_image_sliding_window
    @process_image_roi
    def _inference_image_path(
        self,
        image_path: str,
        settings: Dict,
        data_to_return: Dict,  # for decorators
    ) -> Annotation:
        inference_mode = settings.get("inference_mode", "full_image")
        logger.debug(
            "Inferring image_path:",
            extra={"inference_mode": inference_mode, "path": image_path},
        )

        if inference_mode == "sliding_window" and settings["sliding_window_mode"] == "advanced":
            predictions = self.predict_raw(image_path=image_path, settings=settings)
        else:
            predictions = self.predict(image_path=image_path, settings=settings)
        ann = self._predictions_to_annotation(
            image_path, predictions, classes_whitelist=settings.get("classes", None)
        )

        logger.debug(
            f"Inferring image_path done. pred_annotation:",
            extra=dict(w=ann.img_size[1], h=ann.img_size[0], n_labels=len(ann.labels)),
        )
        return ann

    def _inference_benchmark(
            self,
            images_np: List[np.ndarray],
            settings: dict,
        ) -> Tuple[List[Annotation], dict]:
        t0 = time.time()
        predictions, benchmark = self.predict_benchmark(images_np, settings)
        total_time = time.time() - t0
        benchmark = {
            "total": total_time,
            "preprocess": benchmark.get("preprocess"),
            "inference": benchmark.get("inference"),
            "postprocess": benchmark.get("postprocess"),
            }
        anns = []
        for i, image_np in enumerate(images_np):
            ann = self._predictions_to_annotation(image_np, predictions[i])
            anns.append(ann)
        return anns, benchmark

    # pylint: disable=method-hidden
    def predict(self, image_path: str, settings: Dict[str, Any]) -> List[Prediction]:
        raise NotImplementedError("Have to be implemented in child class")

    def predict_raw(self, image_path: str, settings: Dict[str, Any]) -> List[Prediction]:
        raise NotImplementedError(
            "Have to be implemented in child class If sliding_window_mode is 'advanced'."
        )

    def predict_batch(self, images_np: List[np.ndarray], settings: Dict[str, Any]) -> List[List[Prediction]]:
        """Predict batch of images. `images_np` is a list of numpy arrays in RGB format

        If this method is not overridden in a subclass, the following fallback logic works:
            - If predict_benchmark is overridden, then call predict_benchmark
            - Otherwise, raise NotImplementedError
        """
        is_predict_benchmark_overridden = type(self).predict_benchmark != Inference.predict_benchmark
        if is_predict_benchmark_overridden:
            return self.predict_benchmark(images_np, settings)[0]
        else:
            raise NotImplementedError("Have to be implemented in child class")

    def predict_batch_raw(self, images_np: List[np.ndarray], settings: Dict[str, Any]) -> List[List[Prediction]]:
        """Predict batch of images. `source` is a list of numpy arrays in RGB format"""
        raise NotImplementedError(
            "Have to be implemented in child class If sliding_window_mode is 'advanced'."
        )

    def predict_benchmark(self, images_np: List[np.ndarray], settings: dict) -> Tuple[List[List[Prediction]], dict]:
        '''
        Inference a batch of images with speedtest benchmarking.

        :param images_np: list of numpy arrays in RGB format
        :param settings: inference settings

        :return: tuple of annotation and benchmark dict with speedtest results in seconds.
            The benchmark dict should contain the following keys (all values are in seconds):
            - preprocess: time of preprocessing (e.g. image loading, resizing, etc.)
            - inference: time of inference. Consider to include not only the time of the model forward pass, but also
                steps like NMS (Non-Maximum Suppression), decoding module, and everything that is done to calculate meaningful predictions.
            - postprocess: time of postprocessing (e.g. resizing output masks, aligning predictions with the input image, formatting, etc.)
            If some of the keys are missing, they will be considered as None.

        Note:
        If this method is not overridden in a subclass, the following fallback logic works:
            - If predict_batch is overridden, then call it
            - If predict_batch is not overridden but the batch size is 1, then use `predict`
            - If predict_batch is not overridden and the batch size is greater than 1, then raise NotImplementedError
        '''
        is_predict_batch_overridden = type(self).predict_batch != Inference.predict_batch
        empty_benchmark = {}
        if is_predict_batch_overridden:
            predictions = self.predict_batch(images_np, settings)
            return predictions, empty_benchmark
        elif len(images_np) == 1:
            image_np = images_np[0]
            writer = TempImageWriter()
            image_path = writer.write(image_np)
            prediction = self.predict(image_path, settings)
            writer.clean()
            return [prediction], empty_benchmark
        else:
            raise NotImplementedError("Have to be implemented in child class")
        
    def is_batch_inference_supported(self) -> bool:
        is_predict_batch_overridden = type(self).predict_batch != Inference.predict_batch
        is_predict_benchmark_overridden = type(self).predict_benchmark != Inference.predict_benchmark
        return is_predict_batch_overridden or is_predict_benchmark_overridden

    # pylint: enable=method-hidden
    def _get_inference_settings(self, state: dict):
        settings = state.get("settings", {})
        if settings is None:
            settings = {}
        if "rectangle" in state.keys():
            settings["rectangle"] = state["rectangle"]
        settings["sliding_window_mode"] = self.sliding_window_mode

        for key, value in self.custom_inference_settings_dict.items():
            if key not in settings:
                logger.debug(
                    f"Field {key} not found in inference settings. Use default value {value}"
                )
                settings[key] = value
        return settings

    @property
    def app(self) -> Application:
        return self._app

    def visualize(
        self,
        predictions: List[Prediction],
        image_path: str,
        vis_path: str,
        thickness: Optional[int] = None,
        classes_whitelist: Optional[List[str]] = None,
    ):
        image = sly_image.read(image_path)
        ann = self._predictions_to_annotation(image_path, predictions, classes_whitelist)
        ann.draw_pretty(
            bitmap=image,
            thickness=thickness,
            output_path=vis_path,
            fill_rectangles=False,
        )

    def _format_output(
            self,
            anns: List[Annotation],
            slides_data: List[dict] = None,
        ) -> List[dict]:
        if not slides_data:
            slides_data = [{} for _ in range(len(anns))]
        assert len(anns) == len(slides_data)
        return [
            {"annotation": ann.to_json(), "data": data} for ann, data in zip(anns, slides_data)
        ]

    def _inference_image(self, state: dict, file: UploadFile):
        logger.debug("Inferring image...", extra={"state": state})
        settings = self._get_inference_settings(state)
        image_np = sly_image.read_bytes(file.file.read())
        logger.debug("Inference settings:", extra=settings)
        logger.debug("Image info:", extra={"w": image_np.shape[1], "h": image_np.shape[0]})
        anns, slides_data = self._inference_auto(
            [image_np],
            settings=settings,
        )
        results = self._format_output(anns, slides_data)
        return results[0]

    def _inference_batch(self, state: dict, files: List[UploadFile]):
        logger.debug("Inferring batch...", extra={"state": state})
        settings = self._get_inference_settings(state)
        images = [sly_image.read_bytes(file.file.read()) for file in files]
        anns, slides_data = self._inference_auto(
            images,
            settings=settings,
        )
        return self._format_output(anns, slides_data)

    def _inference_batch_ids(self, api: Api, state: dict):
        logger.debug("Inferring batch_ids...", extra={"state": state})
        settings = self._get_inference_settings(state)
        ids = state["batch_ids"]
        infos = api.image.get_info_by_id_batch(ids)
        datasets = defaultdict(list)
        for info in infos:
            datasets[info.dataset_id].append(info.id)
        results = []
        for dataset_id, ids in datasets.items():
            images_np = api.image.download_nps(dataset_id, ids)
            anns, slides_data = self._inference_auto(
                source=images_np,
                settings=settings,
                )
            results.extend(self._format_output(anns, slides_data))
        return results

    def _inference_image_id(self, api: Api, state: dict, async_inference_request_uuid: str = None):
        logger.debug("Inferring image_id...", extra={"state": state})
        settings = self._get_inference_settings(state)
        upload = state.get("upload", False)
        image_id = state["image_id"]
        image_info = api.image.get_info_by_id(image_id)
        image_np = api.image.download_np(image_id)
        logger.debug("Inference settings:", extra=settings)
        logger.debug(
            "Image info:",
            extra={"id": image_id, "w": image_info.width, "h": image_info.height},
        )

        inference_request = {}
        if async_inference_request_uuid is not None:
            try:
                inference_request = self._inference_requests[async_inference_request_uuid]
            except Exception as ex:
                import traceback

                logger.error(traceback.format_exc())
                raise RuntimeError(
                    f"async_inference_request_uuid {async_inference_request_uuid} was given, "
                    f"but there is no such uuid in 'self._inference_requests' ({len(self._inference_requests)} items)"
                )

        anns, slides_data = self._inference_auto(
            [image_np],
            settings=settings,
        )
        ann = anns[0]

        if upload:
            ds_info = api.dataset.get_info_by_id(image_info.dataset_id, raise_error=True)
            output_project_id = ds_info.project_id
            output_project_meta = self.cache.get_project_meta(api, output_project_id)
            logger.debug("Merging project meta...")

            output_project_meta, ann, meta_changed = update_meta_and_ann(output_project_meta, ann)
            if meta_changed:
                output_project_meta = api.project.update_meta(
                    output_project_id, output_project_meta
                )
                self.cache.set_project_meta(output_project_id, output_project_meta)

            logger.debug(
                "Uploading annotation...",
                extra={
                    "image_id": image_id,
                    "dataset_id": ds_info.id,
                    "project_id": output_project_id,
                },
            )
            api.annotation.upload_ann(image_id, ann)

        result = self._format_output(anns, slides_data)[0]
        if async_inference_request_uuid is not None and ann is not None:
            inference_request["result"] = result
        return result

    def _inference_image_url(self, api: Api, state: dict):
        logger.debug("Inferring image_url...", extra={"state": state})
        settings = self._get_inference_settings(state)
        image_url = state["image_url"]
        ext = fs.get_file_ext(image_url)
        if ext == "":
            ext = ".jpg"
        image_path = os.path.join(get_data_dir(), rand_str(15) + ext)
        fs.download(image_url, image_path)
        logger.debug("Inference settings:", extra=settings)
        logger.debug(f"Downloaded path: {image_path}")
        anns, slides_data = self._inference_auto(
            [image_path],
            settings=settings,
        )
        fs.silent_remove(image_path)
        return self._format_output(anns, slides_data)[0]

    def _inference_video_id(self, api: Api, state: dict, async_inference_request_uuid: str = None):
        from supervisely.nn.inference.video_inference import InferenceVideoInterface

        logger.debug("Inferring video_id...", extra={"state": state})
        video_info = api.video.get_info_by_id(state["videoId"])
        n_frames = state.get("framesCount", video_info.frames_count)
        start_frame_index = state.get("startFrameIndex", 0)
        logger.debug(
            f"Video info:",
            extra=dict(
                w=video_info.frame_width,
                h=video_info.frame_height,
                start_frame_index=start_frame_index,
                n_frames=n_frames,
            ),
        )

        preparing_progress = {"current": 0, "total": 1}
        if async_inference_request_uuid is not None:
            try:
                inference_request = self._inference_requests[async_inference_request_uuid]
            except Exception as ex:
                import traceback

                logger.error(traceback.format_exc())
                raise RuntimeError(
                    f"async_inference_request_uuid {async_inference_request_uuid} was given, "
                    f"but there is no such uuid in 'self._inference_requests' ({len(self._inference_requests)} items)"
                )
            sly_progress: Progress = inference_request["progress"]

            sly_progress.total = n_frames
            inference_request["preparing_progress"]["total"] = n_frames
            preparing_progress = inference_request["preparing_progress"]

        # progress
        preparing_progress["status"] = "download_video"
        preparing_progress["current"] = 0
        preparing_progress["total"] = int(video_info.file_meta["size"])

        def _progress_cb(chunk_size):
            preparing_progress["current"] += chunk_size

        self.cache.download_video(api, video_info.id, return_images=False, progress_cb=_progress_cb)
        preparing_progress["status"] = "inference"

        settings = self._get_inference_settings(state)
        logger.debug(f"Inference settings:", extra=settings)

        logger.debug(f"Total frames to infer: {n_frames}")

        results = []
        batch_size = 16
        for batch in batched(range(start_frame_index, start_frame_index + n_frames), batch_size):
            if (
                async_inference_request_uuid is not None
                and inference_request["cancel_inference"] is True
            ):
                logger.debug(
                    f"Cancelling inference video...",
                    extra={"inference_request_uuid": async_inference_request_uuid},
                )
                results = []
                break
            logger.debug(
                f"Inferring frames {batch[0]}-{batch[-1]}:",
            )
            frames = self.cache.download_frames(api, video_info.id, batch, redownload_video=True)
            anns, slides_data = self._inference_auto(
                source=frames,
                settings=settings,
            )
<<<<<<< HEAD
            batch_results = []
            for i, ann in enumerate(anns):
                data = {}
                if "slides" in data_to_return:
                    data = data_to_return["slides"][i]
                batch_results.append(
                    {
                        "annotation": ann.to_json(),
                        "data": data,
                    }
                )
=======
            if tracker is not None:
                for frame_index, frame, ann in zip(batch, frames, anns):
                    tracks_data = tracker.update(frame, ann, frame_index, tracks_data)
            batch_results = self._format_output(anns, slides_data)
>>>>>>> 581e2772
            results.extend(batch_results)
            if async_inference_request_uuid is not None:
                sly_progress.iters_done(len(batch))
                inference_request["pending_results"].extend(batch_results)
            logger.debug(f"Frames {batch[0]}-{batch[-1]} done.")
<<<<<<< HEAD
=======
        video_ann_json = None
        if tracker is not None:
            video_ann_json = tracker.get_annotation(
                tracks_data, (video_info.frame_height, video_info.frame_width), n_frames
            ).to_json()
        result = {"ann": results, "video_ann": video_ann_json}
>>>>>>> 581e2772
        if async_inference_request_uuid is not None and len(results) > 0:
            inference_request["result"] = {"ann": results}
        return results

    def _inference_project_id(
        self,
        api: Api,
        state: dict,
        project_info: ProjectInfo = None,
        async_inference_request_uuid: str = None,
    ):
        """Inference project images.
        If "output_project_id" in state, upload images and annotations to the output project.
        If "output_project_id" equal to source project id, upload annotations to the source project.
        If "output_project_id" is None, write annotations to inference request object.
        """
        logger.debug("Inferring project...", extra={"state": state})
        if project_info is None:
            project_info = api.project.get_info_by_id(state["projectId"])
        dataset_ids = state.get("dataset_ids", None)
        cache_project_on_model = state.get("cache_project_on_model", False)
        batch_size = state.get("batch_size", 16)

        datasets_infos = api.dataset.get_list(project_info.id, recursive=True)
        if dataset_ids is not None:
            datasets_infos = [ds_info for ds_info in datasets_infos if ds_info.id in dataset_ids]

        # progress
        preparing_progress = {"current": 0, "total": 1}
        preparing_progress["status"] = "download_info"
        preparing_progress["current"] = 0
        preparing_progress["total"] = len(datasets_infos)
        progress_cb = None
        if async_inference_request_uuid is not None:
            try:
                inference_request = self._inference_requests[async_inference_request_uuid]
            except Exception as ex:
                import traceback

                logger.error(traceback.format_exc())
                raise RuntimeError(
                    f"async_inference_request_uuid {async_inference_request_uuid} was given, "
                    f"but there is no such uuid in 'self._inference_requests' ({len(self._inference_requests)} items)"
                )
            sly_progress: Progress = inference_request["progress"]
            sly_progress.total = sum([ds_info.items_count for ds_info in datasets_infos])

            inference_request["preparing_progress"]["total"] = len(datasets_infos)
            preparing_progress = inference_request["preparing_progress"]

            if cache_project_on_model:
                progress_cb = sly_progress.iters_done
                preparing_progress["total"] = sly_progress.total
                preparing_progress["status"] = "download_project"

        output_project_id = state.get("output_project_id", None)
        output_project_meta = None
        if output_project_id is not None:
            logger.debug("Merging project meta...")
            output_project_meta = ProjectMeta.from_json(api.project.get_meta(output_project_id))
            changed = False
            for obj_class in self.model_meta.obj_classes:
                if output_project_meta.obj_classes.get(obj_class.name, None) is None:
                    output_project_meta = output_project_meta.add_obj_class(obj_class)
                    changed = True
            for tag_meta in self.model_meta.tag_metas:
                if output_project_meta.tag_metas.get(tag_meta.name, None) is None:
                    output_project_meta = output_project_meta.add_tag_meta(tag_meta)
                    changed = True
            if changed:
                output_project_meta = api.project.update_meta(
                    output_project_id, output_project_meta
                )

        if cache_project_on_model:
            download_to_cache(api, project_info.id, datasets_infos, progress_cb=progress_cb)

        images_infos_dict = {}
        for dataset_info in datasets_infos:
            images_infos_dict[dataset_info.id] = api.image.get_list(dataset_info.id)
            if not cache_project_on_model:
                preparing_progress["current"] += 1

        preparing_progress["status"] = "inference"
        preparing_progress["current"] = 0

        def _download_images(datasets_infos: List[DatasetInfo]):
            for dataset_info in datasets_infos:
                image_ids = [image_info.id for image_info in images_infos_dict[dataset_info.id]]
                with ThreadPoolExecutor(batch_size) as executor:
                    for image_id in image_ids:
                        executor.submit(
                            self.cache.download_image,
                            api,
                            image_id,
                        )

        if not cache_project_on_model:
            # start downloading in parallel
            threading.Thread(target=_download_images, args=[datasets_infos], daemon=True).start()

        def _upload_results_to_source(results: List[Dict]):
            nonlocal output_project_meta
            for result in results:
                image_id = result["image_id"]
                ann = Annotation.from_json(result["annotation"], self.model_meta)
                output_project_meta, ann, meta_changed = update_meta_and_ann(
                    output_project_meta, ann
                )
                if meta_changed:
                    output_project_meta = api.project.update_meta(
                        project_info.id, output_project_meta
                    )
                ann = update_classes(api, ann, output_project_meta, output_project_id)
                api.annotation.append_labels(image_id, ann.labels)
                if async_inference_request_uuid is not None:
                    sly_progress.iters_done(1)
                    inference_request["pending_results"].append(
                        {
                            "annotation": None,  # to less response size
                            "data": None,  # to less response size
                            "image_id": image_id,
                            "image_name": result["image_name"],
                            "dataset_id": result["dataset_id"],
                        }
                    )

        new_dataset_id = {}

        def _get_or_create_new_dataset(output_project_id, src_dataset_id):
            """Copy dataset in output project if not exists and return its id"""
            if src_dataset_id in new_dataset_id:
                return new_dataset_id[src_dataset_id]
            dataset_info = api.dataset.get_info_by_id(src_dataset_id)
            output_dataset_id = api.dataset.copy(
                output_project_id, src_dataset_id, dataset_info.name, change_name_if_conflict=True
            ).id
            new_dataset_id[src_dataset_id] = output_dataset_id
            return output_dataset_id

        def _upload_results_to_other(results: List[Dict]):
            nonlocal output_project_meta
            if len(results) == 0:
                return
            src_dataset_id = results[0]["dataset_id"]
            dataset_id = _get_or_create_new_dataset(output_project_id, src_dataset_id)
            image_names = [result["image_name"] for result in results]
            image_infos = api.image.get_list(
                dataset_id, filters=[{"field": "name", "operator": "in", "value": image_names}]
            )
            meta_changed = False
            anns = []
            for result in results:
                ann = Annotation.from_json(result["annotation"], self.model_meta)
                output_project_meta, ann, c = update_meta_and_ann(output_project_meta, ann)
                meta_changed = meta_changed or c
                anns.append(ann)
            if meta_changed:
                api.project.update_meta(output_project_id, output_project_meta)

            # upload in batches to update progress with each batch
            # api.annotation.upload_anns() uploads in same batches anyways
            for batch in batched(list(zip(anns, results, image_infos))):
                batch_anns, batch_results, batch_image_infos = zip(*batch)
                api.annotation.upload_anns(
                    img_ids=[info.id for info in batch_image_infos],
                    anns=batch_anns,
                )
                if async_inference_request_uuid is not None:
                    sly_progress.iters_done(len(batch_results))
                    inference_request["pending_results"].extend(
                        [{**result, "annotation": None, "data": None} for result in batch_results]
                    )

        def _add_results_to_request(results: List[Dict]):
            if async_inference_request_uuid is None:
                return
            inference_request["pending_results"].extend(results)
            sly_progress.iters_done(len(results))

        def _upload_loop(q: Queue, stop_event: threading.Event, api: Api, upload_f: Callable):
            try:
                while True:
                    items = []
                    while not q.empty():
                        items.append(q.get_nowait())
                    if len(items) > 0:
                        ds_batches = {}
                        for batch in items:
                            if len(batch) == 0:
                                continue
                            ds_batches.setdefault(batch[0].get("dataset_id"), []).extend(batch)
                        for _, joined_batch in ds_batches.items():
                            upload_f(joined_batch)
                        continue
                    if stop_event.is_set():
                        return
                    time.sleep(1)
            except Exception as e:
                api.logger.error("Error in upload loop: %s", str(e), exc_info=True)
                raise

        if output_project_id is None:
            upload_f = _add_results_to_request
        elif output_project_id != project_info.id:
            upload_f = _upload_results_to_other
        else:
            upload_f = _upload_results_to_source

        upload_queue = Queue()
        stop_upload_event = threading.Event()
        upload_thread = threading.Thread(
            target=_upload_loop,
            args=[upload_queue, stop_upload_event, api, upload_f],
            daemon=True,
        )
        upload_thread.start()

        settings = self._get_inference_settings(state)
        logger.debug(f"Inference settings:", extra=settings)
        results = []
        data_to_return = {}
        stop = False
        try:
            for dataset_info in datasets_infos:
                if stop:
                    break
                for images_infos_batch in batched(
                    images_infos_dict[dataset_info.id], batch_size=batch_size
                ):
                    if (
                        async_inference_request_uuid is not None
                        and inference_request["cancel_inference"] is True
                    ):
                        logger.debug(
                            f"Cancelling inference project...",
                            extra={"inference_request_uuid": async_inference_request_uuid},
                        )
                        results = []
                        stop = True
                        break
                    if cache_project_on_model:
                        images_paths, _ = zip(
                            *read_from_cached_project(
                                project_info.id,
                                dataset_info.name,
                                [ii.name for ii in images_infos_batch],
                            )
                        )
                        images_nps = [sly_image.read(img_path) for img_path in images_paths]
                    else:
                        images_nps = self.cache.download_images(
                            api,
                            dataset_info.id,
                            [info.id for info in images_infos_batch],
                            return_images=True,
                        )
                    anns, slides_data = self._inference_auto(
                        source=images_nps,
                        settings=settings,
                    )
                    batch_results = []
                    for i, ann in enumerate(anns):
                        batch_results.append(
                            {
                                "annotation": ann.to_json(),
                                "data": slides_data[i],
                                "image_id": images_infos_batch[i].id,
                                "image_name": images_infos_batch[i].name,
                                "dataset_id": dataset_info.id,
                            }
                        )
                    results.extend(batch_results)
                    upload_queue.put(batch_results)
        except Exception:
            stop_upload_event.set()
            upload_thread.join()
            raise
        if async_inference_request_uuid is not None and len(results) > 0:
            inference_request["result"] = {"ann": results}
        stop_upload_event.set()
        upload_thread.join()
        return results

    def _run_benchmark(
        self,
        api: Api,
        state: dict,
        async_inference_request_uuid: str = None,
    ):
        """Run benchmark on project images.
        """
        logger.debug("Inferring project...", extra={"state": state})
        project_id = state["projectId"]
        batch_size = state["batch_size"]
        num_iterations = state["num_iterations"]
        num_warmup = state.get("num_warmup", 3)
        dataset_ids = state.get("dataset_ids", None)
        cache_project_on_model = state.get("cache_project_on_model", False)

        datasets_infos = api.dataset.get_list(project_id, recursive=True)
        if dataset_ids is not None:
            datasets_infos = [ds_info for ds_info in datasets_infos if ds_info.id in dataset_ids]

        # progress
        preparing_progress = {"current": 0, "total": 1}
        preparing_progress["status"] = "download_info"
        preparing_progress["current"] = 0
        preparing_progress["total"] = len(datasets_infos)
        progress_cb = None
        if async_inference_request_uuid is not None:
            try:
                inference_request = self._inference_requests[async_inference_request_uuid]
            except Exception as ex:
                import traceback

                logger.error(traceback.format_exc())
                raise RuntimeError(
                    f"async_inference_request_uuid {async_inference_request_uuid} was given, "
                    f"but there is no such uuid in 'self._inference_requests' ({len(self._inference_requests)} items)"
                )
            sly_progress: Progress = inference_request["progress"]
            sly_progress.total = sum([ds_info.items_count for ds_info in datasets_infos])

            inference_request["preparing_progress"]["total"] = len(datasets_infos)
            preparing_progress = inference_request["preparing_progress"]

            if cache_project_on_model:
                progress_cb = sly_progress.iters_done
                preparing_progress["total"] = sly_progress.total
                preparing_progress["status"] = "download_project"

        if cache_project_on_model:
            download_to_cache(api, project_id, datasets_infos, progress_cb=progress_cb)

        images_infos_dict = {}
        for dataset_info in datasets_infos:
            images_infos_dict[dataset_info.id] = api.image.get_list(dataset_info.id)
            if not cache_project_on_model:
                preparing_progress["current"] += 1

        preparing_progress["status"] = "inference"
        preparing_progress["current"] = 0

        def _download_images(datasets_infos: List[DatasetInfo]):
            for dataset_info in datasets_infos:
                image_ids = [image_info.id for image_info in images_infos_dict[dataset_info.id]]
                with ThreadPoolExecutor(batch_size) as executor:
                    for image_id in image_ids:
                        executor.submit(
                            self.cache.download_image,
                            api,
                            dataset_info.id,
                            image_id,
                        )

        if not cache_project_on_model:
            # start downloading in parallel
            threading.Thread(target=_download_images, args=[datasets_infos], daemon=True).start()

        def _add_results_to_request(results: List[Dict]):
            if async_inference_request_uuid is None:
                return
            inference_request["pending_results"].append(results)
            sly_progress.iters_done(1)

        def _upload_loop(q: Queue, stop_event: threading.Event, api: Api, upload_f: Callable):
            try:
                while True:
                    items = []
                    while not q.empty():
                        items.append(q.get_nowait())
                    if len(items) > 0:
                        for batch in items:
                            upload_f(batch)
                        continue
                    if stop_event.is_set():
                        return
                    time.sleep(1)
            except Exception as e:
                api.logger.error("Error in upload loop: %s", str(e), exc_info=True)
                raise

        upload_f = _add_results_to_request

        upload_queue = Queue()
        stop_upload_event = threading.Event()
        threading.Thread(
            target=_upload_loop,
            args=[upload_queue, stop_upload_event, api, upload_f],
            daemon=True,
        ).start()

        settings = self._get_inference_settings(state)
        logger.debug(f"Inference settings:", extra=settings)
        results = []
        stop = False

        def image_batch_generator(batch_size):
            while True:
                for dataset_info in datasets_infos:
                    batch = [] # guarantee the full batch comes from the same dataset.
                    for image_info in images_infos_dict[dataset_info.id]:
                        batch.append(image_info)
                        if len(batch) == batch_size:
                            yield dataset_info, batch
                            batch = []

        batch_generator = image_batch_generator(batch_size)
        try:
            for i in range(num_iterations + num_warmup):
                if stop:
                    break
                if (
                    async_inference_request_uuid is not None
                    and inference_request["cancel_inference"] is True
                ):
                    logger.debug(
                        f"Cancelling inference project...",
                        extra={"inference_request_uuid": async_inference_request_uuid},
                    )
                    results = []
                    stop = True
                    break

                dataset_info, images_infos_batch = next(batch_generator)

                # Read images
                if cache_project_on_model:
                    images_paths, _ = zip(
                        *read_from_cached_project(
                            project_id,
                            dataset_info.name,
                            [ii.name for ii in images_infos_batch],
                        )
                    )
                    images_nps = [sly_image.read(path) for path in images_paths]
                else:
                    images_nps = self.cache.download_images(
                        api,
                        dataset_info.id,
                        [info.id for info in images_infos_batch],
                        return_images=True,
                    )
                # Inference
                anns, benchmark = self._inference_benchmark(
                    images_np=images_nps,
                    settings=settings,
                )
                # Collect results if warmup is done
                if i >= num_warmup:
                    results.append(benchmark)
                    upload_queue.put(benchmark)
        except Exception:
            stop_upload_event.set()
            raise
        if async_inference_request_uuid is not None and len(results) > 0:
            inference_request["result"] = results
        stop_upload_event.set()
        return results

    def _on_inference_start(self, inference_request_uuid):
        inference_request = {
            "progress": Progress("Inferring model...", total_cnt=1),
            "is_inferring": True,
            "cancel_inference": False,
            "result": None,
            "pending_results": [],
            "preparing_progress": {"current": 0, "total": 1},
            "exception": None,
        }
        self._inference_requests[inference_request_uuid] = inference_request

    def _on_inference_end(self, future, inference_request_uuid):
        logger.debug("callback: on_inference_end()")
        inference_request = self._inference_requests.get(inference_request_uuid)
        if inference_request is not None:
            inference_request["is_inferring"] = False

    def _check_serve_before_call(self, func):
        @wraps(func)
        def wrapper(*args, **kwargs):
            if self._model_served is True:
                return func(*args, **kwargs)
            else:
                msg = (
                    "The model has not yet been deployed. "
                    "Please select the appropriate model in the UI and press the 'Serve' button. "
                    "If this app has no GUI, it signifies that 'load_on_device' was never called."
                )
                # raise DialogWindowError(title="Call undeployed model.", description=msg)
                raise RuntimeError(msg)

        return wrapper

    def _set_served_callback(self):
        self._model_served = True

    def serve(self):
        if not self._use_gui:
            Progress("Deploying model ...", 1)

        if is_debug_with_sly_net():
            # advanced debug for Supervisely Team
            logger.warn(
                "Serving is running in advanced development mode with Supervisely VPN Network"
            )
            team_id = env.team_id()
            # sly_app_development.supervisely_vpn_network(action="down") # for debug
            sly_app_development.supervisely_vpn_network(action="up")
            task = sly_app_development.create_debug_task(team_id, port="8000")
            self._task_id = task["id"]
        else:
            self._task_id = env.task_id() if is_production() else None

        if isinstance(self.gui, GUI.InferenceGUI):
            self._app = Application(layout=self.get_ui())
        elif isinstance(self.gui, GUI.ServingGUI):
            serving_layout = self.get_ui()

            self._user_layout_card = Card(
                title="Select Model",
                description="Select the model to deploy and press the 'Serve' button.",
                content=self._user_layout,
                lock_message="Model is deployed. To change the model, stop the serving first.",
            )
            self._api_request_model_info = Editor(
                height_lines=12,
                language_mode="json",
                readonly=True,
                restore_default_button=False,
                auto_format=True,
            )
            self._api_request_model_layout = Card(
                title="Model was deployed from API request with the following settings",
                content=self._api_request_model_info,
            )
            self._api_request_model_layout.hide()
            layout = Container(
                [self._user_layout_card, self._api_request_model_layout, serving_layout]
            )
            self._app = Application(layout=layout)
        else:
            self._app = Application(layout=self.get_ui())

        server = self._app.get_server()

        @call_on_autostart()
        def autostart_func():
            gpu_count = get_gpu_count()
            if gpu_count > 1:
                # run autostart after 5 min
                def delayed_autostart():
                    logger.debug("Found more than one GPU, autostart will be delayed.")
                    time.sleep(self._autostart_delay_time)
                    if not self._model_served:
                        logger.debug("Deploying the model via autostart...")
                        self.gui.deploy_with_current_params()

                self._executor.submit(delayed_autostart)
            else:
                # run autostart immediately
                self.gui.deploy_with_current_params()

        if not self._use_gui:
            Progress("Model deployed", 1).iter_done_report()
        else:
            autostart_func()

        @server.post(f"/get_session_info")
        @self._check_serve_before_call
        def get_session_info(response: Response):
            return self.get_info()

        @server.post("/get_custom_inference_settings")
        def get_custom_inference_settings():
            return {"settings": self.custom_inference_settings}

        @server.post("/get_output_classes_and_tags")
        def get_output_classes_and_tags():
            return self.model_meta.to_json()

        @server.post("/inference_image_id")
        def inference_image_id(request: Request):
            logger.debug(f"'inference_image_id' request in json format:{request.state.state}")
            return self._inference_image_id(request.state.api, request.state.state)

        @server.post("/inference_image_url")
        def inference_image_url(request: Request):
            logger.debug(f"'inference_image_url' request in json format:{request.state.state}")
            return self._inference_image_url(request.state.api, request.state.state)

        @server.post("/inference_batch_ids")
        def inference_batch_ids(request: Request):
            logger.debug(f"'inference_batch_ids' request in json format:{request.state.state}")
            return self._inference_batch_ids(request.state.api, request.state.state)

        @server.post("/inference_video_id")
        def inference_video_id(request: Request):
            logger.debug(f"'inference_video_id' request in json format:{request.state.state}")
            return {"ann": self._inference_video_id(request.state.api, request.state.state)}

        @server.post("/inference_image")
        def inference_image(
            response: Response, files: List[UploadFile], settings: str = Form("{}")
        ):
            if len(files) != 1:
                response.status_code = status.HTTP_400_BAD_REQUEST
                return f"Only one file expected but got {len(files)}"
            try:
                state = json.loads(settings)
                if type(state) != dict:
                    response.status_code = status.HTTP_400_BAD_REQUEST
                    return "Settings is not json object"
                return self._inference_image(state, files[0])
            except (json.decoder.JSONDecodeError, TypeError) as e:
                response.status_code = status.HTTP_400_BAD_REQUEST
                return f"Cannot decode settings: {e}"
            except sly_image.UnsupportedImageFormat:
                response.status_code = status.HTTP_400_BAD_REQUEST
                return f"File has unsupported format. Supported formats: {sly_image.SUPPORTED_IMG_EXTS}"

        @server.post("/inference_batch")
        def inference_batch(
            response: Response, files: List[UploadFile], settings: str = Form("{}")
        ):
            try:
                state = json.loads(settings)
                if type(state) != dict:
                    response.status_code = status.HTTP_400_BAD_REQUEST
                    return "Settings is not json object"
                return self._inference_batch(state, files)
            except (json.decoder.JSONDecodeError, TypeError) as e:
                response.status_code = status.HTTP_400_BAD_REQUEST
                return f"Cannot decode settings: {e}"
            except sly_image.UnsupportedImageFormat:
                response.status_code = status.HTTP_400_BAD_REQUEST
                return f"File has unsupported format. Supported formats: {sly_image.SUPPORTED_IMG_EXTS}"

        @server.post("/inference_image_id_async")
        def inference_image_id_async(request: Request):
            logger.debug(f"'inference_image_id_async' request in json format:{request.state.state}")
            inference_request_uuid = uuid.uuid5(
                namespace=uuid.NAMESPACE_URL, name=f"{time.time()}"
            ).hex
            self._on_inference_start(inference_request_uuid)
            future = self._executor.submit(
                self._handle_error_in_async,
                inference_request_uuid,
                self._inference_image_id,
                request.state.api,
                request.state.state,
                inference_request_uuid,
            )
            end_callback = partial(
                self._on_inference_end, inference_request_uuid=inference_request_uuid
            )
            future.add_done_callback(end_callback)
            logger.debug(
                "Inference has scheduled from 'inference_image_id_async' endpoint",
                extra={"inference_request_uuid": inference_request_uuid},
            )
            return {
                "message": "Inference has started.",
                "inference_request_uuid": inference_request_uuid,
            }

        @server.post("/inference_video_id_async")
        def inference_video_id_async(request: Request):
            logger.debug(f"'inference_video_id_async' request in json format:{request.state.state}")
            inference_request_uuid = uuid.uuid5(
                namespace=uuid.NAMESPACE_URL, name=f"{time.time()}"
            ).hex
            self._on_inference_start(inference_request_uuid)
            future = self._executor.submit(
                self._handle_error_in_async,
                inference_request_uuid,
                self._inference_video_id,
                request.state.api,
                request.state.state,
                inference_request_uuid,
            )
            end_callback = partial(
                self._on_inference_end, inference_request_uuid=inference_request_uuid
            )
            future.add_done_callback(end_callback)
            logger.debug(
                "Inference has scheduled from 'inference_video_id_async' endpoint",
                extra={"inference_request_uuid": inference_request_uuid},
            )
            return {
                "message": "Inference has started.",
                "inference_request_uuid": inference_request_uuid,
            }

        @server.post("/inference_project_id_async")
        def inference_project_id_async(request: Request):
            logger.debug(
                f"'inference_project_id_async' request in json format:{request.state.state}"
            )
            project_id = request.state.state["projectId"]
            project_info = request.state.api.project.get_info_by_id(project_id)
            if project_info.type != str(ProjectType.IMAGES):
                raise ValueError("Only images projects are supported.")

            inference_request_uuid = uuid.uuid5(
                namespace=uuid.NAMESPACE_URL, name=f"{time.time()}"
            ).hex
            self._on_inference_start(inference_request_uuid)
            future = self._executor.submit(
                self._handle_error_in_async,
                inference_request_uuid,
                self._inference_project_id,
                request.state.api,
                request.state.state,
                project_info,
                inference_request_uuid,
            )
            end_callback = partial(
                self._on_inference_end, inference_request_uuid=inference_request_uuid
            )
            future.add_done_callback(end_callback)
            logger.debug(
                "Inference has scheduled from 'inference_project_id_async' endpoint",
                extra={"inference_request_uuid": inference_request_uuid},
            )
            return {
                "message": "Inference has started.",
                "inference_request_uuid": inference_request_uuid,
            }

        @server.post("/run_benchmark")
        def run_benchmark(response: Response, request: Request):
            logger.debug(
                f"'run_benchmark' request in json format:{request.state.state}"
            )
            project_id = request.state.state["projectId"]
            project_info = request.state.api.project.get_info_by_id(project_id)
            if project_info.type != str(ProjectType.IMAGES):
                response.status_code = status.HTTP_400_BAD_REQUEST
                response.body = {"message": "Only images projects are supported."}
                raise ValueError("Only images projects are supported.")
            batch_size = request.state.state["batch_size"]
            if batch_size > 1 and not self.is_batch_inference_supported():
                response.status_code = status.HTTP_501_NOT_IMPLEMENTED
                return {
                    "message": "Batch inference is not implemented for this model.",
                    "success": False,
                }
            inference_request_uuid = uuid.uuid5(
                namespace=uuid.NAMESPACE_URL, name=f"{time.time()}"
            ).hex
            self._on_inference_start(inference_request_uuid)
            future = self._executor.submit(
                self._handle_error_in_async,
                inference_request_uuid,
                self._run_benchmark,
                request.state.api,
                request.state.state,
                inference_request_uuid,
            )
            end_callback = partial(
                self._on_inference_end, inference_request_uuid=inference_request_uuid
            )
            future.add_done_callback(end_callback)
            logger.debug(
                "Inference has scheduled from 'inference_project_id_async' endpoint",
                extra={"inference_request_uuid": inference_request_uuid},
            )
            return {
                "message": "Inference has started.",
                "inference_request_uuid": inference_request_uuid,
            }

        @server.post(f"/get_inference_progress")
        def get_inference_progress(response: Response, request: Request):
            inference_request_uuid = request.state.state.get("inference_request_uuid")
            if inference_request_uuid is None:
                response.status_code = status.HTTP_400_BAD_REQUEST
                return {"message": "Error: 'inference_request_uuid' is required."}

            inference_request = self._inference_requests[inference_request_uuid].copy()
            inference_request["progress"] = _convert_sly_progress_to_dict(
                inference_request["progress"]
            )

            # Logging
            log_extra = _get_log_extra_for_inference_request(
                inference_request_uuid, inference_request
            )
            logger.debug(
                f"Sending inference progress with uuid:",
                extra=log_extra,
            )

            # Ger rid of `pending_results` to less response size
            inference_request["pending_results"] = []
            return inference_request

        @server.post(f"/pop_inference_results")
        def pop_inference_results(response: Response, request: Request):
            inference_request_uuid = request.state.state.get("inference_request_uuid")
            if inference_request_uuid is None:
                response.status_code = status.HTTP_400_BAD_REQUEST
                return {"message": "Error: 'inference_request_uuid' is required."}

            # Copy results
            inference_request = self._inference_requests[inference_request_uuid].copy()
            inference_request["pending_results"] = inference_request["pending_results"].copy()

            # Clear the queue `pending_results`
            self._inference_requests[inference_request_uuid]["pending_results"].clear()

            inference_request["progress"] = _convert_sly_progress_to_dict(
                inference_request["progress"]
            )

            # Logging
            log_extra = _get_log_extra_for_inference_request(
                inference_request_uuid, inference_request
            )
            logger.debug(f"Sending inference delta results with uuid:", extra=log_extra)
            return inference_request

        @server.post(f"/stop_inference")
        def stop_inference(response: Response, request: Request):
            inference_request_uuid = request.state.state.get("inference_request_uuid")
            if inference_request_uuid is None:
                response.status_code = status.HTTP_400_BAD_REQUEST
                return {
                    "message": "Error: 'inference_request_uuid' is required.",
                    "success": False,
                }
            inference_request = self._inference_requests[inference_request_uuid]
            inference_request["cancel_inference"] = True
            return {"message": "Inference will be stopped.", "success": True}

        @server.post(f"/clear_inference_request")
        def clear_inference_request(response: Response, request: Request):
            inference_request_uuid = request.state.state.get("inference_request_uuid")
            if inference_request_uuid is None:
                response.status_code = status.HTTP_400_BAD_REQUEST
                return {
                    "message": "Error: 'inference_request_uuid' is required.",
                    "success": False,
                }
            del self._inference_requests[inference_request_uuid]
            logger.debug("Removed an inference request:", extra={"uuid": inference_request_uuid})
            return {"success": True}

        @server.post(f"/get_preparing_progress")
        def get_preparing_progress(response: Response, request: Request):
            inference_request_uuid = request.state.state.get("inference_request_uuid")
            if inference_request_uuid is None:
                response.status_code = status.HTTP_400_BAD_REQUEST
                return {"message": "Error: 'inference_request_uuid' is required."}

            inference_request = self._inference_requests[inference_request_uuid].copy()
            return inference_request["preparing_progress"]

        @server.post("/get_deploy_settings")
        def _get_deploy_settings(response: Response, request: Request):
            """
            Get deploy settings for the model. Works only for the Sphinx docstring format.
            """
            load_model_method = getattr(self, "load_model")
            method_signature = inspect.signature(load_model_method)
            docstring = inspect.getdoc(load_model_method) or ""
            doc_lines = docstring.split("\n")

            param_docs = {}
            param_type = {}
            for line in doc_lines:
                if line.startswith(":param"):
                    name = line.split(":")[1].strip().split()[1]
                    doc = line.replace(f":param {name}:", "").strip()
                    param_docs[name] = doc
                if line.startswith(":type"):
                    name = line.split(":")[1].strip().split()[1]
                    type = line.replace(f":type {name}:", "").strip()
                    param_type[name] = type

            args_details = []
            for name, parameter in method_signature.parameters.items():
                if name == "self":
                    continue
                arg_type = param_type.get(name, None)
                default = (
                    parameter.default if parameter.default != inspect.Parameter.empty else None
                )
                doc = param_docs.get(name, None)
                args_details.append(
                    {"name": name, "type": arg_type, "default": default, "doc": doc}
                )

            return args_details

        @server.post("/deploy_from_api")
        def _deploy_from_api(response: Response, request: Request):
            try:
                if self._model_served:
                    self.shutdown_model()
                state = request.state.state
                deploy_params = state["deploy_params"]
                self.load_model(**deploy_params)
                self.update_gui(self._model_served)
                self.set_params_to_gui(deploy_params)

                # update to set correct device
                device = deploy_params.get("device", "cpu")
                self.gui.set_deployed(device)

                self.gui.show_deployed_model_info(self)
                self._model_served = True
                return {"result": "model was successfully deployed"}
            except Exception as e:
                self.gui._success_label.hide()
                raise e

        @server.post("/is_deployed")
        def _is_deployed(response: Response, request: Request):
            return {
                "deployed": self._model_served,
                "description:": "Model is ready to receive requests",
            }


def _get_log_extra_for_inference_request(inference_request_uuid, inference_request: dict):
    log_extra = {
        "uuid": inference_request_uuid,
        "progress": inference_request["progress"],
        "is_inferring": inference_request["is_inferring"],
        "cancel_inference": inference_request["cancel_inference"],
        "has_result": inference_request["result"] is not None,
        "pending_results": len(inference_request["pending_results"]),
    }
    return log_extra


def _convert_sly_progress_to_dict(sly_progress: Progress):
    return {
        "current": sly_progress.current,
        "total": sly_progress.total,
    }


def _create_notify_after_complete_decorator(
    msg: str,
    *,
    arg_pos: Optional[int] = None,
    arg_key: Optional[str] = None,
):
    """
    Decorator to log message after wrapped function complete.

    :param msg: info message
    :type msg: str
    :param arg_pos: position of argument in `args` to insert in message
    :type arg_pos: Optional[int]
    :param arg_key: key of argument in `kwargs` to insert in message.
        If an argument can be both positional and keyword,
        it is preferable to declare both 'arg_pos' and 'arg_key'
    :type arg_key: Optional[str]
    :Usage example:

     .. code-block:: python

        @_create_notify_after_complete_decorator("Print arg1: %s", arg_pos=0)
        def wrapped_function(arg1, kwarg1)
            return

        wrapped_function("pos_arg", kwarg1="key_arg")
        # Info    2023.07.04 11:37:59     Print arg1: pos_arg
    """

    def decorator(func):
        @wraps(func)
        def wrapper(*args, **kwargs):
            result = func(*args, **kwargs)

            if arg_key is not None and arg_key in kwargs:
                arg = kwargs[arg_key]
                logger.info(msg, str(arg))
            elif arg_pos is not None and arg_pos < len(args):
                arg = args[arg_pos]
                logger.info(msg, str(arg))
            else:
                logger.info(msg, "some")
            return result

        return wrapper

    return decorator


LOAD_ON_DEVICE_DECORATOR = _create_notify_after_complete_decorator(
    "✅ Model has been successfully deployed on %s device",
    arg_pos=1,
    arg_key="device",
)

LOAD_MODEL_DECORATOR = _create_notify_after_complete_decorator(
    "✅ Model has been successfully deployed on %s device",
    arg_pos=1,
    arg_key="device",
)


def get_gpu_count():
    try:
        nvidia_smi_output = subprocess.check_output(["nvidia-smi", "-L"]).decode("utf-8")
        gpu_count = len(re.findall(r"GPU \d+:", nvidia_smi_output))
        return gpu_count
    except (subprocess.CalledProcessError, FileNotFoundError) as exc:
        logger.warn("Calling nvidia-smi caused a error: {exc}. Assume there is no any GPU.")
        return 0


def clean_up_cuda():
    try:
        # torch may not be installed
        import gc

        # pylint: disable=import-error
        # pylint: disable=method-hidden
        import torch

        gc.collect()
        torch.cuda.empty_cache()
    except Exception as exc:
        logger.debug("Error in clean_up_cuda.", exc_info=True)


def update_meta_and_ann(meta: ProjectMeta, ann: Annotation):
    """Update project meta and annotation to match each other
    If obj class or tag meta from annotation conflicts with project meta
    add suffix to obj class or tag meta.
    Return tuple of updated project meta, annotation and boolean flag if meta was changed."""
    obj_classes_suffixes = {"_nn"}
    tag_meta_suffixes = {"_nn"}
    ann_obj_classes = {}
    ann_tag_metas = {}
    meta_changed = False

    # get all obj classes and tag metas from annotation
    for label in ann.labels:
        ann_obj_classes[label.obj_class.name] = label.obj_class
        for tag in label.tags:
            ann_tag_metas[tag.meta.name] = tag.meta
    for tag in ann.img_tags:
        ann_tag_metas[tag.meta.name] = tag.meta

    # check if obj classes are in project meta
    # if not, add them with suffix
    changed_obj_classes = {}
    for ann_obj_class in ann_obj_classes.values():
        if meta.get_obj_class(ann_obj_class.name) is None:
            meta = meta.add_obj_class(ann_obj_class)
            meta_changed = True
        elif meta.get_obj_class(ann_obj_class.name).geometry_type != ann_obj_class.geometry_type:
            found = False
            for suffix in obj_classes_suffixes:
                new_obj_class_name = ann_obj_class.name + suffix
                meta_obj_class = meta.get_obj_class(new_obj_class_name)
                if meta_obj_class is None:
                    new_obj_class = ann_obj_class.clone(name=new_obj_class_name)
                    meta = meta.add_obj_class(new_obj_class)
                    meta_changed = True
                    changed_obj_classes[ann_obj_class.name] = new_obj_class
                    found = True
                    break
                if meta_obj_class.geometry_type == ann_obj_class.geometry_type:
                    changed_obj_classes[ann_obj_class.name] = meta_obj_class
                    found = True
                    break
            if not found:
                raise ValueError(f"Can't add obj class {ann_obj_class.name} to project meta")

    # check if tag metas are in project meta
    # if not, add them with suffix
    changed_tag_metas = {}
    for tag_meta in ann_tag_metas.values():
        if meta.get_tag_meta(tag_meta.name) is None:
            meta = meta.add_tag_meta(tag_meta)
            meta_changed = True
        elif not meta.get_tag_meta(tag_meta.name).is_compatible(tag_meta):
            found = False
            for suffix in tag_meta_suffixes:
                new_tag_meta_name = tag_meta.name + suffix
                meta_tag_meta = meta.get_tag_meta(new_tag_meta_name)
                if meta_tag_meta is None:
                    new_tag_meta = tag_meta.clone(name=new_tag_meta_name)
                    meta = meta.add_tag_meta(new_tag_meta)
                    changed_tag_metas[tag_meta.name] = new_tag_meta
                    meta_changed = True
                    found = True
                    break
                if meta_tag_meta.is_compatible(tag_meta):
                    changed_tag_metas[tag_meta.name] = meta_tag_meta
                    found = True
                    break
            if not found:
                raise ValueError(f"Can't add tag meta {tag_meta.name} to project meta")

    labels = []
    for label in ann.labels:
        if label.obj_class.name in changed_obj_classes:
            label = label.clone(obj_class=changed_obj_classes[label.obj_class.name])

        label_tags = []
        for tag in label.tags:
            if tag.meta.name in changed_tag_metas:
                label_tags.append(tag.clone(meta=changed_tag_metas[tag.meta.name]))
            else:
                label_tags.append(tag)

        labels.append(label.clone(tags=TagCollection(label_tags)))
    img_tags = []
    for tag in ann.img_tags:
        if tag.meta.name in changed_tag_metas:
            img_tags.append(tag.clone(meta=changed_tag_metas[tag.meta.name]))
        else:
            img_tags.append(tag)

    ann = ann.clone(labels=labels, img_tags=TagCollection(img_tags))
    return meta, ann, meta_changed


def update_classes(api: Api, ann: Annotation, meta: ProjectMeta, project_id: int):
    labels = []
    for label in ann.labels:
        if label.obj_class.sly_id is None:
            obj_class = meta.get_obj_class(label.obj_class.name)
            if obj_class.sly_id is None:
                meta = api.project.update_meta(project_id, meta)
                obj_class = meta.get_obj_class(label.obj_class.name)
            labels.append(label.clone(obj_class=obj_class))
        else:
            labels.append(label)
    return ann.clone(labels=labels)


class Timer:
    def __enter__(self):
        self.start = time.time()
        return self

    def __exit__(self, exc_type, exc_val, exc_tb):
        self.end = time.time()
        self.duration = self.end - self.start

    def get_time(self):
        return self.duration


class TempImageWriter:
    def __init__(self, format: str = "png"):
        self.format = format
        self.temp_dir = os.path.join(get_data_dir(), rand_str(10))
        fs.mkdir(self.temp_dir)

    def write(self, image: np.ndarray):
        image_path = os.path.join(self.temp_dir, f"{rand_str(10)}.{self.format}")
        sly_image.write(image_path, image)
        return image_path

    def clean(self):
        fs.remove_dir(self.temp_dir)<|MERGE_RESOLUTION|>--- conflicted
+++ resolved
@@ -11,7 +11,7 @@
 from concurrent.futures import ThreadPoolExecutor
 from functools import partial, wraps
 from queue import Queue
-from typing import Any, Callable, Dict, List, Optional, Union, Tuple
+from typing import Any, Callable, Dict, List, Optional, Tuple, Union
 
 import numpy as np
 import requests
@@ -542,14 +542,19 @@
         settings: Dict[str, Any],
     ) -> Tuple[List[Annotation], List[dict]]:
         inference_mode = settings.get("inference_mode", "full_image")
-        use_raw = inference_mode == "sliding_window" and settings["sliding_window_mode"] == "advanced"
-        is_predict_batch_raw_implemented = type(self).predict_batch_raw != Inference.predict_batch_raw
-        if (not use_raw and self.is_batch_inference_supported()) or \
-            (use_raw and is_predict_batch_raw_implemented):
+        use_raw = (
+            inference_mode == "sliding_window" and settings["sliding_window_mode"] == "advanced"
+        )
+        is_predict_batch_raw_implemented = (
+            type(self).predict_batch_raw != Inference.predict_batch_raw
+        )
+        if (not use_raw and self.is_batch_inference_supported()) or (
+            use_raw and is_predict_batch_raw_implemented
+        ):
             return self._inference_batched_wrapper(source, settings)
         else:
             return self._inference_one_by_one_wrapper(source, settings)
-    
+
     def _inference_batched_wrapper(
         self,
         source: List[Union[str, np.ndarray]],
@@ -564,7 +569,7 @@
             data_to_return=slides_data,
         )
         return anns, slides_data
-    
+
     @process_images_batch_sliding_window
     @process_images_batch_roi
     def _inference_batched(
@@ -575,7 +580,9 @@
     ) -> List[Annotation]:
         images_np = source
         inference_mode = settings.get("inference_mode", "full_image")
-        use_raw = inference_mode == "sliding_window" and settings["sliding_window_mode"] == "advanced"
+        use_raw = (
+            inference_mode == "sliding_window" and settings["sliding_window_mode"] == "advanced"
+        )
         if not use_raw:
             predictions = self.predict_batch(images_np=images_np, settings=settings)
         else:
@@ -583,9 +590,7 @@
         anns = []
         for src, prediction in zip(source, predictions):
             ann = self._predictions_to_annotation(
-                src,
-                prediction,
-                classes_whitelist=settings.get("classes", None)
+                src, prediction, classes_whitelist=settings.get("classes", None)
             )
             anns.append(ann)
         return anns
@@ -612,7 +617,7 @@
             anns.append(ann)
             slides_data.append(data_to_return)
         writer.clean()
-        return anns, slides_data 
+        return anns, slides_data
 
     @process_image_sliding_window
     @process_image_roi
@@ -643,10 +648,10 @@
         return ann
 
     def _inference_benchmark(
-            self,
-            images_np: List[np.ndarray],
-            settings: dict,
-        ) -> Tuple[List[Annotation], dict]:
+        self,
+        images_np: List[np.ndarray],
+        settings: dict,
+    ) -> Tuple[List[Annotation], dict]:
         t0 = time.time()
         predictions, benchmark = self.predict_benchmark(images_np, settings)
         total_time = time.time() - t0
@@ -655,7 +660,7 @@
             "preprocess": benchmark.get("preprocess"),
             "inference": benchmark.get("inference"),
             "postprocess": benchmark.get("postprocess"),
-            }
+        }
         anns = []
         for i, image_np in enumerate(images_np):
             ann = self._predictions_to_annotation(image_np, predictions[i])
@@ -671,27 +676,35 @@
             "Have to be implemented in child class If sliding_window_mode is 'advanced'."
         )
 
-    def predict_batch(self, images_np: List[np.ndarray], settings: Dict[str, Any]) -> List[List[Prediction]]:
+    def predict_batch(
+        self, images_np: List[np.ndarray], settings: Dict[str, Any]
+    ) -> List[List[Prediction]]:
         """Predict batch of images. `images_np` is a list of numpy arrays in RGB format
 
         If this method is not overridden in a subclass, the following fallback logic works:
             - If predict_benchmark is overridden, then call predict_benchmark
             - Otherwise, raise NotImplementedError
         """
-        is_predict_benchmark_overridden = type(self).predict_benchmark != Inference.predict_benchmark
+        is_predict_benchmark_overridden = (
+            type(self).predict_benchmark != Inference.predict_benchmark
+        )
         if is_predict_benchmark_overridden:
             return self.predict_benchmark(images_np, settings)[0]
         else:
             raise NotImplementedError("Have to be implemented in child class")
 
-    def predict_batch_raw(self, images_np: List[np.ndarray], settings: Dict[str, Any]) -> List[List[Prediction]]:
+    def predict_batch_raw(
+        self, images_np: List[np.ndarray], settings: Dict[str, Any]
+    ) -> List[List[Prediction]]:
         """Predict batch of images. `source` is a list of numpy arrays in RGB format"""
         raise NotImplementedError(
             "Have to be implemented in child class If sliding_window_mode is 'advanced'."
         )
 
-    def predict_benchmark(self, images_np: List[np.ndarray], settings: dict) -> Tuple[List[List[Prediction]], dict]:
-        '''
+    def predict_benchmark(
+        self, images_np: List[np.ndarray], settings: dict
+    ) -> Tuple[List[List[Prediction]], dict]:
+        """
         Inference a batch of images with speedtest benchmarking.
 
         :param images_np: list of numpy arrays in RGB format
@@ -710,7 +723,7 @@
             - If predict_batch is overridden, then call it
             - If predict_batch is not overridden but the batch size is 1, then use `predict`
             - If predict_batch is not overridden and the batch size is greater than 1, then raise NotImplementedError
-        '''
+        """
         is_predict_batch_overridden = type(self).predict_batch != Inference.predict_batch
         empty_benchmark = {}
         if is_predict_batch_overridden:
@@ -725,10 +738,12 @@
             return [prediction], empty_benchmark
         else:
             raise NotImplementedError("Have to be implemented in child class")
-        
+
     def is_batch_inference_supported(self) -> bool:
         is_predict_batch_overridden = type(self).predict_batch != Inference.predict_batch
-        is_predict_benchmark_overridden = type(self).predict_benchmark != Inference.predict_benchmark
+        is_predict_benchmark_overridden = (
+            type(self).predict_benchmark != Inference.predict_benchmark
+        )
         return is_predict_batch_overridden or is_predict_benchmark_overridden
 
     # pylint: enable=method-hidden
@@ -770,16 +785,14 @@
         )
 
     def _format_output(
-            self,
-            anns: List[Annotation],
-            slides_data: List[dict] = None,
-        ) -> List[dict]:
+        self,
+        anns: List[Annotation],
+        slides_data: List[dict] = None,
+    ) -> List[dict]:
         if not slides_data:
             slides_data = [{} for _ in range(len(anns))]
         assert len(anns) == len(slides_data)
-        return [
-            {"annotation": ann.to_json(), "data": data} for ann, data in zip(anns, slides_data)
-        ]
+        return [{"annotation": ann.to_json(), "data": data} for ann, data in zip(anns, slides_data)]
 
     def _inference_image(self, state: dict, file: UploadFile):
         logger.debug("Inferring image...", extra={"state": state})
@@ -818,7 +831,7 @@
             anns, slides_data = self._inference_auto(
                 source=images_np,
                 settings=settings,
-                )
+            )
             results.extend(self._format_output(anns, slides_data))
         return results
 
@@ -972,7 +985,6 @@
                 source=frames,
                 settings=settings,
             )
-<<<<<<< HEAD
             batch_results = []
             for i, ann in enumerate(anns):
                 data = {}
@@ -984,26 +996,11 @@
                         "data": data,
                     }
                 )
-=======
-            if tracker is not None:
-                for frame_index, frame, ann in zip(batch, frames, anns):
-                    tracks_data = tracker.update(frame, ann, frame_index, tracks_data)
-            batch_results = self._format_output(anns, slides_data)
->>>>>>> 581e2772
             results.extend(batch_results)
             if async_inference_request_uuid is not None:
                 sly_progress.iters_done(len(batch))
                 inference_request["pending_results"].extend(batch_results)
             logger.debug(f"Frames {batch[0]}-{batch[-1]} done.")
-<<<<<<< HEAD
-=======
-        video_ann_json = None
-        if tracker is not None:
-            video_ann_json = tracker.get_annotation(
-                tracks_data, (video_info.frame_height, video_info.frame_width), n_frames
-            ).to_json()
-        result = {"ann": results, "video_ann": video_ann_json}
->>>>>>> 581e2772
         if async_inference_request_uuid is not None and len(results) > 0:
             inference_request["result"] = {"ann": results}
         return results
@@ -1294,8 +1291,7 @@
         state: dict,
         async_inference_request_uuid: str = None,
     ):
-        """Run benchmark on project images.
-        """
+        """Run benchmark on project images."""
         logger.debug("Inferring project...", extra={"state": state})
         project_id = state["projectId"]
         batch_size = state["batch_size"]
@@ -1405,7 +1401,7 @@
         def image_batch_generator(batch_size):
             while True:
                 for dataset_info in datasets_infos:
-                    batch = [] # guarantee the full batch comes from the same dataset.
+                    batch = []  # guarantee the full batch comes from the same dataset.
                     for image_info in images_infos_dict[dataset_info.id]:
                         batch.append(image_info)
                         if len(batch) == batch_size:
@@ -1737,9 +1733,7 @@
 
         @server.post("/run_benchmark")
         def run_benchmark(response: Response, request: Request):
-            logger.debug(
-                f"'run_benchmark' request in json format:{request.state.state}"
-            )
+            logger.debug(f"'run_benchmark' request in json format:{request.state.state}")
             project_id = request.state.state["projectId"]
             project_info = request.state.api.project.get_info_by_id(project_id)
             if project_info.type != str(ProjectType.IMAGES):
