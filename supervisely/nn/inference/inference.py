import inspect
import json
import os
import re
import subprocess
import sys
import threading
import time
import uuid
from collections import OrderedDict, defaultdict
from concurrent.futures import ThreadPoolExecutor
from functools import partial, wraps
from queue import Queue
from typing import Any, Callable, Dict, List, Optional, Union, Tuple

import numpy as np
import requests
import yaml
from fastapi import Form, HTTPException, Request, Response, UploadFile, status
from fastapi.responses import JSONResponse
from requests.structures import CaseInsensitiveDict

import supervisely.app.development as sly_app_development
import supervisely.imaging.image as sly_image
import supervisely.io.env as env
import supervisely.io.fs as fs
import supervisely.nn.inference.gui as GUI
from supervisely import DatasetInfo, ProjectInfo, VideoAnnotation, batched
from supervisely._utils import (
    add_callback,
    is_debug_with_sly_net,
    is_production,
    rand_str,
)
from supervisely.annotation.annotation import Annotation
from supervisely.annotation.label import Label
from supervisely.annotation.obj_class import ObjClass
from supervisely.annotation.tag_collection import TagCollection
from supervisely.annotation.tag_meta import TagMeta, TagValueType
from supervisely.api.api import Api
from supervisely.app.content import StateJson, get_data_dir
from supervisely.app.exceptions import DialogWindowError
from supervisely.app.fastapi.subapp import (
    Application,
    call_on_autostart,
    get_name_from_env,
)
from supervisely.app.widgets import Card, Container, Widget
from supervisely.app.widgets.editor.editor import Editor
from supervisely.decorators.inference import (
    process_image_roi,
    process_image_sliding_window,
    process_images_batch_roi,
    process_images_batch_sliding_window,
)
from supervisely.imaging.color import get_predefined_colors
from supervisely.nn.inference.cache import InferenceImageCache
from supervisely.nn.prediction_dto import Prediction
from supervisely.project import ProjectType
from supervisely.project.download import download_to_cache, read_from_cached_project
from supervisely.project.project_meta import ProjectMeta
from supervisely.sly_logger import logger
from supervisely.task.progress import Progress

try:
    from typing import Literal
except ImportError:
    # for compatibility with python 3.7
    from typing_extensions import Literal


class Inference:
    def __init__(
        self,
        model_dir: Optional[str] = None,
        custom_inference_settings: Optional[
            Union[Dict[str, Any], str]
        ] = None,  # dict with settings or path to .yml file
        sliding_window_mode: Optional[Literal["basic", "advanced", "none"]] = "basic",
        use_gui: Optional[bool] = False,
        multithread_inference: Optional[bool] = True,
    ):
        if model_dir is None:
            model_dir = os.path.join(get_data_dir(), "models")
            fs.mkdir(model_dir)
        self._model_dir = model_dir
        self._model_served = False
        self._model_meta = None
        self._confidence = "confidence"
        self._app: Application = None
        self._api: Api = None
        self._task_id = None
        self._sliding_window_mode = sliding_window_mode
        self._autostart_delay_time = 5 * 60  # 5 min
        self._tracker = None
        if custom_inference_settings is None:
            custom_inference_settings = {}
        if isinstance(custom_inference_settings, str):
            if fs.file_exists(custom_inference_settings):
                with open(custom_inference_settings, "r") as f:
                    custom_inference_settings = f.read()
            else:
                raise FileNotFoundError(f"{custom_inference_settings} file not found.")
        self._custom_inference_settings = custom_inference_settings

        self._use_gui = use_gui
        self._gui = None

        self.load_on_device = LOAD_ON_DEVICE_DECORATOR(self.load_on_device)
        self.load_on_device = add_callback(self.load_on_device, self._set_served_callback)

        self.load_model = LOAD_MODEL_DECORATOR(self.load_model)
        self.load_model = add_callback(self.load_model, self._set_served_callback)

        if use_gui:
            initialize_custom_gui_method = getattr(self, "initialize_custom_gui", None)
            original_initialize_custom_gui_method = getattr(
                Inference, "initialize_custom_gui", None
            )
            if initialize_custom_gui_method.__func__ is not original_initialize_custom_gui_method:
                self._gui = GUI.ServingGUI()
                self._user_layout = self.initialize_custom_gui()
            else:
                self.initialize_gui()

            def on_serve_callback(gui: Union[GUI.InferenceGUI, GUI.ServingGUI]):
                Progress("Deploying model ...", 1)

                if isinstance(self.gui, GUI.ServingGUI):
                    deploy_params = self.get_params_from_gui()
                    self.load_model(**deploy_params)
                    self.update_gui(self._model_served)
                else:  # GUI.InferenceGUI
                    device = gui.get_device()
                    self.load_on_device(self._model_dir, device)
                gui.show_deployed_model_info(self)

            def on_change_model_callback(gui: Union[GUI.InferenceGUI, GUI.ServingGUI]):
                self.shutdown_model()
                if isinstance(self.gui, GUI.ServingGUI):
                    self._api_request_model_layout.unlock()
                    self._api_request_model_layout.hide()
                    self.update_gui(self._model_served)
                    self._user_layout_card.show()

            self.gui.on_change_model_callbacks.append(on_change_model_callback)
            self.gui.on_serve_callbacks.append(on_serve_callback)

        self._inference_requests = {}
        max_workers = 1 if not multithread_inference else None
        self._executor = ThreadPoolExecutor(max_workers=max_workers)
        self.predict = self._check_serve_before_call(self.predict)
        self.predict_raw = self._check_serve_before_call(self.predict_raw)
        self.get_info = self._check_serve_before_call(self.get_info)

        self.cache = InferenceImageCache(
            maxsize=env.smart_cache_size(),
            ttl=env.smart_cache_ttl(),
            is_persistent=True,
            base_folder=env.smart_cache_container_dir(),
        )

    def _prepare_device(self, device):
        if device is None:
            try:
                import torch  # pylint: disable=import-error

                device = "cuda" if torch.cuda.is_available() else "cpu"
            except Exception as e:
                logger.warn(
                    f"Device auto detection failed, set to default 'cpu', reason: {repr(e)}"
                )
                device = "cpu"

    def get_ui(self) -> Widget:
        if not self._use_gui:
            return None
        return self.gui.get_ui()

    def initialize_custom_gui(self) -> Widget:
        raise NotImplementedError("Have to be implemented in child class after inheritance")

    def update_gui(self, is_model_deployed: bool = True) -> None:
        if isinstance(self.gui, GUI.ServingGUI):
            if is_model_deployed:
                self._user_layout_card.lock()
            else:
                self._user_layout_card.unlock()

    def set_params_to_gui(self, deploy_params: dict) -> None:
        if isinstance(self.gui, GUI.ServingGUI):
            self._user_layout_card.hide()
            self._api_request_model_info.set_text(json.dumps(deploy_params), "json")
            self._api_request_model_layout.show()

    def get_params_from_gui(self) -> dict:
        raise NotImplementedError("Have to be implemented in child class after inheritance")

    def initialize_gui(self) -> None:
        models = self.get_models()
        support_pretrained_models = True
        if isinstance(models, list):
            if len(models) > 0:
                models = self._preprocess_models_list(models)
            else:
                support_pretrained_models = False
        elif isinstance(models, dict):
            for model_group in models.keys():
                models[model_group]["checkpoints"] = self._preprocess_models_list(
                    models[model_group]["checkpoints"]
                )
        self._gui = GUI.InferenceGUI(
            models,
            self.api,
            support_pretrained_models=support_pretrained_models,
            support_custom_models=self.support_custom_models(),
            add_content_to_pretrained_tab=self.add_content_to_pretrained_tab,
            add_content_to_custom_tab=self.add_content_to_custom_tab,
            custom_model_link_type=self.get_custom_model_link_type(),
        )

    def support_custom_models(self) -> bool:
        return True

    def add_content_to_pretrained_tab(self, gui: GUI.BaseInferenceGUI) -> Widget:
        return None

    def add_content_to_custom_tab(self, gui: GUI.BaseInferenceGUI) -> Widget:
        return None

    def get_custom_model_link_type(self) -> Literal["file", "folder"]:
        return "file"

    def get_models(
        self,
    ) -> Union[List[Dict[str, str]], Dict[str, List[Dict[str, str]]]]:
        return []

    def download(self, src_path: str, dst_path: str = None):
        basename = os.path.basename(os.path.normpath(src_path))
        if dst_path is None:
            dst_path = os.path.join(self._model_dir, basename)
        if self.gui is not None:
            progress = self.gui.download_progress
        else:
            progress = None

        if fs.dir_exists(src_path) or fs.file_exists(
            src_path
        ):  # only during debug, has no effect in production
            dst_path = os.path.abspath(src_path)
            logger.info(f"File {dst_path} found.")
        elif src_path.startswith("/"):  # folder from Team Files
            team_id = env.team_id()

            if src_path.endswith("/") and self.api.file.dir_exists(team_id, src_path):

                def download_dir(team_id, src_path, dst_path, progress_cb=None):
                    self.api.file.download_directory(
                        team_id,
                        src_path,
                        dst_path,
                        progress_cb=progress_cb,
                    )

                logger.info(f"Remote directory in Team Files: {src_path}")
                logger.info(f"Local directory: {dst_path}")
                sizeb = self.api.file.get_directory_size(team_id, src_path)

                if progress is None:
                    download_dir(team_id, src_path, dst_path)
                else:
                    self.gui.download_progress.show()
                    with progress(
                        message="Downloading directory from Team Files...",
                        total=sizeb,
                        unit="bytes",
                        unit_scale=True,
                    ) as pbar:
                        download_dir(team_id, src_path, dst_path, pbar.update)
                logger.info(
                    f"📥 Directory {basename} has been successfully downloaded from Team Files"
                )
                logger.info(f"Directory {basename} path: {dst_path}")
            elif self.api.file.exists(team_id, src_path):  # file from Team Files

                def download_file(team_id, src_path, dst_path, progress_cb=None):
                    self.api.file.download(team_id, src_path, dst_path, progress_cb=progress_cb)

                file_info = self.api.file.get_info_by_path(env.team_id(), src_path)
                if progress is None:
                    download_file(team_id, src_path, dst_path)
                else:
                    self.gui.download_progress.show()
                    with progress(
                        message="Downloading file from Team Files...",
                        total=file_info.sizeb,
                        unit="B",
                        unit_scale=True,
                    ) as pbar:
                        download_file(team_id, src_path, dst_path, pbar.update)
                logger.info(f"📥 File {basename} has been successfully downloaded from Team Files")
                logger.info(f"File {basename} path: {dst_path}")
        else:  # external url
            if not fs.dir_exists(os.path.dirname(dst_path)):
                fs.mkdir(os.path.dirname(dst_path))

            def download_external_file(url, save_path, progress=None):
                def download_content(save_path, progress_cb=None):
                    with open(save_path, "wb") as f:
                        for chunk in r.iter_content(chunk_size=8192):
                            f.write(chunk)
                            if progress is not None:
                                progress_cb(len(chunk))

                with requests.get(url, stream=True) as r:
                    r.raise_for_status()
                    total_size = int(CaseInsensitiveDict(r.headers).get("Content-Length", "0"))
                    if progress is None:
                        download_content(save_path)
                    else:
                        with progress(
                            message="Downloading file from external URL",
                            total=total_size,
                            unit="B",
                            unit_scale=True,
                        ) as pbar:
                            download_content(save_path, pbar.update)

            if progress is None:
                download_external_file(src_path, dst_path)
            else:
                self.gui.download_progress.show()
                download_external_file(src_path, dst_path, progress=progress)
            logger.info(f"📥 File {basename} has been successfully downloaded from external URL.")
            logger.info(f"File {basename} path: {dst_path}")
        return dst_path

    def _preprocess_models_list(self, models_list: List[Dict[str, str]]) -> List[Dict[str, str]]:
        # fill skipped columns
        all_columns = []
        for model_dict in models_list:
            cols = model_dict.keys()
            all_columns.extend([col for col in cols if col not in all_columns])

        empty_cells = {}
        for col in all_columns:
            empty_cells[col] = []
        # fill empty cells by "-", write empty cells and set cells in column order
        for i in range(len(models_list)):
            model_dict = OrderedDict()
            for col in all_columns:
                if col not in models_list[i].keys():
                    model_dict[col] = "-"
                    empty_cells[col].append(True)
                else:
                    model_dict[col] = models_list[i][col]
                    empty_cells[col].append(False)
            models_list[i] = model_dict
        # remove empty columns
        for col, cells in empty_cells.items():
            if all(cells):
                for i, model_dict in enumerate(models_list):
                    del model_dict[col]

        return models_list

    # pylint: disable=method-hidden
    def load_on_device(
        self,
        model_dir: str,
        device: Literal["cpu", "cuda", "cuda:0", "cuda:1", "cuda:2", "cuda:3"] = "cpu",
    ):
        raise NotImplementedError("Have to be implemented in child class after inheritance")

    def load_model(self, **kwargs):
        raise NotImplementedError("Have to be implemented in child class after inheritance")

    def load_model_meta(self, model_tab: str, local_weights_path: str):
        raise NotImplementedError("Have to be implemented in child class after inheritance")

    def shutdown_model(self):
        self._model_served = False
        clean_up_cuda()
        logger.info("Model has been stopped")

    def _on_model_deployed(self):
        pass

    def get_classes(self) -> List[str]:
        raise NotImplementedError("Have to be implemented in child class after inheritance")

    def get_info(self) -> Dict[str, Any]:
        num_classes = None
        classes = None
        try:
            classes = self.get_classes()
            num_classes = len(classes)
        except NotImplementedError:
            logger.warn(f"get_classes() function not implemented for {type(self)} object.")
        except AttributeError:
            logger.warn("Probably, get_classes() function not working without model deploy.")
        except Exception as exc:
            logger.warn("Unknown exception. Please, contact support")
            logger.exception(exc)

        if num_classes is None:
            logger.warn(f"get_classes() function return {classes}; skip classes processing.")

        return {
            "app_name": get_name_from_env(default="Neural Network Serving"),
            "session_id": self.task_id,
            "number_of_classes": num_classes,
            "sliding_window_support": self.sliding_window_mode,
            "videos_support": True,
            "async_video_inference_support": True,
            "tracking_on_videos_support": True,
            "async_image_inference_support": True,
            "tracking_algorithms": ["bot", "deepsort"],
        }

    # pylint: enable=method-hidden

    def get_human_readable_info(self, replace_none_with: Optional[str] = None):
        hr_info = {}
        info = self.get_info()

        for name, data in info.items():
            hr_name = name.replace("_", " ").capitalize()
            if data is None:
                hr_info[hr_name] = replace_none_with
            else:
                hr_info[hr_name] = data

        return hr_info

    @property
    def sliding_window_mode(self) -> Literal["basic", "advanced", "none"]:
        return self._sliding_window_mode

    @property
    def api(self) -> Api:
        if self._api is None:
            self._api = Api()
        return self._api

    @property
    def gui(self) -> GUI.InferenceGUI:
        return self._gui

    def _get_obj_class_shape(self):
        raise NotImplementedError("Have to be implemented in child class")

    @property
    def model_meta(self) -> ProjectMeta:
        if self._model_meta is None:
            self.update_model_meta()
        return self._model_meta

    def update_model_meta(self):
        """
        Update model meta.
        Make sure `self._get_obj_class_shape()` method returns the correct shape.
        """
        colors = get_predefined_colors(len(self.get_classes()))
        classes = []
        for name, rgb in zip(self.get_classes(), colors):
            classes.append(ObjClass(name, self._get_obj_class_shape(), rgb))
        self._model_meta = ProjectMeta(classes)
        self._get_confidence_tag_meta()

    @property
    def task_id(self) -> int:
        return self._task_id

    def _get_confidence_tag_meta(self):
        tag_meta = self.model_meta.get_tag_meta(self._confidence)
        if tag_meta is None:
            tag_meta = TagMeta(self._confidence, TagValueType.ANY_NUMBER)
            self._model_meta = self._model_meta.add_tag_meta(tag_meta)
        return tag_meta

    def _create_label(self, dto: Prediction) -> Label:
        raise NotImplementedError("Have to be implemented in child class")

    def _predictions_to_annotation(
        self,
        image_path: Union[str, np.ndarray],
        predictions: List[Prediction],
        classes_whitelist: Optional[List[str]] = None,
    ) -> Annotation:
        labels = []
        for prediction in predictions:
            if (
                not classes_whitelist in (None, "all")
                and prediction.class_name not in classes_whitelist
            ):
                continue
            label = self._create_label(prediction)
            if label is None:
                # for example empty mask
                continue
            if isinstance(label, list):
                labels.extend(label)
                continue
            labels.append(label)

        # create annotation with correct image resolution
        if isinstance(image_path, str):
            ann = Annotation.from_img_path(image_path)
        else:
            ann = Annotation(image_path.shape[:2])
        ann = ann.add_labels(labels)
        return ann

    @property
    def model_dir(self) -> str:
        return self._model_dir

    @property
    def custom_inference_settings(self) -> Union[Dict[str, any], str]:
        return self._custom_inference_settings

    @property
    def custom_inference_settings_dict(self) -> Dict[str, any]:
        if isinstance(self._custom_inference_settings, dict):
            return self._custom_inference_settings
        else:
            return yaml.safe_load(self._custom_inference_settings)

    def _handle_error_in_async(self, uuid, func, *args, **kwargs):
        try:
            return func(*args, **kwargs)
        except Exception as e:
            inf_request = self._inference_requests.get(uuid, None)
            if inf_request is not None:
                inf_request["exception"] = str(e)
            logger.error(f"Error in {func.__name__} function: {e}", exc_info=True)
            raise e

    @process_image_sliding_window
    @process_image_roi
    def _inference_image_path(
        self,
        image_path: str,
        settings: Dict,
        data_to_return: Dict,  # for decorators
    ):
        inference_mode = settings.get("inference_mode", "full_image")
        logger.debug(
            "Inferring image_path:",
            extra={"inference_mode": inference_mode, "path": image_path},
        )

        if inference_mode == "sliding_window" and settings["sliding_window_mode"] == "advanced":
            predictions = self.predict_raw(image_path=image_path, settings=settings)
        else:
            predictions = self.predict(image_path=image_path, settings=settings)
        ann = self._predictions_to_annotation(
            image_path, predictions, classes_whitelist=settings.get("classes", None)
        )

        logger.debug(
            f"Inferring image_path done. pred_annotation:",
            extra=dict(w=ann.img_size[1], h=ann.img_size[0], n_labels=len(ann.labels)),
        )
        return ann

    def _inference_benchmark(
            self,
            image_nps: list,
            settings: dict,
        ) -> Tuple[Annotation, dict]:
        t0 = time.time()
        predictions, benchmark = self.predict_benchmark(image_nps, settings)
        total_time = time.time() - t0
        benchmark = {
            "total": total_time,
            "preprocess": benchmark.get("preprocess"),
            "inference": benchmark.get("inference"),
            "postprocess": benchmark.get("postprocess"),
            }
        anns = []
        for i, image_np in enumerate(image_nps):
            ann = self._predictions_to_annotation(image_np, predictions[i])
            anns.append(ann)
        return anns, benchmark

    @process_images_batch_sliding_window
    @process_images_batch_roi
    def _inference_images_batch(
        self,
        source: List[Union[str, np.ndarray]],
        settings: Dict,
        data_to_return: Dict,  # for decorators
    ) -> List[Annotation]:
        inference_mode = settings.get("inference_mode", "full_image")
        logger.debug(
            "Inferring images batch:",
            extra={"inference_mode": inference_mode, "items": len(source)},
        )
        if len(source) == 0:
            return []

        def _predict(source: List, predict_func: Callable):
            temp_dir = None
            if isinstance(source[0], np.ndarray):
                temp_dir = os.path.join(get_data_dir(), rand_str(10))
                fs.mkdir(temp_dir)
                images_paths = [os.path.join(temp_dir, f"{rand_str(10)}.png") for _ in source]
                for img_path, img in zip(images_paths, source):
                    sly_image.write(img_path, img)
            else:
                images_paths = source
            predictions = [
                predict_func(image_path=img_path, settings=settings) for img_path in images_paths
            ]
            if temp_dir is not None:
                fs.remove_dir(temp_dir)
            return predictions

        if inference_mode == "sliding_window" and settings["sliding_window_mode"] == "advanced":
            if type(self).predict_batch_raw == Inference.predict_batch_raw:
                predictions = _predict(source, self.predict_raw)
            else:
                if isinstance(source[0], str):
                    source = [sly_image.read(img_path) for img_path in source]
                predictions = self.predict_batch_raw(source, settings=settings)
        else:
            if not self.is_batch_inference_supported():
                # predict one by one
                predictions = _predict(source, self.predict)
            else:
                if isinstance(source[0], str):
                    source = [sly_image.read(img_path) for img_path in source]
                predictions = self.predict_batch(source, settings=settings)
        anns = [
            self._predictions_to_annotation(
                image_path, prediction, classes_whitelist=settings.get("classes", None)
            )
            for image_path, prediction in zip(source, predictions)
        ]

        logger.debug(
            f"Inferring images batch done. pred_annotations:",
            extra={
                "annotations": [
                    dict(w=ann.img_size[1], h=ann.img_size[0], n_labels=len(ann.labels))
                    for ann in anns
                ]
            },
        )
        return anns

    def _inference_benchmark(
            self,
            input_batch: List[np.ndarray],
            settings: dict,
        ) -> Tuple[List[Annotation], dict]:
        t0 = time.time()
        predictions, benchmark = self.predict_benchmark(input_batch, settings)
        total_time = time.time() - t0
        benchmark = {
            "total": total_time,
            "preprocess": benchmark.get("preprocess"),
            "inference": benchmark.get("inference"),
            "postprocess": benchmark.get("postprocess"),
            }
        anns = []
        for i, image_np in enumerate(input_batch):
            ann = self._predictions_to_annotation(image_np, predictions[i])
            anns.append(ann)
        return anns, benchmark

    # pylint: disable=method-hidden
    def predict(self, image_path: str, settings: Dict[str, Any]) -> List[Prediction]:
        # Пока этот метод не переопределен в дочернем классе, работает следующая fallback логика:
        # Если predict_benchmark переопределен, то вызываем predict_benchmark
        # Если predict_batch переопределен, то вызываем predict_batch
        # Иначе raise NotImplementedError
        is_predict_benchmark_overridden = type(self).predict_benchmark != Inference.predict_benchmark
        is_predict_batch_overridden = type(self).predict_batch != Inference.predict_batch
        if is_predict_benchmark_overridden:
            img = sly_image.read(image_path)
            return self.predict_benchmark([img], settings)[0]
        elif is_predict_batch_overridden:
            img = sly_image.read(image_path)
            return self.predict_batch([img], settings)[0]
        else:
            raise NotImplementedError("Have to be implemented in child class")

    def predict_raw(self, image_path: str, settings: Dict[str, Any]) -> List[Prediction]:
        raise NotImplementedError(
            "Have to be implemented in child class If sliding_window_mode is 'advanced'."
        )

    def predict_batch(self, input_images: List[np.ndarray], settings: Dict[str, Any]) -> List[List[Prediction]]:
        """Predict batch of images. `source` is a list of numpy arrays in RGB format"""
        # Пока этот метод не переопределен в дочернем классе, работает следующая fallback логика:
        # Если predict_benchmark переопределен, то вызываем predict_benchmark
        # Иначе raise NotImplementedError
        is_predict_benchmark_overridden = type(self).predict_benchmark != Inference.predict_benchmark
        if is_predict_benchmark_overridden:
            return self.predict_benchmark(input_images, settings)[0]
        else:
            raise NotImplementedError("Have to be implemented in child class")

    def predict_batch_raw(self, input_images: List[np.ndarray], settings: Dict[str, Any]) -> List[List[Prediction]]:
        """Predict batch of images. `source` is a list of numpy arrays in RGB format"""
        raise NotImplementedError(
            "Have to be implemented in child class If sliding_window_mode is 'advanced'."
        )

<<<<<<< HEAD
    def predict_benchmark(self, image_nps: str, settings: dict) -> Tuple[List[List[Prediction]], dict]:
        '''
        Inference on a batch of images with speedtest benchmarking.

        :param image_nps: list of numpy arrays
=======
    def predict_benchmark(self, input_images: List[np.ndarray], settings: dict) -> Tuple[List[List[Prediction]], dict]:
        '''
        Inference on a batch of images with speedtest benchmarking.

        :param input_images: list of numpy arrays in RGB format
>>>>>>> fa44c584
        :param settings: inference settings

        :return: tuple of annotation and benchmark dict with speedtest results in seconds.
            The benchmark dict should contain the following keys (all values are in seconds):
            - preprocess: time of preprocessing (e.g. image loading, resizing, etc.)
            - inference: time of inference. Consider to include not only the time of the model forward pass, but also
                steps like NMS (Non-Maximum Suppression), decoding module, and everything that is done to get a meaningful prediction.
            - postprocess: time of postprocessing (e.g. resizing output masks, aligning predictions with the input image, formatting, etc.)
            If some of the keys are missing, they will be considered as None.
        '''
<<<<<<< HEAD
        empty_benchmark = {}
        predictions = self.predict_batch(image_nps, settings)
        return predictions, empty_benchmark
=======
        # Пока этот метод не переопределен в дочернем классе, работает следующая fallback логика:
        # Если predict_batch переопределен, то используем его
        # Если predict_batch не переопределен, но батч сайз равен 1, то используем predict
        # Если predict_batch не переопределен и батч сайз больше 1, то raise NotImplementedError
        is_predict_batch_overridden = type(self).predict_batch != Inference.predict_batch
        if is_predict_batch_overridden:
            empty_benchmark = {}
            predictions = self.predict_batch(input_images, settings)
            return predictions, empty_benchmark
        elif len(input_images) == 1:
            empty_benchmark = {}
            img = input_images[0]
            with WriteImagesInTempDir(img) as img_path:
                prediction = self.predict(img_path, settings)
            return [prediction], empty_benchmark
        else:
            raise NotImplementedError("Have to be implemented in child class")
        
    def is_batch_inference_supported(self) -> bool:
        is_predict_batch_overridden = type(self).predict_batch != Inference.predict_batch
        is_predict_benchmark_overridden = type(self).predict_benchmark != Inference.predict_benchmark
        return is_predict_batch_overridden or is_predict_benchmark_overridden
>>>>>>> fa44c584

    # pylint: enable=method-hidden
    def _get_inference_settings(self, state: dict):
        settings = state.get("settings", {})
        if settings is None:
            settings = {}
        if "rectangle" in state.keys():
            settings["rectangle"] = state["rectangle"]
        settings["sliding_window_mode"] = self.sliding_window_mode

        for key, value in self.custom_inference_settings_dict.items():
            if key not in settings:
                logger.debug(
                    f"Field {key} not found in inference settings. Use default value {value}"
                )
                settings[key] = value
        return settings

    @property
    def app(self) -> Application:
        return self._app

    def visualize(
        self,
        predictions: List[Prediction],
        image_path: str,
        vis_path: str,
        thickness: Optional[int] = None,
        classes_whitelist: Optional[List[str]] = None,
    ):
        image = sly_image.read(image_path)
        ann = self._predictions_to_annotation(image_path, predictions, classes_whitelist)
        ann.draw_pretty(
            bitmap=image,
            thickness=thickness,
            output_path=vis_path,
            fill_rectangles=False,
        )

    def _inference_image(self, state: dict, file: UploadFile):
        logger.debug("Inferring image...", extra={"state": state})
        settings = self._get_inference_settings(state)
        image_path = os.path.join(get_data_dir(), f"{rand_str(10)}_{file.filename}")
        is_benchmark = state.get("benchmark", False)
        image_np = sly_image.read_bytes(file.file.read())
        logger.debug("Inference settings:", extra=settings)
        logger.debug("Image info:", extra={"w": image_np.shape[1], "h": image_np.shape[0]})
        sly_image.write(image_path, image_np)
        if is_benchmark:
            ann, benchmark = self._inference_image_benchmark(image_path, settings)
            result_dict = {"annotation": ann.to_json(), "benchmark": benchmark}
        else:
            data_to_return = {}
            ann = self._inference_image_path(
                image_path=image_path,
                settings=settings,
                data_to_return=data_to_return,
            )
            result_dict = {"annotation": ann.to_json(), "data": data_to_return}

        fs.silent_remove(image_path)
        return result_dict

    def _inference_batch(self, state: dict, files: List[UploadFile]):
        logger.debug("Inferring batch...", extra={"state": state})
        if not self.is_batch_inference_supported():
            paths = []
            temp_dir = os.path.join(get_data_dir(), rand_str(10))
            fs.mkdir(temp_dir)
            for file in files:
                image_path = os.path.join(temp_dir, f"{rand_str(10)}_{file.filename}")
                image_np = sly_image.read_bytes(file.file.read())
                sly_image.write(image_path, image_np)
                paths.append(image_path)
            results = self._inference_images_dir(paths, state)
            fs.remove_dir(temp_dir)
            return results
        else:
            images = [sly_image.read_bytes(file.file.read()) for file in files]
            return self._inference_images_dir(images, state)

    def _inference_batch_ids(self, api: Api, state: dict):
        logger.debug("Inferring batch_ids...", extra={"state": state})
        settings = self._get_inference_settings(state)
        ids = state["batch_ids"]
        infos = api.image.get_info_by_id_batch(ids)
        datasets = defaultdict(list)
        for info in infos:
            datasets[info.dataset_id].append(info.id)
        results = []
        for dataset_id, ids in datasets.items():
            data_to_return = {}
            input_images = api.image.download_nps(dataset_id, ids)
            anns = self._inference_images_batch(input_images, settings, data_to_return)
            for i, ann in enumerate(anns):
                data = {}
                if "slides" in data_to_return:
                    data = data_to_return["slides"][i]
                results.append({"annotation": ann.to_json(), "data": data})
        return results

    def _inference_images_dir(self, img_paths: List[str], state: Dict):
        logger.debug("Inferring images_dir (or batch)...")
        settings = self._get_inference_settings(state)
        logger.debug("Inference settings:", extra=settings)
        results = []
        data_to_return = {}
        if not self.is_batch_inference_supported():
            # predict one by one
            n_imgs = len(img_paths)
            for i, image_path in enumerate(img_paths):
                data_to_return = {}
                logger.debug(f"Inferring image {i+1}/{n_imgs}.", extra={"path": image_path})
                ann = self._inference_image_path(
                    image_path=image_path,
                    settings=settings,
                    data_to_return=data_to_return,
                )
                results.append({"annotation": ann.to_json(), "data": data_to_return})
        else:
            anns = self._inference_images_batch(
                source=img_paths,
                settings=settings,
                data_to_return=data_to_return,
            )
            for i, ann in enumerate(anns):
                data = {}
                if "slides" in data_to_return:
                    data = data_to_return["slides"][i]
                results.append({"annotation": ann.to_json(), "data": data})
        return results

    def _inference_image_id(self, api: Api, state: dict, async_inference_request_uuid: str = None):
        logger.debug("Inferring image_id...", extra={"state": state})
        settings = self._get_inference_settings(state)
        upload = state.get("upload", False)
        is_benchmark = state.get("benchmark", False)
        image_id = state["image_id"]
        image_info = api.image.get_info_by_id(image_id)
        image_path = os.path.join(get_data_dir(), f"{rand_str(10)}_{image_info.name}")
        api.image.download_path(image_id, image_path)
        logger.debug("Inference settings:", extra=settings)
        logger.debug(
            "Image info:",
            extra={"id": image_id, "w": image_info.width, "h": image_info.height},
        )
        logger.debug(f"Downloaded path: {image_path}")

        if is_benchmark:
            ann, benchmark = self._inference_image_benchmark(image_path, settings)
            result_dict = {"annotation": ann.to_json(), "benchmark": benchmark}
        else:
            inference_request = {}
            if async_inference_request_uuid is not None:
                try:
                    inference_request = self._inference_requests[async_inference_request_uuid]
                except Exception as ex:
                    import traceback

                    logger.error(traceback.format_exc())
                    raise RuntimeError(
                        f"async_inference_request_uuid {async_inference_request_uuid} was given, "
                        f"but there is no such uuid in 'self._inference_requests' ({len(self._inference_requests)} items)"
                    )

            data_to_return = {}
            ann = self._inference_image_path(
                image_path=image_path,
                settings=settings,
                data_to_return=data_to_return,
            )
            result_dict = {"annotation": ann.to_json(), "data": data_to_return}
        fs.silent_remove(image_path)

        if upload:
            ds_info = api.dataset.get_info_by_id(image_info.dataset_id, raise_error=True)
            output_project_id = ds_info.project_id
            output_project_meta = self.cache.get_project_meta(api, output_project_id)
            logger.debug("Merging project meta...")

            output_project_meta, ann, meta_changed = update_meta_and_ann(output_project_meta, ann)
            if meta_changed:
                output_project_meta = api.project.update_meta(
                    output_project_id, output_project_meta
                )
                self.cache.set_project_meta(output_project_id, output_project_meta)

            logger.debug(
                "Uploading annotation...",
                extra={
                    "image_id": image_id,
                    "dataset_id": ds_info.id,
                    "project_id": output_project_id,
                },
            )
            api.annotation.upload_ann(image_id, ann)

        if async_inference_request_uuid is not None and ann is not None:
            inference_request["result"] = result_dict
        return result_dict

    def _inference_image_url(self, api: Api, state: dict):
        logger.debug("Inferring image_url...", extra={"state": state})
        settings = self._get_inference_settings(state)
        image_url = state["image_url"]
        ext = fs.get_file_ext(image_url)
        if ext == "":
            ext = ".jpg"
        image_path = os.path.join(get_data_dir(), rand_str(15) + ext)
        fs.download(image_url, image_path)
        logger.debug("Inference settings:", extra=settings)
        logger.debug(f"Downloaded path: {image_path}")
        data_to_return = {}
        ann = self._inference_image_path(
            image_path=image_path,
            settings=settings,
            data_to_return=data_to_return,
        )
        fs.silent_remove(image_path)
        return {"annotation": ann.to_json(), "data": data_to_return}

    def _inference_video_id(self, api: Api, state: dict, async_inference_request_uuid: str = None):
        from supervisely.nn.inference.video_inference import InferenceVideoInterface

        logger.debug("Inferring video_id...", extra={"state": state})
        video_info = api.video.get_info_by_id(state["videoId"])
        n_frames = state.get("framesCount", video_info.frames_count)
        start_frame_index = state.get("startFrameIndex", 0)
        direction = state.get("direction", "forward")
        logger.debug(
            f"Video info:",
            extra=dict(
                w=video_info.frame_width,
                h=video_info.frame_height,
                start_frame_index=start_frame_index,
                n_frames=n_frames,
            ),
        )
        tracking = state.get("tracker", None)

        preparing_progress = {"current": 0, "total": 1}
        if async_inference_request_uuid is not None:
            try:
                inference_request = self._inference_requests[async_inference_request_uuid]
            except Exception as ex:
                import traceback

                logger.error(traceback.format_exc())
                raise RuntimeError(
                    f"async_inference_request_uuid {async_inference_request_uuid} was given, "
                    f"but there is no such uuid in 'self._inference_requests' ({len(self._inference_requests)} items)"
                )
            sly_progress: Progress = inference_request["progress"]

            sly_progress.total = n_frames
            inference_request["preparing_progress"]["total"] = n_frames
            preparing_progress = inference_request["preparing_progress"]

        # progress
        preparing_progress["status"] = "download_video"
        preparing_progress["current"] = 0
        preparing_progress["total"] = int(video_info.file_meta["size"])

        def _progress_cb(chunk_size):
            preparing_progress["current"] += chunk_size

        self.cache.download_video(api, video_info.id, return_images=False, progress_cb=_progress_cb)
        preparing_progress["status"] = "inference"

        settings = self._get_inference_settings(state)
        logger.debug(f"Inference settings:", extra=settings)

        logger.debug(f"Total frames to infer: {n_frames}")

        if tracking == "bot":
            from supervisely.nn.tracker import BoTTracker

            tracker = BoTTracker(state)
        elif tracking == "deepsort":
            from supervisely.nn.tracker import DeepSortTracker

            tracker = DeepSortTracker(state)
        else:
            if tracking is not None:
                logger.warn(f"Unknown tracking type: {tracking}. Tracking is disabled.")
            tracker = None

        results = []
        batch_size = 16
        tracks_data = {}
        direction = 1 if direction == "forward" else -1
        for batch in batched(
            range(start_frame_index, start_frame_index + direction * n_frames, direction),
            batch_size,
        ):
            if (
                async_inference_request_uuid is not None
                and inference_request["cancel_inference"] is True
            ):
                logger.debug(
                    f"Cancelling inference video...",
                    extra={"inference_request_uuid": async_inference_request_uuid},
                )
                results = []
                break
            logger.debug(
                f"Inferring frames {batch[0]}-{batch[-1]}:",
            )
            frames = self.cache.download_frames(api, video_info.id, batch, redownload_video=True)
            data_to_return = {}
            anns = self._inference_images_batch(
                source=frames,
                settings=settings,
                data_to_return=data_to_return,
            )
            if tracker is not None:
                for frame_index, frame, ann in zip(batch, frames, anns):
                    tracks_data = tracker.update(frame, ann, frame_index, tracks_data)
            batch_results = []
            for i, ann in enumerate(anns):
                data = {}
                if "slides" in data_to_return:
                    data = data_to_return["slides"][i]
                batch_results.append(
                    {
                        "annotation": ann.to_json(),
                        "data": data,
                    }
                )
            results.extend(batch_results)
            if async_inference_request_uuid is not None:
                sly_progress.iters_done(len(batch))
                inference_request["pending_results"].extend(batch_results)
            logger.debug(f"Frames {batch[0]}-{batch[-1]} done.")
        video_ann_json = None
        if tracker is not None:
            video_ann_json = tracker.get_annotation(
                tracks_data, (video_info.frame_height, video_info.frame_width), n_frames
            ).to_json()
        result = {"ann": results, "video_ann": video_ann_json}
        if async_inference_request_uuid is not None and len(results) > 0:
            inference_request["result"] = result.copy()
        return result

    def _inference_project_id(
        self,
        api: Api,
        state: dict,
        project_info: ProjectInfo = None,
        async_inference_request_uuid: str = None,
    ):
        """Inference project images.
        If "output_project_id" in state, upload images and annotations to the output project.
        If "output_project_id" equal to source project id, upload annotations to the source project.
        If "output_project_id" is None, write annotations to inference request object.
        """
        logger.debug("Inferring project...", extra={"state": state})
        if project_info is None:
            project_info = api.project.get_info_by_id(state["projectId"])
        dataset_ids = state.get("dataset_ids", None)
        cache_project_on_model = state.get("cache_project_on_model", False)
        batch_size = state.get("batch_size", 16)

        datasets_infos = api.dataset.get_list(project_info.id, recursive=True)
        if dataset_ids is not None:
            datasets_infos = [ds_info for ds_info in datasets_infos if ds_info.id in dataset_ids]

        # progress
        preparing_progress = {"current": 0, "total": 1}
        preparing_progress["status"] = "download_info"
        preparing_progress["current"] = 0
        preparing_progress["total"] = len(datasets_infos)
        progress_cb = None
        if async_inference_request_uuid is not None:
            try:
                inference_request = self._inference_requests[async_inference_request_uuid]
            except Exception as ex:
                import traceback

                logger.error(traceback.format_exc())
                raise RuntimeError(
                    f"async_inference_request_uuid {async_inference_request_uuid} was given, "
                    f"but there is no such uuid in 'self._inference_requests' ({len(self._inference_requests)} items)"
                )
            sly_progress: Progress = inference_request["progress"]
            sly_progress.total = sum([ds_info.items_count for ds_info in datasets_infos])

            inference_request["preparing_progress"]["total"] = len(datasets_infos)
            preparing_progress = inference_request["preparing_progress"]

            if cache_project_on_model:
                progress_cb = sly_progress.iters_done
                preparing_progress["total"] = sly_progress.total
                preparing_progress["status"] = "download_project"

        output_project_id = state.get("output_project_id", None)
        output_project_meta = None
        if output_project_id is not None:
            logger.debug("Merging project meta...")
            output_project_meta = ProjectMeta.from_json(api.project.get_meta(output_project_id))
            changed = False
            for obj_class in self.model_meta.obj_classes:
                if output_project_meta.obj_classes.get(obj_class.name, None) is None:
                    output_project_meta = output_project_meta.add_obj_class(obj_class)
                    changed = True
            for tag_meta in self.model_meta.tag_metas:
                if output_project_meta.tag_metas.get(tag_meta.name, None) is None:
                    output_project_meta = output_project_meta.add_tag_meta(tag_meta)
                    changed = True
            if changed:
                output_project_meta = api.project.update_meta(
                    output_project_id, output_project_meta
                )

        if cache_project_on_model:
            download_to_cache(api, project_info.id, datasets_infos, progress_cb=progress_cb)

        images_infos_dict = {}
        for dataset_info in datasets_infos:
            images_infos_dict[dataset_info.id] = api.image.get_list(dataset_info.id)
            if not cache_project_on_model:
                preparing_progress["current"] += 1

        preparing_progress["status"] = "inference"
        preparing_progress["current"] = 0

        def _download_images(datasets_infos: List[DatasetInfo]):
            for dataset_info in datasets_infos:
                image_ids = [image_info.id for image_info in images_infos_dict[dataset_info.id]]
                with ThreadPoolExecutor(batch_size) as executor:
                    for image_id in image_ids:
                        executor.submit(
                            self.cache.download_image,
                            api,
                            image_id,
                        )

        if not cache_project_on_model:
            # start downloading in parallel
            threading.Thread(target=_download_images, args=[datasets_infos], daemon=True).start()

        def _upload_results_to_source(results: List[Dict]):
            nonlocal output_project_meta
            for result in results:
                image_id = result["image_id"]
                ann = Annotation.from_json(result["annotation"], self.model_meta)
                output_project_meta, ann, meta_changed = update_meta_and_ann(
                    output_project_meta, ann
                )
                if meta_changed:
                    output_project_meta = api.project.update_meta(
                        project_info.id, output_project_meta
                    )
                ann = update_classes(api, ann, output_project_meta, output_project_id)
                api.annotation.append_labels(image_id, ann.labels)
                if async_inference_request_uuid is not None:
                    sly_progress.iters_done(1)
                    inference_request["pending_results"].append(
                        {
                            "annotation": None,  # to less response size
                            "data": None,  # to less response size
                            "image_id": image_id,
                            "image_name": result["image_name"],
                            "dataset_id": result["dataset_id"],
                        }
                    )

        new_dataset_id = {}

        def _get_or_create_new_dataset(output_project_id, src_dataset_id):
            """Copy dataset in output project if not exists and return its id"""
            if src_dataset_id in new_dataset_id:
                return new_dataset_id[src_dataset_id]
            dataset_info = api.dataset.get_info_by_id(src_dataset_id)
            output_dataset_id = api.dataset.copy(
                output_project_id, src_dataset_id, dataset_info.name, change_name_if_conflict=True
            ).id
            new_dataset_id[src_dataset_id] = output_dataset_id
            return output_dataset_id

        def _upload_results_to_other(results: List[Dict]):
            nonlocal output_project_meta
            if len(results) == 0:
                return
            src_dataset_id = results[0]["dataset_id"]
            dataset_id = _get_or_create_new_dataset(output_project_id, src_dataset_id)
            image_names = [result["image_name"] for result in results]
            image_infos = api.image.get_list(
                dataset_id, filters=[{"field": "name", "operator": "in", "value": image_names}]
            )
            meta_changed = False
            anns = []
            for result in results:
                ann = Annotation.from_json(result["annotation"], self.model_meta)
                output_project_meta, ann, c = update_meta_and_ann(output_project_meta, ann)
                meta_changed = meta_changed or c
                anns.append(ann)
            if meta_changed:
                api.project.update_meta(output_project_id, output_project_meta)

            # upload in batches to update progress with each batch
            # api.annotation.upload_anns() uploads in same batches anyways
            for batch in batched(list(zip(anns, results, image_infos))):
                batch_anns, batch_results, batch_image_infos = zip(*batch)
                api.annotation.upload_anns(
                    img_ids=[info.id for info in batch_image_infos],
                    anns=batch_anns,
                )
                if async_inference_request_uuid is not None:
                    sly_progress.iters_done(len(batch_results))
                    inference_request["pending_results"].extend(
                        [{**result, "annotation": None, "data": None} for result in batch_results]
                    )

        def _add_results_to_request(results: List[Dict]):
            if async_inference_request_uuid is None:
                return
            inference_request["pending_results"].extend(results)
            sly_progress.iters_done(len(results))

        def _upload_loop(q: Queue, stop_event: threading.Event, api: Api, upload_f: Callable):
            try:
                while True:
                    items = []
                    while not q.empty():
                        items.append(q.get_nowait())
                    if len(items) > 0:
                        ds_batches = {}
                        for batch in items:
                            if len(batch) == 0:
                                continue
                            ds_batches.setdefault(batch[0].get("dataset_id"), []).extend(batch)
                        for _, joined_batch in ds_batches.items():
                            upload_f(joined_batch)
                        continue
                    if stop_event.is_set():
                        return
                    time.sleep(1)
            except Exception as e:
                api.logger.error("Error in upload loop: %s", str(e), exc_info=True)
                raise

        if output_project_id is None:
            upload_f = _add_results_to_request
        elif output_project_id != project_info.id:
            upload_f = _upload_results_to_other
        else:
            upload_f = _upload_results_to_source

        upload_queue = Queue()
        stop_upload_event = threading.Event()
        upload_thread = threading.Thread(
            target=_upload_loop,
            args=[upload_queue, stop_upload_event, api, upload_f],
            daemon=True,
        )
        upload_thread.start()

        settings = self._get_inference_settings(state)
        logger.debug(f"Inference settings:", extra=settings)
        results = []
        data_to_return = {}
        stop = False
        try:
            for dataset_info in datasets_infos:
                if stop:
                    break
                for images_infos_batch in batched(
                    images_infos_dict[dataset_info.id], batch_size=batch_size
                ):
                    if (
                        async_inference_request_uuid is not None
                        and inference_request["cancel_inference"] is True
                    ):
                        logger.debug(
                            f"Cancelling inference project...",
                            extra={"inference_request_uuid": async_inference_request_uuid},
                        )
                        results = []
                        stop = True
                        break
                    if cache_project_on_model:
                        images_paths, _ = zip(
                            *read_from_cached_project(
                                project_info.id,
                                dataset_info.name,
                                [ii.name for ii in images_infos_batch],
                            )
                        )
                        images_nps = images_paths
                    else:
                        images_nps = self.cache.download_images(
                            api,
                            dataset_info.id,
                            [info.id for info in images_infos_batch],
                            return_images=True,
                        )
                    anns = self._inference_images_batch(
                        source=images_nps,
                        settings=settings,
                        data_to_return=data_to_return,
                    )
                    batch_results = []
                    for i, ann in enumerate(anns):
                        data = {}
                        if "slides" in data_to_return:
                            data = data_to_return["slides"][i]
                        batch_results.append(
                            {
                                "annotation": ann.to_json(),
                                "data": data,
                                "image_id": images_infos_batch[i].id,
                                "image_name": images_infos_batch[i].name,
                                "dataset_id": dataset_info.id,
                            }
                        )
                    results.extend(batch_results)
                    upload_queue.put(batch_results)
        except Exception:
            stop_upload_event.set()
            upload_thread.join()
            raise
        if async_inference_request_uuid is not None and len(results) > 0:
            inference_request["result"] = {"ann": results}
        stop_upload_event.set()
        upload_thread.join()
        return results

    def _run_benchmark(
        self,
        api: Api,
        state: dict,
        async_inference_request_uuid: str = None,
    ):
        """Run benchmark on project images.
        """
        logger.debug("Inferring project...", extra={"state": state})
        project_id = state["projectId"]
        batch_size = state["batch_size"]
        num_iterations = state["num_iterations"]
<<<<<<< HEAD
        num_warmup = state.get("num_warmup", 5)
=======
        num_warmup = state.get("num_warmup", 3)
>>>>>>> fa44c584
        dataset_ids = state.get("dataset_ids", None)
        cache_project_on_model = state.get("cache_project_on_model", False)

        datasets_infos = api.dataset.get_list(project_id, recursive=True)
        if dataset_ids is not None:
            datasets_infos = [ds_info for ds_info in datasets_infos if ds_info.id in dataset_ids]

        # progress
        preparing_progress = {"current": 0, "total": 1}
        preparing_progress["status"] = "download_info"
        preparing_progress["current"] = 0
        preparing_progress["total"] = len(datasets_infos)
        progress_cb = None
        if async_inference_request_uuid is not None:
            try:
                inference_request = self._inference_requests[async_inference_request_uuid]
            except Exception as ex:
                import traceback

                logger.error(traceback.format_exc())
                raise RuntimeError(
                    f"async_inference_request_uuid {async_inference_request_uuid} was given, "
                    f"but there is no such uuid in 'self._inference_requests' ({len(self._inference_requests)} items)"
                )
            sly_progress: Progress = inference_request["progress"]
            sly_progress.total = sum([ds_info.items_count for ds_info in datasets_infos])

            inference_request["preparing_progress"]["total"] = len(datasets_infos)
            preparing_progress = inference_request["preparing_progress"]

            if cache_project_on_model:
                progress_cb = sly_progress.iters_done
                preparing_progress["total"] = sly_progress.total
                preparing_progress["status"] = "download_project"

        if cache_project_on_model:
            download_to_cache(api, project_id, datasets_infos, progress_cb=progress_cb)

        images_infos_dict = {}
        for dataset_info in datasets_infos:
            images_infos_dict[dataset_info.id] = api.image.get_list(dataset_info.id)
            if not cache_project_on_model:
                preparing_progress["current"] += 1

        preparing_progress["status"] = "inference"
        preparing_progress["current"] = 0

        def _download_images(datasets_infos: List[DatasetInfo]):
            for dataset_info in datasets_infos:
                image_ids = [image_info.id for image_info in images_infos_dict[dataset_info.id]]
                with ThreadPoolExecutor(batch_size) as executor:
                    for image_id in image_ids:
                        executor.submit(
                            self.cache.download_image,
                            api,
                            dataset_info.id,
                            image_id,
                        )

        if not cache_project_on_model:
            # start downloading in parallel
            threading.Thread(target=_download_images, args=[datasets_infos], daemon=True).start()

        def _add_results_to_request(results: List[Dict]):
            if async_inference_request_uuid is None:
                return
            inference_request["pending_results"].append(results)
            sly_progress.iters_done(1)

        def _upload_loop(q: Queue, stop_event: threading.Event, api: Api, upload_f: Callable):
            try:
                while True:
                    items = []
                    while not q.empty():
                        items.append(q.get_nowait())
                    if len(items) > 0:
                        for batch in items:
                            upload_f(batch)
                        continue
                    if stop_event.is_set():
                        return
                    time.sleep(1)
            except Exception as e:
                api.logger.error("Error in upload loop: %s", str(e), exc_info=True)
                raise

        upload_f = _add_results_to_request

        upload_queue = Queue()
        stop_upload_event = threading.Event()
        threading.Thread(
            target=_upload_loop,
            args=[upload_queue, stop_upload_event, api, upload_f],
            daemon=True,
        ).start()

        settings = self._get_inference_settings(state)
        logger.debug(f"Inference settings:", extra=settings)
        results = []
        stop = False

        def image_batch_generator(batch_size):
<<<<<<< HEAD
            while True:
                for dataset_info in datasets_infos:
                    batch = []  # guaranty that images from the same dataset are in the same batch
=======
            batch = []
            while True:
                for dataset_info in datasets_infos:
>>>>>>> fa44c584
                    for image_info in images_infos_dict[dataset_info.id]:
                        batch.append(image_info)
                        if len(batch) == batch_size:
                            yield dataset_info, batch
                            batch = []

        batch_generator = image_batch_generator(batch_size)
        try:
<<<<<<< HEAD
            for i in range(num_iterations):
=======
            for i in range(num_iterations + num_warmup):
>>>>>>> fa44c584
                if stop:
                    break
                if (
                    async_inference_request_uuid is not None
                    and inference_request["cancel_inference"] is True
                ):
                    logger.debug(
                        f"Cancelling inference project...",
                        extra={"inference_request_uuid": async_inference_request_uuid},
                    )
                    results = []
                    stop = True
                    break

                dataset_info, images_infos_batch = next(batch_generator)

                # Read images
                if cache_project_on_model:
                    images_paths, _ = zip(
                        *read_from_cached_project(
                            project_id,
                            dataset_info.name,
                            [ii.name for ii in images_infos_batch],
                        )
                    )
                    images_nps = [sly_image.read(path) for path in images_paths]
                else:
                    images_nps = self.cache.download_images(
                        api,
                        dataset_info.id,
                        [info.id for info in images_infos_batch],
                        return_images=True,
                    )
                # Inference
                anns, benchmark = self._inference_benchmark(
<<<<<<< HEAD
                    image_nps=images_nps,
                    settings=settings,
                )
                results.append(benchmark)
                upload_queue.put(benchmark)
=======
                    input_batch=images_nps,
                    settings=settings,
                )
                # Collect results if warmup is done
                if i >= num_warmup:
                    results.append(benchmark)
                    upload_queue.put(benchmark)
>>>>>>> fa44c584
        except Exception:
            stop_upload_event.set()
            raise
        if async_inference_request_uuid is not None and len(results) > 0:
<<<<<<< HEAD
            inference_request["result"] = {"ann": results}
=======
            inference_request["result"] = results
>>>>>>> fa44c584
        stop_upload_event.set()
        return results

    def _on_inference_start(self, inference_request_uuid):
        inference_request = {
            "progress": Progress("Inferring model...", total_cnt=1),
            "is_inferring": True,
            "cancel_inference": False,
            "result": None,
            "pending_results": [],
            "preparing_progress": {"current": 0, "total": 1},
            "exception": None,
        }
        self._inference_requests[inference_request_uuid] = inference_request

    def _on_inference_end(self, future, inference_request_uuid):
        logger.debug("callback: on_inference_end()")
        inference_request = self._inference_requests.get(inference_request_uuid)
        if inference_request is not None:
            inference_request["is_inferring"] = False

    def _check_serve_before_call(self, func):
        @wraps(func)
        def wrapper(*args, **kwargs):
            if self._model_served is True:
                return func(*args, **kwargs)
            else:
                msg = (
                    "The model has not yet been deployed. "
                    "Please select the appropriate model in the UI and press the 'Serve' button. "
                    "If this app has no GUI, it signifies that 'load_on_device' was never called."
                )
                # raise DialogWindowError(title="Call undeployed model.", description=msg)
                raise RuntimeError(msg)

        return wrapper

    def _set_served_callback(self):
        self._model_served = True

    def serve(self):
        if not self._use_gui:
            Progress("Deploying model ...", 1)

        if is_debug_with_sly_net():
            # advanced debug for Supervisely Team
            logger.warn(
                "Serving is running in advanced development mode with Supervisely VPN Network"
            )
            team_id = env.team_id()
            # sly_app_development.supervisely_vpn_network(action="down") # for debug
            sly_app_development.supervisely_vpn_network(action="up")
            task = sly_app_development.create_debug_task(team_id, port="8000")
            self._task_id = task["id"]
        else:
            self._task_id = env.task_id() if is_production() else None

        if isinstance(self.gui, GUI.InferenceGUI):
            self._app = Application(layout=self.get_ui())
        elif isinstance(self.gui, GUI.ServingGUI):
            serving_layout = self.get_ui()

            self._user_layout_card = Card(
                title="Select Model",
                description="Select the model to deploy and press the 'Serve' button.",
                content=self._user_layout,
                lock_message="Model is deployed. To change the model, stop the serving first.",
            )
            self._api_request_model_info = Editor(
                height_lines=12,
                language_mode="json",
                readonly=True,
                restore_default_button=False,
                auto_format=True,
            )
            self._api_request_model_layout = Card(
                title="Model was deployed from API request with the following settings",
                content=self._api_request_model_info,
            )
            self._api_request_model_layout.hide()
            layout = Container(
                [self._user_layout_card, self._api_request_model_layout, serving_layout]
            )
            self._app = Application(layout=layout)
        else:
            self._app = Application(layout=self.get_ui())

        server = self._app.get_server()

        @call_on_autostart()
        def autostart_func():
            gpu_count = get_gpu_count()
            if gpu_count > 1:
                # run autostart after 5 min
                def delayed_autostart():
                    logger.debug("Found more than one GPU, autostart will be delayed.")
                    time.sleep(self._autostart_delay_time)
                    if not self._model_served:
                        logger.debug("Deploying the model via autostart...")
                        self.gui.deploy_with_current_params()

                self._executor.submit(delayed_autostart)
            else:
                # run autostart immediately
                self.gui.deploy_with_current_params()

        if not self._use_gui:
            Progress("Model deployed", 1).iter_done_report()
        else:
            autostart_func()

        @server.post(f"/get_session_info")
        @self._check_serve_before_call
        def get_session_info(response: Response):
            return self.get_info()

        @server.post("/get_custom_inference_settings")
        def get_custom_inference_settings():
            return {"settings": self.custom_inference_settings}

        @server.post("/get_output_classes_and_tags")
        def get_output_classes_and_tags():
            return self.model_meta.to_json()

        @server.post("/inference_image_id")
        def inference_image_id(request: Request):
            logger.debug(f"'inference_image_id' request in json format:{request.state.state}")
            return self._inference_image_id(request.state.api, request.state.state)

        @server.post("/inference_image_url")
        def inference_image_url(request: Request):
            logger.debug(f"'inference_image_url' request in json format:{request.state.state}")
            return self._inference_image_url(request.state.api, request.state.state)

        @server.post("/inference_batch_ids")
        def inference_batch_ids(request: Request):
            logger.debug(f"'inference_batch_ids' request in json format:{request.state.state}")
            return self._inference_batch_ids(request.state.api, request.state.state)

        @server.post("/inference_video_id")
        def inference_video_id(request: Request):
            logger.debug(f"'inference_video_id' request in json format:{request.state.state}")
            return self._inference_video_id(request.state.api, request.state.state)

        @server.post("/inference_image")
        def inference_image(
            response: Response, files: List[UploadFile], settings: str = Form("{}")
        ):
            if len(files) != 1:
                response.status_code = status.HTTP_400_BAD_REQUEST
                return f"Only one file expected but got {len(files)}"
            try:
                state = json.loads(settings)
                if type(state) != dict:
                    response.status_code = status.HTTP_400_BAD_REQUEST
                    return "Settings is not json object"
                return self._inference_image(state, files[0])
            except (json.decoder.JSONDecodeError, TypeError) as e:
                response.status_code = status.HTTP_400_BAD_REQUEST
                return f"Cannot decode settings: {e}"
            except sly_image.UnsupportedImageFormat:
                response.status_code = status.HTTP_400_BAD_REQUEST
                return f"File has unsupported format. Supported formats: {sly_image.SUPPORTED_IMG_EXTS}"

        @server.post("/inference_batch")
        def inference_batch(
            response: Response, files: List[UploadFile], settings: str = Form("{}")
        ):
            try:
                state = json.loads(settings)
                if type(state) != dict:
                    response.status_code = status.HTTP_400_BAD_REQUEST
                    return "Settings is not json object"
                return self._inference_batch(state, files)
            except (json.decoder.JSONDecodeError, TypeError) as e:
                response.status_code = status.HTTP_400_BAD_REQUEST
                return f"Cannot decode settings: {e}"
            except sly_image.UnsupportedImageFormat:
                response.status_code = status.HTTP_400_BAD_REQUEST
                return f"File has unsupported format. Supported formats: {sly_image.SUPPORTED_IMG_EXTS}"

        @server.post("/inference_image_id_async")
        def inference_image_id_async(request: Request):
            logger.debug(f"'inference_image_id_async' request in json format:{request.state.state}")
            inference_request_uuid = uuid.uuid5(
                namespace=uuid.NAMESPACE_URL, name=f"{time.time()}"
            ).hex
            self._on_inference_start(inference_request_uuid)
            future = self._executor.submit(
                self._handle_error_in_async,
                inference_request_uuid,
                self._inference_image_id,
                request.state.api,
                request.state.state,
                inference_request_uuid,
            )
            end_callback = partial(
                self._on_inference_end, inference_request_uuid=inference_request_uuid
            )
            future.add_done_callback(end_callback)
            logger.debug(
                "Inference has scheduled from 'inference_image_id_async' endpoint",
                extra={"inference_request_uuid": inference_request_uuid},
            )
            return {
                "message": "Inference has started.",
                "inference_request_uuid": inference_request_uuid,
            }

        @server.post("/inference_video_id_async")
        def inference_video_id_async(request: Request):
            logger.debug(f"'inference_video_id_async' request in json format:{request.state.state}")
            inference_request_uuid = uuid.uuid5(
                namespace=uuid.NAMESPACE_URL, name=f"{time.time()}"
            ).hex
            self._on_inference_start(inference_request_uuid)
            future = self._executor.submit(
                self._handle_error_in_async,
                inference_request_uuid,
                self._inference_video_id,
                request.state.api,
                request.state.state,
                inference_request_uuid,
            )
            end_callback = partial(
                self._on_inference_end, inference_request_uuid=inference_request_uuid
            )
            future.add_done_callback(end_callback)
            logger.debug(
                "Inference has scheduled from 'inference_video_id_async' endpoint",
                extra={"inference_request_uuid": inference_request_uuid},
            )
            return {
                "message": "Inference has started.",
                "inference_request_uuid": inference_request_uuid,
            }

        @server.post("/inference_project_id_async")
        def inference_project_id_async(request: Request):
            logger.debug(
                f"'inference_project_id_async' request in json format:{request.state.state}"
            )
            project_id = request.state.state["projectId"]
            project_info = request.state.api.project.get_info_by_id(project_id)
            if project_info.type != str(ProjectType.IMAGES):
                raise ValueError("Only images projects are supported.")

            inference_request_uuid = uuid.uuid5(
                namespace=uuid.NAMESPACE_URL, name=f"{time.time()}"
            ).hex
            self._on_inference_start(inference_request_uuid)
            future = self._executor.submit(
                self._handle_error_in_async,
                inference_request_uuid,
                self._inference_project_id,
                request.state.api,
                request.state.state,
                project_info,
                inference_request_uuid,
            )
            end_callback = partial(
                self._on_inference_end, inference_request_uuid=inference_request_uuid
            )
            future.add_done_callback(end_callback)
            logger.debug(
                "Inference has scheduled from 'inference_project_id_async' endpoint",
                extra={"inference_request_uuid": inference_request_uuid},
            )
            return {
                "message": "Inference has started.",
                "inference_request_uuid": inference_request_uuid,
            }

        @server.post("/run_benchmark")
<<<<<<< HEAD
        def run_benchmark(request: Request):
=======
        def run_benchmark(response: Response, request: Request):
>>>>>>> fa44c584
            logger.debug(
                f"'run_benchmark' request in json format:{request.state.state}"
            )
            project_id = request.state.state["projectId"]
            project_info = request.state.api.project.get_info_by_id(project_id)
            if project_info.type != str(ProjectType.IMAGES):
<<<<<<< HEAD
                raise ValueError("Only images projects are supported.")

=======
                response.status_code = status.HTTP_400_BAD_REQUEST
                response.body = {"message": "Only images projects are supported."}
                raise ValueError("Only images projects are supported.")
            batch_size = request.state.state["batch_size"]
            if batch_size > 1 and not self.is_batch_inference_supported():
                response.status_code = status.HTTP_501_NOT_IMPLEMENTED
                return {
                    "message": "Batch inference is not implemented for this model.",
                    "success": False,
                }
>>>>>>> fa44c584
            inference_request_uuid = uuid.uuid5(
                namespace=uuid.NAMESPACE_URL, name=f"{time.time()}"
            ).hex
            self._on_inference_start(inference_request_uuid)
            future = self._executor.submit(
                self._handle_error_in_async,
                inference_request_uuid,
                self._run_benchmark,
                request.state.api,
                request.state.state,
                inference_request_uuid,
            )
            end_callback = partial(
                self._on_inference_end, inference_request_uuid=inference_request_uuid
            )
            future.add_done_callback(end_callback)
            logger.debug(
                "Inference has scheduled from 'inference_project_id_async' endpoint",
                extra={"inference_request_uuid": inference_request_uuid},
            )
            return {
                "message": "Inference has started.",
                "inference_request_uuid": inference_request_uuid,
            }

        @server.post(f"/get_inference_progress")
        def get_inference_progress(response: Response, request: Request):
            inference_request_uuid = request.state.state.get("inference_request_uuid")
            if inference_request_uuid is None:
                response.status_code = status.HTTP_400_BAD_REQUEST
                return {"message": "Error: 'inference_request_uuid' is required."}

            inference_request = self._inference_requests[inference_request_uuid].copy()
            inference_request["progress"] = _convert_sly_progress_to_dict(
                inference_request["progress"]
            )

            # Logging
            log_extra = _get_log_extra_for_inference_request(
                inference_request_uuid, inference_request
            )
            logger.debug(
                f"Sending inference progress with uuid:",
                extra=log_extra,
            )

            # Ger rid of `pending_results` to less response size
            inference_request["pending_results"] = []
            return inference_request

        @server.post(f"/pop_inference_results")
        def pop_inference_results(response: Response, request: Request):
            inference_request_uuid = request.state.state.get("inference_request_uuid")
            if inference_request_uuid is None:
                response.status_code = status.HTTP_400_BAD_REQUEST
                return {"message": "Error: 'inference_request_uuid' is required."}

            # Copy results
            inference_request = self._inference_requests[inference_request_uuid].copy()
            inference_request["pending_results"] = inference_request["pending_results"].copy()

            # Clear the queue `pending_results`
            self._inference_requests[inference_request_uuid]["pending_results"].clear()

            inference_request["progress"] = _convert_sly_progress_to_dict(
                inference_request["progress"]
            )

            # Logging
            log_extra = _get_log_extra_for_inference_request(
                inference_request_uuid, inference_request
            )
            logger.debug(f"Sending inference delta results with uuid:", extra=log_extra)
            return inference_request

        @server.post(f"/get_inference_result")
        def get_inference_result(response: Response, request: Request):
            inference_request_uuid = request.state.state.get("inference_request_uuid")
            if inference_request_uuid is None:
                response.status_code = status.HTTP_400_BAD_REQUEST
                return {"message": "Error: 'inference_request_uuid' is required."}

            inference_request = self._inference_requests[inference_request_uuid].copy()

            inference_request["progress"] = _convert_sly_progress_to_dict(
                inference_request["progress"]
            )

            # Logging
            log_extra = _get_log_extra_for_inference_request(
                inference_request_uuid, inference_request
            )
            logger.debug(
                f"Sending inference result with uuid:",
                extra=log_extra,
            )

            return inference_request["result"]

        @server.post(f"/stop_inference")
        def stop_inference(response: Response, request: Request):
            inference_request_uuid = request.state.state.get("inference_request_uuid")
            if inference_request_uuid is None:
                response.status_code = status.HTTP_400_BAD_REQUEST
                return {
                    "message": "Error: 'inference_request_uuid' is required.",
                    "success": False,
                }
            inference_request = self._inference_requests[inference_request_uuid]
            inference_request["cancel_inference"] = True
            return {"message": "Inference will be stopped.", "success": True}

        @server.post(f"/clear_inference_request")
        def clear_inference_request(response: Response, request: Request):
            inference_request_uuid = request.state.state.get("inference_request_uuid")
            if inference_request_uuid is None:
                response.status_code = status.HTTP_400_BAD_REQUEST
                return {
                    "message": "Error: 'inference_request_uuid' is required.",
                    "success": False,
                }
            del self._inference_requests[inference_request_uuid]
            logger.debug("Removed an inference request:", extra={"uuid": inference_request_uuid})
            return {"success": True}

        @server.post(f"/get_preparing_progress")
        def get_preparing_progress(response: Response, request: Request):
            inference_request_uuid = request.state.state.get("inference_request_uuid")
            if inference_request_uuid is None:
                response.status_code = status.HTTP_400_BAD_REQUEST
                return {"message": "Error: 'inference_request_uuid' is required."}

            inference_request = self._inference_requests[inference_request_uuid].copy()
            return inference_request["preparing_progress"]

        @server.post("/get_deploy_settings")
        def _get_deploy_settings(response: Response, request: Request):
            """
            Get deploy settings for the model. Works only for the Sphinx docstring format.
            """
            load_model_method = getattr(self, "load_model")
            method_signature = inspect.signature(load_model_method)
            docstring = inspect.getdoc(load_model_method) or ""
            doc_lines = docstring.split("\n")

            param_docs = {}
            param_type = {}
            for line in doc_lines:
                if line.startswith(":param"):
                    name = line.split(":")[1].strip().split()[1]
                    doc = line.replace(f":param {name}:", "").strip()
                    param_docs[name] = doc
                if line.startswith(":type"):
                    name = line.split(":")[1].strip().split()[1]
                    type = line.replace(f":type {name}:", "").strip()
                    param_type[name] = type

            args_details = []
            for name, parameter in method_signature.parameters.items():
                if name == "self":
                    continue
                arg_type = param_type.get(name, None)
                default = (
                    parameter.default if parameter.default != inspect.Parameter.empty else None
                )
                doc = param_docs.get(name, None)
                args_details.append(
                    {"name": name, "type": arg_type, "default": default, "doc": doc}
                )

            return args_details

        @server.post("/deploy_from_api")
        def _deploy_from_api(response: Response, request: Request):
            try:
                if self._model_served:
                    self.shutdown_model()
                state = request.state.state
                deploy_params = state["deploy_params"]
                self.load_model(**deploy_params)
                self.update_gui(self._model_served)
                self.set_params_to_gui(deploy_params)

                # update to set correct device
                device = deploy_params.get("device", "cpu")
                self.gui.set_deployed(device)

                self.gui.show_deployed_model_info(self)
                self._model_served = True
                return {"result": "model was successfully deployed"}
            except Exception as e:
                self.gui._success_label.hide()
                raise e

        @server.post("/is_deployed")
        def _is_deployed(response: Response, request: Request):
            return {
                "deployed": self._model_served,
                "description:": "Model is ready to receive requests",
            }


def _get_log_extra_for_inference_request(inference_request_uuid, inference_request: dict):
    log_extra = {
        "uuid": inference_request_uuid,
        "progress": inference_request["progress"],
        "is_inferring": inference_request["is_inferring"],
        "cancel_inference": inference_request["cancel_inference"],
        "has_result": inference_request["result"] is not None,
        "pending_results": len(inference_request["pending_results"]),
    }
    return log_extra


def _convert_sly_progress_to_dict(sly_progress: Progress):
    return {
        "current": sly_progress.current,
        "total": sly_progress.total,
    }


def _create_notify_after_complete_decorator(
    msg: str,
    *,
    arg_pos: Optional[int] = None,
    arg_key: Optional[str] = None,
):
    """
    Decorator to log message after wrapped function complete.

    :param msg: info message
    :type msg: str
    :param arg_pos: position of argument in `args` to insert in message
    :type arg_pos: Optional[int]
    :param arg_key: key of argument in `kwargs` to insert in message.
        If an argument can be both positional and keyword,
        it is preferable to declare both 'arg_pos' and 'arg_key'
    :type arg_key: Optional[str]
    :Usage example:

     .. code-block:: python

        @_create_notify_after_complete_decorator("Print arg1: %s", arg_pos=0)
        def wrapped_function(arg1, kwarg1)
            return

        wrapped_function("pos_arg", kwarg1="key_arg")
        # Info    2023.07.04 11:37:59     Print arg1: pos_arg
    """

    def decorator(func):
        @wraps(func)
        def wrapper(*args, **kwargs):
            result = func(*args, **kwargs)

            if arg_key is not None and arg_key in kwargs:
                arg = kwargs[arg_key]
                logger.info(msg, str(arg))
            elif arg_pos is not None and arg_pos < len(args):
                arg = args[arg_pos]
                logger.info(msg, str(arg))
            else:
                logger.info(msg, "some")
            return result

        return wrapper

    return decorator


LOAD_ON_DEVICE_DECORATOR = _create_notify_after_complete_decorator(
    "✅ Model has been successfully deployed on %s device",
    arg_pos=1,
    arg_key="device",
)

LOAD_MODEL_DECORATOR = _create_notify_after_complete_decorator(
    "✅ Model has been successfully deployed on %s device",
    arg_pos=1,
    arg_key="device",
)


def get_gpu_count():
    try:
        nvidia_smi_output = subprocess.check_output(["nvidia-smi", "-L"]).decode("utf-8")
        gpu_count = len(re.findall(r"GPU \d+:", nvidia_smi_output))
        return gpu_count
    except (subprocess.CalledProcessError, FileNotFoundError) as exc:
        logger.warn("Calling nvidia-smi caused a error: {exc}. Assume there is no any GPU.")
        return 0


def clean_up_cuda():
    try:
        # torch may not be installed
        import gc

        # pylint: disable=import-error
        # pylint: disable=method-hidden
        import torch

        gc.collect()
        torch.cuda.empty_cache()
    except Exception as exc:
        logger.debug("Error in clean_up_cuda.", exc_info=True)


def update_meta_and_ann(meta: ProjectMeta, ann: Annotation):
    """Update project meta and annotation to match each other
    If obj class or tag meta from annotation conflicts with project meta
    add suffix to obj class or tag meta.
    Return tuple of updated project meta, annotation and boolean flag if meta was changed."""
    obj_classes_suffixes = {"_nn"}
    tag_meta_suffixes = {"_nn"}
    ann_obj_classes = {}
    ann_tag_metas = {}
    meta_changed = False

    # get all obj classes and tag metas from annotation
    for label in ann.labels:
        ann_obj_classes[label.obj_class.name] = label.obj_class
        for tag in label.tags:
            ann_tag_metas[tag.meta.name] = tag.meta
    for tag in ann.img_tags:
        ann_tag_metas[tag.meta.name] = tag.meta

    # check if obj classes are in project meta
    # if not, add them with suffix
    changed_obj_classes = {}
    for ann_obj_class in ann_obj_classes.values():
        if meta.get_obj_class(ann_obj_class.name) is None:
            meta = meta.add_obj_class(ann_obj_class)
            meta_changed = True
        elif meta.get_obj_class(ann_obj_class.name).geometry_type != ann_obj_class.geometry_type:
            found = False
            for suffix in obj_classes_suffixes:
                new_obj_class_name = ann_obj_class.name + suffix
                meta_obj_class = meta.get_obj_class(new_obj_class_name)
                if meta_obj_class is None:
                    new_obj_class = ann_obj_class.clone(name=new_obj_class_name)
                    meta = meta.add_obj_class(new_obj_class)
                    meta_changed = True
                    changed_obj_classes[ann_obj_class.name] = new_obj_class
                    found = True
                    break
                if meta_obj_class.geometry_type == ann_obj_class.geometry_type:
                    changed_obj_classes[ann_obj_class.name] = meta_obj_class
                    found = True
                    break
            if not found:
                raise ValueError(f"Can't add obj class {ann_obj_class.name} to project meta")

    # check if tag metas are in project meta
    # if not, add them with suffix
    changed_tag_metas = {}
    for tag_meta in ann_tag_metas.values():
        if meta.get_tag_meta(tag_meta.name) is None:
            meta = meta.add_tag_meta(tag_meta)
            meta_changed = True
        elif not meta.get_tag_meta(tag_meta.name).is_compatible(tag_meta):
            found = False
            for suffix in tag_meta_suffixes:
                new_tag_meta_name = tag_meta.name + suffix
                meta_tag_meta = meta.get_tag_meta(new_tag_meta_name)
                if meta_tag_meta is None:
                    new_tag_meta = tag_meta.clone(name=new_tag_meta_name)
                    meta = meta.add_tag_meta(new_tag_meta)
                    changed_tag_metas[tag_meta.name] = new_tag_meta
                    meta_changed = True
                    found = True
                    break
                if meta_tag_meta.is_compatible(tag_meta):
                    changed_tag_metas[tag_meta.name] = meta_tag_meta
                    found = True
                    break
            if not found:
                raise ValueError(f"Can't add tag meta {tag_meta.name} to project meta")

    labels = []
    for label in ann.labels:
        if label.obj_class.name in changed_obj_classes:
            label = label.clone(obj_class=changed_obj_classes[label.obj_class.name])

        label_tags = []
        for tag in label.tags:
            if tag.meta.name in changed_tag_metas:
                label_tags.append(tag.clone(meta=changed_tag_metas[tag.meta.name]))
            else:
                label_tags.append(tag)

        labels.append(label.clone(tags=TagCollection(label_tags)))
    img_tags = []
    for tag in ann.img_tags:
        if tag.meta.name in changed_tag_metas:
            img_tags.append(tag.clone(meta=changed_tag_metas[tag.meta.name]))
        else:
            img_tags.append(tag)

    ann = ann.clone(labels=labels, img_tags=TagCollection(img_tags))
    return meta, ann, meta_changed


def update_classes(api: Api, ann: Annotation, meta: ProjectMeta, project_id: int):
    labels = []
    for label in ann.labels:
        if label.obj_class.sly_id is None:
            obj_class = meta.get_obj_class(label.obj_class.name)
            if obj_class.sly_id is None:
                meta = api.project.update_meta(project_id, meta)
                obj_class = meta.get_obj_class(label.obj_class.name)
            labels.append(label.clone(obj_class=obj_class))
        else:
            labels.append(label)
    return ann.clone(labels=labels)


class Timer:
    def __enter__(self):
        self.start = time.time()
        return self

    def __exit__(self, exc_type, exc_val, exc_tb):
        self.end = time.time()
        self.duration = self.end - self.start

    def get_time(self):
<<<<<<< HEAD
        return self.duration
=======
        return self.duration


class WriteImagesInTempDir:
    def __init__(self, input_images: Union[np.ndarray, List[np.ndarray]], format: str = "png"):
        self.input_images = input_images
        self.format = format
        self.return_list = True
        if isinstance(input_images, np.ndarray):
            self.input_images = [input_images]
            self.return_list = False
        self.temp_dir = os.path.join(get_data_dir(), rand_str(10))

    def __enter__(self):
        fs.mkdir(self.temp_dir)
        image_paths = []
        for img in self.input_images:
            img_path = os.path.join(self.temp_dir, f"{rand_str(10)}.{self.format}")
            sly_image.write(img_path, img)
            image_paths.append(img_path)
        if self.return_list:
            return image_paths
        return image_paths[0]

    def __exit__(self, exc_type, exc_val, exc_tb):
        fs.remove_dir(self.temp_dir)
>>>>>>> fa44c584
<|MERGE_RESOLUTION|>--- conflicted
+++ resolved
@@ -566,26 +566,6 @@
         )
         return ann
 
-    def _inference_benchmark(
-            self,
-            image_nps: list,
-            settings: dict,
-        ) -> Tuple[Annotation, dict]:
-        t0 = time.time()
-        predictions, benchmark = self.predict_benchmark(image_nps, settings)
-        total_time = time.time() - t0
-        benchmark = {
-            "total": total_time,
-            "preprocess": benchmark.get("preprocess"),
-            "inference": benchmark.get("inference"),
-            "postprocess": benchmark.get("postprocess"),
-            }
-        anns = []
-        for i, image_np in enumerate(image_nps):
-            ann = self._predictions_to_annotation(image_np, predictions[i])
-            anns.append(ann)
-        return anns, benchmark
-
     @process_images_batch_sliding_window
     @process_images_batch_roi
     def _inference_images_batch(
@@ -711,19 +691,11 @@
             "Have to be implemented in child class If sliding_window_mode is 'advanced'."
         )
 
-<<<<<<< HEAD
-    def predict_benchmark(self, image_nps: str, settings: dict) -> Tuple[List[List[Prediction]], dict]:
-        '''
-        Inference on a batch of images with speedtest benchmarking.
-
-        :param image_nps: list of numpy arrays
-=======
     def predict_benchmark(self, input_images: List[np.ndarray], settings: dict) -> Tuple[List[List[Prediction]], dict]:
         '''
         Inference on a batch of images with speedtest benchmarking.
 
         :param input_images: list of numpy arrays in RGB format
->>>>>>> fa44c584
         :param settings: inference settings
 
         :return: tuple of annotation and benchmark dict with speedtest results in seconds.
@@ -734,11 +706,6 @@
             - postprocess: time of postprocessing (e.g. resizing output masks, aligning predictions with the input image, formatting, etc.)
             If some of the keys are missing, they will be considered as None.
         '''
-<<<<<<< HEAD
-        empty_benchmark = {}
-        predictions = self.predict_batch(image_nps, settings)
-        return predictions, empty_benchmark
-=======
         # Пока этот метод не переопределен в дочернем классе, работает следующая fallback логика:
         # Если predict_batch переопределен, то используем его
         # Если predict_batch не переопределен, но батч сайз равен 1, то используем predict
@@ -761,7 +728,6 @@
         is_predict_batch_overridden = type(self).predict_batch != Inference.predict_batch
         is_predict_benchmark_overridden = type(self).predict_benchmark != Inference.predict_benchmark
         return is_predict_batch_overridden or is_predict_benchmark_overridden
->>>>>>> fa44c584
 
     # pylint: enable=method-hidden
     def _get_inference_settings(self, state: dict):
@@ -805,25 +771,18 @@
         logger.debug("Inferring image...", extra={"state": state})
         settings = self._get_inference_settings(state)
         image_path = os.path.join(get_data_dir(), f"{rand_str(10)}_{file.filename}")
-        is_benchmark = state.get("benchmark", False)
         image_np = sly_image.read_bytes(file.file.read())
         logger.debug("Inference settings:", extra=settings)
         logger.debug("Image info:", extra={"w": image_np.shape[1], "h": image_np.shape[0]})
         sly_image.write(image_path, image_np)
-        if is_benchmark:
-            ann, benchmark = self._inference_image_benchmark(image_path, settings)
-            result_dict = {"annotation": ann.to_json(), "benchmark": benchmark}
-        else:
-            data_to_return = {}
-            ann = self._inference_image_path(
-                image_path=image_path,
-                settings=settings,
-                data_to_return=data_to_return,
-            )
-            result_dict = {"annotation": ann.to_json(), "data": data_to_return}
-
+        data_to_return = {}
+        ann = self._inference_image_path(
+            image_path=image_path,
+            settings=settings,
+            data_to_return=data_to_return,
+        )
         fs.silent_remove(image_path)
-        return result_dict
+        return {"annotation": ann.to_json(), "data": data_to_return}
 
     def _inference_batch(self, state: dict, files: List[UploadFile]):
         logger.debug("Inferring batch...", extra={"state": state})
@@ -898,7 +857,6 @@
         logger.debug("Inferring image_id...", extra={"state": state})
         settings = self._get_inference_settings(state)
         upload = state.get("upload", False)
-        is_benchmark = state.get("benchmark", False)
         image_id = state["image_id"]
         image_info = api.image.get_info_by_id(image_id)
         image_path = os.path.join(get_data_dir(), f"{rand_str(10)}_{image_info.name}")
@@ -910,30 +868,25 @@
         )
         logger.debug(f"Downloaded path: {image_path}")
 
-        if is_benchmark:
-            ann, benchmark = self._inference_image_benchmark(image_path, settings)
-            result_dict = {"annotation": ann.to_json(), "benchmark": benchmark}
-        else:
-            inference_request = {}
-            if async_inference_request_uuid is not None:
-                try:
-                    inference_request = self._inference_requests[async_inference_request_uuid]
-                except Exception as ex:
-                    import traceback
-
-                    logger.error(traceback.format_exc())
-                    raise RuntimeError(
-                        f"async_inference_request_uuid {async_inference_request_uuid} was given, "
-                        f"but there is no such uuid in 'self._inference_requests' ({len(self._inference_requests)} items)"
-                    )
-
-            data_to_return = {}
-            ann = self._inference_image_path(
-                image_path=image_path,
-                settings=settings,
-                data_to_return=data_to_return,
-            )
-            result_dict = {"annotation": ann.to_json(), "data": data_to_return}
+        inference_request = {}
+        if async_inference_request_uuid is not None:
+            try:
+                inference_request = self._inference_requests[async_inference_request_uuid]
+            except Exception as ex:
+                import traceback
+
+                logger.error(traceback.format_exc())
+                raise RuntimeError(
+                    f"async_inference_request_uuid {async_inference_request_uuid} was given, "
+                    f"but there is no such uuid in 'self._inference_requests' ({len(self._inference_requests)} items)"
+                )
+
+        data_to_return = {}
+        ann = self._inference_image_path(
+            image_path=image_path,
+            settings=settings,
+            data_to_return=data_to_return,
+        )
         fs.silent_remove(image_path)
 
         if upload:
@@ -959,9 +912,10 @@
             )
             api.annotation.upload_ann(image_id, ann)
 
+        result = {"annotation": ann.to_json(), "data": data_to_return}
         if async_inference_request_uuid is not None and ann is not None:
-            inference_request["result"] = result_dict
-        return result_dict
+            inference_request["result"] = result
+        return result
 
     def _inference_image_url(self, api: Api, state: dict):
         logger.debug("Inferring image_url...", extra={"state": state})
@@ -1402,11 +1356,7 @@
         project_id = state["projectId"]
         batch_size = state["batch_size"]
         num_iterations = state["num_iterations"]
-<<<<<<< HEAD
-        num_warmup = state.get("num_warmup", 5)
-=======
         num_warmup = state.get("num_warmup", 3)
->>>>>>> fa44c584
         dataset_ids = state.get("dataset_ids", None)
         cache_project_on_model = state.get("cache_project_on_model", False)
 
@@ -1509,15 +1459,9 @@
         stop = False
 
         def image_batch_generator(batch_size):
-<<<<<<< HEAD
-            while True:
-                for dataset_info in datasets_infos:
-                    batch = []  # guaranty that images from the same dataset are in the same batch
-=======
             batch = []
             while True:
                 for dataset_info in datasets_infos:
->>>>>>> fa44c584
                     for image_info in images_infos_dict[dataset_info.id]:
                         batch.append(image_info)
                         if len(batch) == batch_size:
@@ -1526,11 +1470,7 @@
 
         batch_generator = image_batch_generator(batch_size)
         try:
-<<<<<<< HEAD
-            for i in range(num_iterations):
-=======
             for i in range(num_iterations + num_warmup):
->>>>>>> fa44c584
                 if stop:
                     break
                 if (
@@ -1566,13 +1506,6 @@
                     )
                 # Inference
                 anns, benchmark = self._inference_benchmark(
-<<<<<<< HEAD
-                    image_nps=images_nps,
-                    settings=settings,
-                )
-                results.append(benchmark)
-                upload_queue.put(benchmark)
-=======
                     input_batch=images_nps,
                     settings=settings,
                 )
@@ -1580,16 +1513,11 @@
                 if i >= num_warmup:
                     results.append(benchmark)
                     upload_queue.put(benchmark)
->>>>>>> fa44c584
         except Exception:
             stop_upload_event.set()
             raise
         if async_inference_request_uuid is not None and len(results) > 0:
-<<<<<<< HEAD
-            inference_request["result"] = {"ann": results}
-=======
             inference_request["result"] = results
->>>>>>> fa44c584
         stop_upload_event.set()
         return results
 
@@ -1864,21 +1792,13 @@
             }
 
         @server.post("/run_benchmark")
-<<<<<<< HEAD
-        def run_benchmark(request: Request):
-=======
         def run_benchmark(response: Response, request: Request):
->>>>>>> fa44c584
             logger.debug(
                 f"'run_benchmark' request in json format:{request.state.state}"
             )
             project_id = request.state.state["projectId"]
             project_info = request.state.api.project.get_info_by_id(project_id)
             if project_info.type != str(ProjectType.IMAGES):
-<<<<<<< HEAD
-                raise ValueError("Only images projects are supported.")
-
-=======
                 response.status_code = status.HTTP_400_BAD_REQUEST
                 response.body = {"message": "Only images projects are supported."}
                 raise ValueError("Only images projects are supported.")
@@ -1889,7 +1809,6 @@
                     "message": "Batch inference is not implemented for this model.",
                     "success": False,
                 }
->>>>>>> fa44c584
             inference_request_uuid = uuid.uuid5(
                 namespace=uuid.NAMESPACE_URL, name=f"{time.time()}"
             ).hex
@@ -2317,9 +2236,6 @@
         self.duration = self.end - self.start
 
     def get_time(self):
-<<<<<<< HEAD
-        return self.duration
-=======
         return self.duration
 
 
@@ -2345,5 +2261,4 @@
         return image_paths[0]
 
     def __exit__(self, exc_type, exc_val, exc_tb):
-        fs.remove_dir(self.temp_dir)
->>>>>>> fa44c584
+        fs.remove_dir(self.temp_dir)