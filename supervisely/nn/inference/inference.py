--- conflicted
+++ resolved
@@ -135,7 +135,6 @@
         self.load_model = LOAD_MODEL_DECORATOR(self.load_model)
 
         if self._use_gui:
-<<<<<<< HEAD
             initialize_custom_gui_method = getattr(self, "initialize_custom_gui", None)
             original_initialize_custom_gui_method = getattr(
                 Inference, "initialize_custom_gui", None
@@ -147,14 +146,6 @@
             elif initialize_custom_gui_method.__func__ is not original_initialize_custom_gui_method:
                 self._gui = GUI.ServingGUI()
                 self._user_layout = self.initialize_custom_gui()
-=======
-            if self._use_serving_gui_template:
-                if self.FRAMEWORK_NAME is None:
-                    raise ValueError("FRAMEWORK_NAME is not defined")
-                self._gui = GUI.ServingGUITemplate(
-                    self.FRAMEWORK_NAME, self.MODELS, self.APP_OPTIONS
-                )
->>>>>>> 8748ad35
             else:
                 initialize_custom_gui_method = getattr(self, "initialize_custom_gui", None)
                 original_initialize_custom_gui_method = getattr(
