import argparse
import asyncio
import inspect
import json
import os
import re
import shutil
import subprocess
import tempfile
import threading
import time
import uuid
from collections import OrderedDict, defaultdict
from concurrent.futures import ThreadPoolExecutor
from dataclasses import asdict, dataclass
from functools import partial, wraps
from pathlib import Path
from queue import Queue
from typing import Any, Callable, Dict, List, Optional, Tuple, Union
from urllib.request import urlopen

import numpy as np
import requests
import uvicorn
import yaml
from fastapi import Form, Request, Response, UploadFile, status
from requests.structures import CaseInsensitiveDict

import supervisely.app.development as sly_app_development
import supervisely.imaging.image as sly_image
import supervisely.io.env as sly_env
import supervisely.io.fs as sly_fs
import supervisely.io.json as sly_json
import supervisely.nn.inference.gui as GUI
from supervisely import DatasetInfo, ProjectInfo, batched
from supervisely._utils import (
    add_callback,
    get_filename_from_headers,
    get_or_create_event_loop,
    get_valid_kwargs,
    is_debug_with_sly_net,
    is_production,
    rand_str,
)
from supervisely.annotation.annotation import Annotation
from supervisely.annotation.label import Label
from supervisely.annotation.obj_class import ObjClass
from supervisely.annotation.tag_collection import TagCollection
from supervisely.annotation.tag_meta import TagMeta, TagValueType
from supervisely.api.api import Api, ApiField
from supervisely.api.app_api import WorkflowMeta, WorkflowSettings
from supervisely.api.image_api import ImageInfo
from supervisely.app.content import get_data_dir
from supervisely.app.fastapi.subapp import (
    Application,
    call_on_autostart,
    get_name_from_env,
)
from supervisely.app.widgets import Card, Container, Widget
from supervisely.app.widgets.editor.editor import Editor
from supervisely.decorators.inference import (
    process_image_roi,
    process_image_sliding_window,
    process_images_batch_roi,
    process_images_batch_sliding_window,
)
from supervisely.geometry.any_geometry import AnyGeometry
from supervisely.imaging.color import get_predefined_colors
from supervisely.io.fs import list_files
from supervisely.nn.inference.cache import InferenceImageCache
from supervisely.nn.model_api import Prediction
from supervisely.nn.prediction_dto import Prediction as PredictionDTO
from supervisely.nn.utils import (
    CheckpointInfo,
    DeployInfo,
    ModelPrecision,
    ModelSource,
    RuntimeType,
    _get_model_name,
)
from supervisely.project import ProjectType
from supervisely.project.download import download_to_cache, read_from_cached_project
from supervisely.project.project_meta import ProjectMeta
from supervisely.sly_logger import logger
from supervisely.task.progress import Progress
from supervisely.video.video import ALLOWED_VIDEO_EXTENSIONS, VideoFrameReader

try:
    from typing import Literal
except ImportError:
    # for compatibility with python 3.7
    from typing_extensions import Literal


@dataclass
class AutoRestartInfo:
    deploy_params: dict

    class Fields:
        AUTO_RESTART_INFO = "autoRestartInfo"
        DEPLOY_PARAMS = "deployParams"

    def generate_fields(self) -> List[dict]:
        return [
            {
                ApiField.FIELD: self.Fields.AUTO_RESTART_INFO,
                ApiField.PAYLOAD: {self.Fields.DEPLOY_PARAMS: self.deploy_params},
            }
        ]

    @classmethod
    def from_response(cls, data: dict):
        autorestart_info = data.get(cls.Fields.AUTO_RESTART_INFO, None)
        if autorestart_info is None:
            return None
        return cls(deploy_params=autorestart_info.get(cls.Fields.DEPLOY_PARAMS, None))

    def is_changed(self, deploy_params: dict) -> bool:
        return self.deploy_params != deploy_params


class Inference:
    FRAMEWORK_NAME: str = None
    """Name of framework to register models in Supervisely"""
    MODELS: str = None
    """Path to file with list of models"""
    APP_OPTIONS: str = None
    """Path to file with app options"""
    DEFAULT_BATCH_SIZE: str = 16
    """Default batch size for inference"""
    INFERENCE_SETTINGS: str = None
    """Path to file with custom inference settings"""

    def __init__(
        self,
        model_dir: Optional[str] = None,
        custom_inference_settings: Optional[
            Union[Dict[str, Any], str]
        ] = None,  # dict with settings or path to .yml file
        sliding_window_mode: Optional[Literal["basic", "advanced", "none"]] = "basic",
        use_gui: Optional[bool] = False,
        multithread_inference: Optional[bool] = True,
        use_serving_gui_template: Optional[bool] = False,
    ):

        self.pretrained_models = self._load_models_json_file(self.MODELS) if self.MODELS else None
        self._args, self._is_local_deploy = self._parse_local_deploy_args()
        if model_dir is None:
            if self._is_local_deploy is True:
                try:
                    model_dir = get_data_dir()
                except:
                    model_dir = Path("~/.cache/supervisely/app_data").expanduser()
            else:
                model_dir = os.path.join(get_data_dir(), "models")
        sly_fs.mkdir(model_dir)

        self.autorestart = None
        self.device: str = None
        self.runtime: str = None
        self.model_precision: str = None
        self.model_source: str = None
        self.checkpoint_info: CheckpointInfo = None
        self.max_batch_size: int = None  # set it only if a model has a limit on the batch size
        self.classes: List[str] = None
        self._model_dir = model_dir
        self._model_served = False
        self._deploy_params: dict = None
        self._model_meta = None
        self._confidence = "confidence"
        self._app: Application = None
        self._api: Api = None
        self._task_id = None
        self._sliding_window_mode = sliding_window_mode
        self._autostart_delay_time = 5 * 60  # 5 min
        self._tracker = None
        self._hardware: str = None
        if custom_inference_settings is None:
            if self.INFERENCE_SETTINGS is not None:
                custom_inference_settings = self.INFERENCE_SETTINGS
            else:
                logger.debug("Custom inference settings are not provided.")
                custom_inference_settings = {}
        if isinstance(custom_inference_settings, str):
            if sly_fs.file_exists(custom_inference_settings):
                with open(custom_inference_settings, "r") as f:
                    custom_inference_settings = f.read()
            else:
                raise FileNotFoundError(f"{custom_inference_settings} file not found.")
        self._custom_inference_settings = custom_inference_settings

        self._use_gui = use_gui
        self._use_serving_gui_template = use_serving_gui_template
        self._gui = None
        self._uvicorn_server = None

        self.load_on_device = LOAD_ON_DEVICE_DECORATOR(self.load_on_device)
        self.load_on_device = add_callback(self.load_on_device, self._set_served_callback)

        self.load_model = LOAD_MODEL_DECORATOR(self.load_model)

        if self._is_local_deploy:
            self._use_gui = False
            deploy_params, need_download = self._get_deploy_params_from_args()
            if need_download:
                local_model_files = self._download_model_files(deploy_params, False)
                deploy_params["model_files"] = local_model_files
            self._load_model_headless(**deploy_params)

        if self._use_gui:
            initialize_custom_gui_method = getattr(self, "initialize_custom_gui", None)
            original_initialize_custom_gui_method = getattr(
                Inference, "initialize_custom_gui", None
            )
            if self._use_serving_gui_template:
                if self.FRAMEWORK_NAME is None:
                    raise ValueError("FRAMEWORK_NAME is not defined")
                self._gui = GUI.ServingGUITemplate(
                    self.FRAMEWORK_NAME, self.pretrained_models, self.APP_OPTIONS
                )
                self._user_layout = self._gui.widgets
                self._user_layout_card = self._gui.card
            elif initialize_custom_gui_method.__func__ is not original_initialize_custom_gui_method:
                self._gui = GUI.ServingGUI()
                self._user_layout = self.initialize_custom_gui()
            else:
                initialize_custom_gui_method = getattr(self, "initialize_custom_gui", None)
                original_initialize_custom_gui_method = getattr(
                    Inference, "initialize_custom_gui", None
                )
                if (
                    initialize_custom_gui_method.__func__
                    is not original_initialize_custom_gui_method
                ):
                    self._gui = GUI.ServingGUI()
                    self._user_layout = self.initialize_custom_gui()
                else:
                    self.initialize_gui()

            def on_serve_callback(
                gui: Union[GUI.InferenceGUI, GUI.ServingGUI, GUI.ServingGUITemplate],
            ):
                Progress("Deploying model ...", 1)
                if isinstance(self.gui, GUI.ServingGUITemplate):
                    deploy_params = self.get_params_from_gui()
                    model_files = self._download_model_files(deploy_params)
                    deploy_params["model_files"] = model_files
                    self._load_model_headless(**deploy_params)
                elif isinstance(self.gui, GUI.ServingGUI):
                    deploy_params = self.get_params_from_gui()
                    self._load_model(deploy_params)
                else:  # GUI.InferenceGUI
                    device = gui.get_device()
                    self.device = device
                    self.load_on_device(self._model_dir, device)
                    gui.show_deployed_model_info(self)

            def on_change_model_callback(
                gui: Union[GUI.InferenceGUI, GUI.ServingGUI, GUI.ServingGUITemplate],
            ):
                self.shutdown_model()
                if isinstance(self.gui, (GUI.ServingGUI, GUI.ServingGUITemplate)):
                    self._api_request_model_layout.unlock()
                    self._api_request_model_layout.hide()
                    self.update_gui(self._model_served)
                    self._user_layout_card.show()

            self.gui.on_change_model_callbacks.append(on_change_model_callback)
            self.gui.on_serve_callbacks.append(on_serve_callback)
            self._initialize_app_layout()

        self._inference_requests = {}
        max_workers = 1 if not multithread_inference else None
        self._executor = ThreadPoolExecutor(max_workers=max_workers)
        self.predict = self._check_serve_before_call(self.predict)
        self.predict_raw = self._check_serve_before_call(self.predict_raw)
        self.get_info = self._check_serve_before_call(self.get_info)

        self.cache = InferenceImageCache(
            maxsize=sly_env.smart_cache_size(),
            ttl=sly_env.smart_cache_ttl(),
            is_persistent=True,
            base_folder=sly_env.smart_cache_container_dir(),
            log_progress=True,
        )

    def get_batch_size(self):
        if self.max_batch_size is not None:
            return min(self.DEFAULT_BATCH_SIZE, self.max_batch_size)
        return self.DEFAULT_BATCH_SIZE

    def _prepare_device(self, device):
        if device is None:
            try:
                import torch  # pylint: disable=import-error

                device = "cuda" if torch.cuda.is_available() else "cpu"
            except Exception as e:
                logger.warn(
                    f"Device auto detection failed, set to default 'cpu', reason: {repr(e)}"
                )
                device = "cpu"

    def _load_json_file(self, file_path: str) -> dict:
        if isinstance(file_path, str):
            if sly_fs.file_exists(file_path) and sly_fs.get_file_ext(file_path) == ".json":
                return sly_json.load_json_file(file_path)
            else:
                raise ValueError("File not found or invalid file format.")
        else:
            raise ValueError("Invalid file. Please provide a valid '.json' file.")

    def _load_models_json_file(self, models: str) -> List[Dict[str, Any]]:
        """
        Loads dictionary from the provided file.
        """
        if isinstance(models, str):
            if sly_fs.file_exists(models) and sly_fs.get_file_ext(models) == ".json":
                models = sly_json.load_json_file(models)
            else:
                raise ValueError("File not found or invalid file format.")
        else:
            raise ValueError("Invalid file. Please provide a valid '.json' file.")

        if not isinstance(models, list):
            raise ValueError("models parameters must be a list of dicts")
        for item in models:
            if not isinstance(item, dict):
                raise ValueError(f"Each item in models must be a dict.")
            model_meta = item.get("meta")
            if model_meta is None:
                raise ValueError(
                    "Model metadata not found. Please update provided models parameter to include key 'meta'."
                )
            model_files = model_meta.get("model_files")
            if model_files is None:
                raise ValueError(
                    "Model files not found in model metadata. "
                    "Please update provided models oarameter to include key 'model_files' in 'meta' key."
                )
        return models

    def get_ui(self) -> Widget:
        if not self._use_gui:
            return None
        return self.gui.get_ui()

    def initialize_custom_gui(self) -> Widget:
        raise NotImplementedError("Have to be implemented in child class after inheritance")

    def update_gui(self, is_model_deployed: bool = True) -> None:
        if isinstance(self.gui, (GUI.ServingGUI, GUI.ServingGUITemplate)):
            if is_model_deployed:
                self._user_layout_card.lock()
            else:
                self._user_layout_card.unlock()

    def set_params_to_gui(self, deploy_params: dict) -> None:
        """
        Set params for load_model method to GUI.
        """
        if isinstance(self.gui, GUI.ServingGUI):
            self._user_layout_card.hide()
            self._api_request_model_info.set_text(json.dumps(deploy_params), "json")
            self._api_request_model_layout.show()

    def get_params_from_gui(self) -> dict:
        if isinstance(self.gui, GUI.ServingGUITemplate):
            return self.gui.get_params_from_gui()
        raise NotImplementedError("Have to be implemented in child class after inheritance")

    def initialize_gui(self) -> None:
        models = self.get_models()
        support_pretrained_models = True
        if isinstance(models, list):
            if len(models) > 0:
                models = self._preprocess_models_list(models)
            else:
                support_pretrained_models = False
        elif isinstance(models, dict):
            for model_group in models.keys():
                models[model_group]["checkpoints"] = self._preprocess_models_list(
                    models[model_group]["checkpoints"]
                )
        self._gui = GUI.InferenceGUI(
            models,
            self.api,
            support_pretrained_models=support_pretrained_models,
            support_custom_models=self.support_custom_models(),
            add_content_to_pretrained_tab=self.add_content_to_pretrained_tab,
            add_content_to_custom_tab=self.add_content_to_custom_tab,
            custom_model_link_type=self.get_custom_model_link_type(),
        )

    def _initialize_app_layout(self):
        self._api_request_model_info = Editor(
            height_lines=12,
            language_mode="json",
            readonly=True,
            restore_default_button=False,
            auto_format=True,
        )
        self._api_request_model_layout = Card(
            title="Model was deployed from API request with the following settings",
            content=self._api_request_model_info,
        )
        self._api_request_model_layout.hide()

        if isinstance(self.gui, GUI.ServingGUITemplate):
            self._app_layout = Container(
                [self._user_layout_card, self._api_request_model_layout, self.get_ui()],
                gap=5,
            )
            return

        if hasattr(self, "_user_layout"):
            self._user_layout_card = Card(
                title="Select Model",
                description="Select the model to deploy and press the 'Serve' button.",
                content=self._user_layout,
                lock_message="Model is deployed. To change the model, stop the serving first.",
            )
        else:
            self._user_layout_card = Card(
                title="Select Model",
                description="Select the model to deploy and press the 'Serve' button.",
                content=self._gui,
                lock_message="Model is deployed. To change the model, stop the serving first.",
            )

        self._app_layout = Container(
            [self._user_layout_card, self._api_request_model_layout, self.get_ui()],
            gap=5,
        )

    def support_custom_models(self) -> bool:
        return True

    def add_content_to_pretrained_tab(self, gui: GUI.BaseInferenceGUI) -> Widget:
        return None

    def add_content_to_custom_tab(self, gui: GUI.BaseInferenceGUI) -> Widget:
        return None

    def get_custom_model_link_type(self) -> Literal["file", "folder"]:
        return "file"

    def get_models(
        self,
    ) -> Union[List[Dict[str, str]], Dict[str, List[Dict[str, str]]]]:
        return []

    def download(self, src_path: str, dst_path: str = None):
        basename = os.path.basename(os.path.normpath(src_path))
        if dst_path is None:
            dst_path = os.path.join(self._model_dir, basename)
        if self.gui is not None:
            progress = self.gui.download_progress
        else:
            progress = None

        if sly_fs.dir_exists(src_path) or sly_fs.file_exists(
            src_path
        ):  # only during debug, has no effect in production
            dst_path = os.path.abspath(src_path)
            logger.info(f"File {dst_path} found.")
        elif src_path.startswith("/"):  # folder from Team Files
            team_id = sly_env.team_id()

            if src_path.endswith("/") and self.api.file.dir_exists(team_id, src_path):

                def download_dir(team_id, src_path, dst_path, progress_cb=None):
                    self.api.file.download_directory(
                        team_id,
                        src_path,
                        dst_path,
                        progress_cb=progress_cb,
                    )

                logger.info(f"Remote directory in Team Files: {src_path}")
                logger.info(f"Local directory: {dst_path}")
                sizeb = self.api.file.get_directory_size(team_id, src_path)

                if progress is None:
                    download_dir(team_id, src_path, dst_path)
                else:
                    self.gui.download_progress.show()
                    with progress(
                        message="Downloading directory from Team Files...",
                        total=sizeb,
                        unit="bytes",
                        unit_scale=True,
                    ) as pbar:
                        download_dir(team_id, src_path, dst_path, pbar.update)
                logger.info(
                    f"📥 Directory {basename} has been successfully downloaded from Team Files"
                )
                logger.info(f"Directory {basename} path: {dst_path}")
            elif self.api.file.exists(team_id, src_path):  # file from Team Files

                def download_file(team_id, src_path, dst_path, progress_cb=None):
                    self.api.file.download(team_id, src_path, dst_path, progress_cb=progress_cb)

                file_info = self.api.file.get_info_by_path(sly_env.team_id(), src_path)
                if progress is None:
                    download_file(team_id, src_path, dst_path)
                else:
                    self.gui.download_progress.show()
                    with progress(
                        message="Downloading file from Team Files...",
                        total=file_info.sizeb,
                        unit="B",
                        unit_scale=True,
                    ) as pbar:
                        download_file(team_id, src_path, dst_path, pbar.update)
                logger.info(f"📥 File {basename} has been successfully downloaded from Team Files")
                logger.info(f"File {basename} path: {dst_path}")
        else:  # external url
            if not sly_fs.dir_exists(os.path.dirname(dst_path)):
                sly_fs.mkdir(os.path.dirname(dst_path))

            def download_external_file(url, save_path, progress=None):
                def download_content(save_path, progress_cb=None):
                    with open(save_path, "wb") as f:
                        for chunk in r.iter_content(chunk_size=8192):
                            f.write(chunk)
                            if progress is not None:
                                progress_cb(len(chunk))

                with requests.get(url, stream=True) as r:
                    r.raise_for_status()
                    total_size = int(CaseInsensitiveDict(r.headers).get("Content-Length", "0"))
                    if progress is None:
                        download_content(save_path)
                    else:
                        with progress(
                            message="Downloading file from external URL",
                            total=total_size,
                            unit="B",
                            unit_scale=True,
                        ) as pbar:
                            download_content(save_path, pbar.update)

            if progress is None:
                download_external_file(src_path, dst_path)
            else:
                self.gui.download_progress.show()
                download_external_file(src_path, dst_path, progress=progress)
            logger.info(f"📥 File {basename} has been successfully downloaded from external URL.")
            logger.info(f"File {basename} path: {dst_path}")
        return dst_path

    def _preprocess_models_list(self, models_list: List[Dict[str, str]]) -> List[Dict[str, str]]:
        # fill skipped columns
        all_columns = []
        for model_dict in models_list:
            cols = model_dict.keys()
            all_columns.extend([col for col in cols if col not in all_columns])

        empty_cells = {}
        for col in all_columns:
            empty_cells[col] = []
        # fill empty cells by "-", write empty cells and set cells in column order
        for i in range(len(models_list)):
            model_dict = OrderedDict()
            for col in all_columns:
                if col not in models_list[i].keys():
                    model_dict[col] = "-"
                    empty_cells[col].append(True)
                else:
                    model_dict[col] = models_list[i][col]
                    empty_cells[col].append(False)
            models_list[i] = model_dict
        # remove empty columns
        for col, cells in empty_cells.items():
            if all(cells):
                for i, model_dict in enumerate(models_list):
                    del model_dict[col]

        return models_list

    # pylint: disable=method-hidden
    def load_on_device(
        self,
        model_dir: str,
        device: Literal["cpu", "cuda", "cuda:0", "cuda:1", "cuda:2", "cuda:3"] = "cpu",
    ):
        raise NotImplementedError("Have to be implemented in child class after inheritance")

    def load_model(self, **kwargs):
        raise NotImplementedError("Have to be implemented in child class after inheritance")

    def load_model_meta(self, model_tab: str, local_weights_path: str):
        raise NotImplementedError("Have to be implemented in child class after inheritance")

    def _checkpoints_cache_dir(self):
        return os.path.join(os.path.expanduser("~"), ".cache", "supervisely", "checkpoints")

    def _download_model_files(self, deploy_params: dict, log_progress: bool = True) -> dict:
        if deploy_params["runtime"] != RuntimeType.PYTORCH:
            export = deploy_params["model_info"].get("export", {})
            export_model = export.get(deploy_params["runtime"], None)
            if export_model is not None:
                if sly_fs.get_file_name(export_model) == sly_fs.get_file_name(
                    deploy_params["model_files"]["checkpoint"]
                ):
                    deploy_params["model_files"]["checkpoint"] = (
                        deploy_params["model_info"]["artifacts_dir"] + export_model
                    )
                    logger.info(f"Found model checkpoint for '{deploy_params['runtime']}'")

        if deploy_params["model_source"] == ModelSource.PRETRAINED:
            return self._download_pretrained_model(deploy_params["model_files"], log_progress)
        elif deploy_params["model_source"] == ModelSource.CUSTOM:
            return self._download_custom_model(deploy_params["model_files"], log_progress)

    def _download_pretrained_model(self, model_files: dict, log_progress: bool = True):
        """
        Downloads the pretrained model data.
        """
        local_model_files = {}
        cache_dir = self._checkpoints_cache_dir()

        for file in model_files:
            file_url = model_files[file]
            file_name = sly_fs.get_file_name_with_ext(file_url)
            if file_url.startswith("http"):
                with urlopen(file_url) as f:
                    file_size = f.length
                    file_name = get_filename_from_headers(file_url)
                    if file_name is None:
                        file_name = file
                    file_path = os.path.join(self.model_dir, file_name)
                    cached_path = os.path.join(cache_dir, file_name)
                    if os.path.exists(cached_path):
                        local_model_files[file] = cached_path
                        logger.debug(f"Model: '{file_name}' was found in checkpoint cache")
                        continue
                    if os.path.exists(file_path):
                        local_model_files[file] = file_path
                        logger.debug(f"Model: '{file_name}' was found in model dir")
                        continue

                    if log_progress:
                        with self.gui.download_progress(
                            message=f"Downloading: '{file_name}'",
                            total=file_size,
                            unit="bytes",
                            unit_scale=True,
                        ) as download_pbar:
                            self.gui.download_progress.show()
                            sly_fs.download(
                                url=file_url,
                                save_path=file_path,
                                progress=download_pbar.update,
                            )
                    else:
                        sly_fs.download(url=file_url, save_path=file_path)
                    local_model_files[file] = file_path
            else:
                local_model_files[file] = file_url

        if log_progress:
            self.gui.download_progress.hide()
        return local_model_files

    def _download_custom_model(self, model_files: dict, log_progress: bool = True):
        """
        Downloads the custom model data.
        """
        team_id = sly_env.team_id()
        local_model_files = {}
        for file in model_files:
            file_url = model_files[file]
            file_info = self.api.file.get_info_by_path(team_id, file_url)
            if file_info is None:
                if sly_fs.file_exists(file_url):
                    local_model_files[file] = file_url
                    continue
                else:
                    raise FileNotFoundError(f"File '{file_url}' not found in Team Files")
            file_size = file_info.sizeb
            file_name = os.path.basename(file_url)
            file_path = os.path.join(self.model_dir, file_name)
            if log_progress:
                with self.gui.download_progress(
                    message=f"Downloading: '{file_name}'",
                    total=file_size,
                    unit="bytes",
                    unit_scale=True,
                ) as download_pbar:
                    self.gui.download_progress.show()
                    self.api.file.download(
                        team_id, file_url, file_path, progress_cb=download_pbar.update
                    )
            else:
                self.api.file.download(team_id, file_url, file_path)
            local_model_files[file] = file_path
        if log_progress:
            self.gui.download_progress.hide()
        return local_model_files

    def _load_model(self, deploy_params: dict):
        self.model_source = deploy_params.get("model_source")
        self.device = deploy_params.get("device")
        self.runtime = deploy_params.get("runtime", RuntimeType.PYTORCH)
        self.model_precision = deploy_params.get("model_precision", ModelPrecision.FP32)
        self._hardware = get_hardware_info(self.device)
        self.load_model(**deploy_params)
        self._model_served = True
        self._deploy_params = deploy_params
        try:
            if self.autorestart is None:
                self.autorestart = AutoRestartInfo(self._deploy_params)
                self.api.task.set_fields(self._task_id, self.autorestart.generate_fields())
                logger.debug(
                    "Created new autorestart info.",
                    extra=self.autorestart.deploy_params,
                )
            elif self.autorestart.is_changed(self._deploy_params):
                self.autorestart.deploy_params.update(self._deploy_params)
                self.api.task.set_fields(self._task_id, self.autorestart.generate_fields())
                logger.debug(
                    "Autorestart info is changed. Parameters have been updated.",
                    extra=self.autorestart.deploy_params,
                )
        except Exception as e:
            logger.warning(f"Failed to update autorestart info: {repr(e)}")
        if self.gui is not None:
            self.update_gui(self._model_served)
            self.gui.show_deployed_model_info(self)

    def load_custom_checkpoint(
<<<<<<< HEAD
        self, model_files: dict, model_meta: dict, device: str = "cuda", **kwargs
=======
        self, model_files: dict, model_meta: dict, device: Optional[str] = None, **kwargs
>>>>>>> 912093db
    ):
        """
        Loads local custom model checkpoint.

        :param: model_files: dict with local paths to model files
        :type: model_files: dict
        :param: model_meta: dict with model meta
        :type: model_meta: dict
        :param: device: device to load model on
        :type: device: str
        :param: kwargs: additional parameters will be passed to load_model method.
        :type: kwargs: dict
        :return: None
        :rtype: None

        :Usage Example:

         .. code-block:: python

            model_files = {
                "checkpoint": "supervisely_integration/serve/best.pth",
                "config": "supervisely_integration/serve/model_config.yml",
            }
            model_meta = sly.json.load_json_file("model_meta.json")

            model.load_custom_checkpoint(model_files, model_meta)
        """

        checkpoint = model_files.get("checkpoint")
        if checkpoint is None:
            raise ValueError("Model checkpoint is not provided")
        checkpoint_name = sly_fs.get_file_name_with_ext(model_files["checkpoint"])

        self.checkpoint_info = CheckpointInfo(
            checkpoint_name=checkpoint_name,
            model_name=None,
            architecture=None,
            checkpoint_url=None,
            custom_checkpoint_path=None,
            model_source=ModelSource.CUSTOM,
        )

        deploy_params = {
            "model_source": ModelSource.CUSTOM,
            "model_files": model_files,
            "model_info": {},
            "device": device,
            "runtime": RuntimeType.PYTORCH,
        }
        deploy_params.update(kwargs)

        # TODO: add support for **kwargs (user arguments)
        self._set_model_meta_custom_model({"model_meta": model_meta})
        self._load_model(deploy_params)

    def _load_model_headless(
        self,
        model_files: dict,
        model_source: str,
        model_info: dict,
        device: str,
        runtime: str,
        **kwargs,
    ):
        deploy_params = {
            "model_files": model_files,
            "model_source": model_source,
            "model_info": model_info,
            "device": device,
            "runtime": runtime,
            **kwargs,
        }
        if model_source == ModelSource.CUSTOM:
            self._set_model_meta_custom_model(model_info)
            self._set_checkpoint_info_custom_model(deploy_params)

        try:
            if is_production():
                self._add_workflow_input(model_source, model_files, model_info)
        except Exception as e:
            logger.warning(f"Failed to add input to the workflow: {repr(e)}")

        self._load_model(deploy_params)
        if self._model_meta is None:
            self._set_model_meta_from_classes()

    def _set_model_meta_custom_model(self, model_info: dict):
        model_meta = model_info.get("model_meta")
        if model_meta is None:
            return
        if isinstance(model_meta, dict):
            self._model_meta = ProjectMeta.from_json(model_meta)
        elif isinstance(model_meta, str):
            remote_artifacts_dir = model_info["artifacts_dir"]
            model_meta_url = os.path.join(remote_artifacts_dir, model_meta)
            model_meta_path = self.download(model_meta_url)
            model_meta = sly_json.load_json_file(model_meta_path)
            self._model_meta = ProjectMeta.from_json(model_meta)
        else:
            raise ValueError(
                "model_meta should be a dict or a name of '.json' file in experiment artifacts folder in Team Files"
            )
        self._get_confidence_tag_meta()
        self.classes = [obj_class.name for obj_class in self._model_meta.obj_classes]

    def _set_checkpoint_info_custom_model(self, deploy_params: dict):
        model_info = deploy_params.get("model_info", {})
        model_files = deploy_params.get("model_files", {})
        if model_info:
            checkpoint_name = os.path.basename(model_files.get("checkpoint"))
            checkpoint_file_path = os.path.join(
                model_info.get("artifacts_dir"), "checkpoints", checkpoint_name
            )
            checkpoint_file_info = None
            if not self._is_local_deploy:
                checkpoint_file_info = self.api.file.get_info_by_path(
                    sly_env.team_id(), checkpoint_file_path
                )
            if checkpoint_file_info is None:
                checkpoint_url = None
            else:
                checkpoint_url = self.api.file.get_url(checkpoint_file_info.id)

            self.checkpoint_info = CheckpointInfo(
                checkpoint_name=checkpoint_name,
                model_name=model_info.get("model_name"),
                architecture=model_info.get("framework_name"),
                checkpoint_url=checkpoint_url,
                custom_checkpoint_path=checkpoint_file_path,
                model_source=ModelSource.CUSTOM,
            )

    def shutdown_model(self):
        self._model_served = False
        self.device = None
        self.runtime = None
        self.model_precision = None
        self.checkpoint_info = None
        self.max_batch_size = None
        clean_up_cuda()
        logger.info("Model has been stopped")

    def _on_model_deployed(self):
        pass

    def get_classes(self) -> List[str]:
        return self.classes

    def get_info(self) -> Dict[str, Any]:
        num_classes = None
        classes = None
        try:
            classes = self.get_classes()
            if classes is not None:
                num_classes = len(classes)
        except NotImplementedError:
            logger.warn(f"get_classes() function not implemented for {type(self)} object.")
        except AttributeError:
            logger.warn("Probably, get_classes() function not working without model deploy.")
        except Exception as exc:
            logger.warn("Unknown exception. Please, contact support")
            logger.exception(exc)

        if num_classes is None:
            logger.warn(f"get_classes() function return {classes}; skip classes processing.")

        return {
            "app_name": get_name_from_env(default="Neural Network Serving"),
            "session_id": self.task_id,
            "number_of_classes": num_classes,
            "sliding_window_support": self.sliding_window_mode,
            "videos_support": True,
            "async_video_inference_support": True,
            "tracking_on_videos_support": True,
            "async_image_inference_support": True,
            "tracking_algorithms": ["bot", "deepsort"],
            "batch_inference_support": self.is_batch_inference_supported(),
            "max_batch_size": self.max_batch_size,
        }

    # pylint: enable=method-hidden

    def get_human_readable_info(self, replace_none_with: Optional[str] = None):
        hr_info = {}
        info = self.get_info()

        for name, data in info.items():
            hr_name = name.replace("_", " ").capitalize()
            if data is None:
                hr_info[hr_name] = replace_none_with
            else:
                hr_info[hr_name] = data

        return hr_info

    def _get_deploy_info(self) -> DeployInfo:
        if self.checkpoint_info is None:
            raise ValueError("Checkpoint info is not set.")
        deploy_info = {
            **asdict(self.checkpoint_info),
            "task_type": self.get_info()["task type"],
            "device": self.device,
            "runtime": self.runtime,
            "model_precision": self.model_precision,
            "hardware": self._hardware,
            "deploy_params": self._deploy_params,
        }
        return DeployInfo(**deploy_info)

    @property
    def sliding_window_mode(self) -> Literal["basic", "advanced", "none"]:
        return self._sliding_window_mode

    @property
    def api(self) -> Api:
        if self._api is None:
            if (
                self._is_local_deploy
                and os.getenv("SERVER_ADDRESS") is None
                and os.getenv("API_TOKEN") is None
            ):
                return None
            else:
                self._api = Api()
        return self._api

    @property
    def gui(self) -> GUI.InferenceGUI:
        return self._gui

    def _get_obj_class_shape(self):
        raise NotImplementedError("Have to be implemented in child class")

    @property
    def model_meta(self) -> ProjectMeta:
        if self._model_meta is None:
            self.update_model_meta()
        return self._model_meta

    def update_model_meta(self):
        """
        Update model meta.
        Make sure `self._get_obj_class_shape()` method returns the correct shape.
        """
        colors = get_predefined_colors(len(self.get_classes()))
        classes = []
        for name, rgb in zip(self.get_classes(), colors):
            classes.append(ObjClass(name, self._get_obj_class_shape(), rgb))
        self._model_meta = ProjectMeta(classes)
        self._get_confidence_tag_meta()

    def _set_model_meta_from_classes(self):
        classes = self.get_classes()
        if not classes:
            raise ValueError("Can't create model meta. Please, set the `self.classes` attribute.")
        shape = self._get_obj_class_shape()
        self._model_meta = ProjectMeta([ObjClass(name, shape) for name in classes])
        self._get_confidence_tag_meta()

    @property
    def task_id(self) -> int:
        return self._task_id

    def _get_confidence_tag_meta(self):
        tag_meta = self.model_meta.get_tag_meta(self._confidence)
        if tag_meta is None:
            tag_meta = TagMeta(self._confidence, TagValueType.ANY_NUMBER)
            self._model_meta = self._model_meta.add_tag_meta(tag_meta)
        return tag_meta

    def _create_label(self, dto: PredictionDTO) -> Label:
        raise NotImplementedError("Have to be implemented in child class")

    def _predictions_to_annotation(
        self,
        image_path: Union[str, np.ndarray],
        predictions: List[PredictionDTO],
        classes_whitelist: Optional[List[str]] = None,
    ) -> Annotation:
        labels = []
        for prediction in predictions:
            if (
                not classes_whitelist in (None, "all")
                and hasattr(prediction, "class_name")
                and prediction.class_name not in classes_whitelist
            ):
                continue
            if "classes_whitelist" in inspect.signature(self._create_label).parameters:
                # pylint: disable=unexpected-keyword-arg
                # pylint: disable=too-many-function-args
                label = self._create_label(prediction, classes_whitelist)
            else:
                label = self._create_label(prediction)
            if label is None:
                # for example empty mask
                continue
            if isinstance(label, list):
                labels.extend(label)
                continue
            labels.append(label)

        # create annotation with correct image resolution
        if isinstance(image_path, str):
            img = sly_image.read(image_path)
            img_size = img.shape[:2]
        else:
            img_size = image_path.shape[:2]
        ann = Annotation(img_size, labels)
        return ann

    @property
    def model_dir(self) -> str:
        return self._model_dir

    @property
    def custom_inference_settings(self) -> Union[Dict[str, any], str]:
        return self._custom_inference_settings

    @property
    def custom_inference_settings_dict(self) -> Dict[str, any]:
        if isinstance(self._custom_inference_settings, dict):
            return self._custom_inference_settings
        else:
            return yaml.safe_load(self._custom_inference_settings)

    def _handle_error_in_async(self, uuid, func, *args, **kwargs):
        try:
            return func(*args, **kwargs)
        except Exception as e:
            inf_request = self._inference_requests.get(uuid, None)
            if inf_request is not None:
                inf_request["exception"] = str(e)
            logger.error(f"Error in {func.__name__} function: {e}", exc_info=True)
            raise e

    def _inference_auto(
        self,
        source: List[Union[str, np.ndarray]],
        settings: Dict[str, Any],
    ) -> Tuple[List[Annotation], List[dict]]:
        inference_mode = settings.get("inference_mode", "full_image")
        use_raw = (
            inference_mode == "sliding_window" and settings["sliding_window_mode"] == "advanced"
        )
        is_predict_batch_raw_implemented = (
            type(self).predict_batch_raw != Inference.predict_batch_raw
        )
        if (not use_raw and self.is_batch_inference_supported()) or (
            use_raw and is_predict_batch_raw_implemented
        ):
            return self._inference_batched_wrapper(source, settings)
        else:
            return self._inference_one_by_one_wrapper(source, settings)

    def inference(
        self,
        source: Union[str, int, np.ndarray, List[str], List[int], List[np.ndarray]],
        settings: dict = None,
    ) -> Union[Annotation, List[Annotation]]:
        """
        Inference method for images. Provide image path or numpy array of image.

        :param: source: image path,image id, numpy array of image or list of image paths, image ids or numpy arrays
        :type: source: Union[str, int, np.ndarray, List[str], List[int], List[np.ndarray]]
        :param: settings: inference settings
        :type: settings: dict
        :return: annotation or list of annotations
        :rtype: Union[Annotation, List[Annotation]]

        :Usage Example:

            .. code-block:: python

            image_path = "/root/projects/demo/img/sample.jpg"
            ann = model.inference(image_path)
        """
        input_is_list = True
        if not isinstance(source, list):
            input_is_list = False
            source = [source]

        if settings is None:
            settings = self._get_inference_settings({})

        if isinstance(source[0], int):
            ann_jsons = self._inference_batch_ids(
                self.api, {"batch_ids": source, "settings": settings}
            )
            anns = [Annotation.from_json(ann_json, self.model_meta) for ann_json in ann_jsons]
        else:
            anns, _ = self._inference_auto(source, settings)
        if not input_is_list:
            return anns[0]
        return anns

    def _inference_batched_wrapper(
        self,
        source: List[Union[str, np.ndarray]],
        settings: Dict,
    ) -> Tuple[List[Annotation], List[dict]]:
        # This method read images and collect slides_data (data_to_return)
        images_np = [sly_image.read(img) if isinstance(img, str) else img for img in source]
        slides_data = []
        anns = self._inference_batched(
            source=images_np,
            settings=settings,
            data_to_return=slides_data,
        )
        return anns, slides_data

    @process_images_batch_sliding_window
    @process_images_batch_roi
    def _inference_batched(
        self,
        source: List[np.ndarray],
        settings: Dict,
        data_to_return: list,
    ) -> List[Annotation]:
        images_np = source
        inference_mode = settings.get("inference_mode", "full_image")
        use_raw = (
            inference_mode == "sliding_window" and settings["sliding_window_mode"] == "advanced"
        )
        if not use_raw:
            predictions = self.predict_batch(images_np=images_np, settings=settings)
        else:
            predictions = self.predict_batch_raw(images_np=images_np, settings=settings)
        anns = []
        for src, prediction in zip(source, predictions):
            ann = self._predictions_to_annotation(
                src, prediction, classes_whitelist=settings.get("classes", None)
            )
            anns.append(ann)
        return anns

    def _inference_one_by_one_wrapper(
        self,
        source: List[Union[str, np.ndarray]],
        settings: Dict[str, Any],
    ) -> Tuple[List[Annotation], List[dict]]:
        anns = []
        slides_data = []
        writer = TempImageWriter()
        for img in source:
            if isinstance(img, np.ndarray):
                image_path = writer.write(img)
            else:
                image_path = img
            data_to_return = {}
            ann = self._inference_image_path(
                image_path=image_path,
                settings=settings,
                data_to_return=data_to_return,
            )
            anns.append(ann)
            slides_data.append(data_to_return)
        writer.clean()
        return anns, slides_data

    @process_image_sliding_window
    @process_image_roi
    def _inference_image_path(
        self,
        image_path: str,
        settings: Dict,
        data_to_return: Dict,  # for decorators
    ) -> Annotation:
        inference_mode = settings.get("inference_mode", "full_image")
        logger.debug(
            "Inferring image_path:",
            extra={"inference_mode": inference_mode, "path": image_path},
        )

        if inference_mode == "sliding_window" and settings["sliding_window_mode"] == "advanced":
            predictions = self.predict_raw(image_path=image_path, settings=settings)
        else:
            predictions = self.predict(image_path=image_path, settings=settings)
        ann = self._predictions_to_annotation(
            image_path, predictions, classes_whitelist=settings.get("classes", None)
        )

        logger.debug(
            f"Inferring image_path done. pred_annotation:",
            extra=dict(w=ann.img_size[1], h=ann.img_size[0], n_labels=len(ann.labels)),
        )
        return ann

    def _inference_benchmark(
        self,
        images_np: List[np.ndarray],
        settings: dict,
    ) -> Tuple[List[Annotation], dict]:
        t0 = time.time()
        predictions, benchmark = self.predict_benchmark(images_np, settings)
        total_time = (time.time() - t0) * 1000  # ms
        benchmark = {
            "total": total_time,
            "preprocess": benchmark.get("preprocess"),
            "inference": benchmark.get("inference"),
            "postprocess": benchmark.get("postprocess"),
        }
        anns = []
        for i, image_np in enumerate(images_np):
            ann = self._predictions_to_annotation(image_np, predictions[i])
            anns.append(ann)
        return anns, benchmark

    # pylint: disable=method-hidden
    def predict(self, image_path: str, settings: Dict[str, Any]) -> List[PredictionDTO]:
        raise NotImplementedError("Have to be implemented in child class")

    def predict_raw(self, image_path: str, settings: Dict[str, Any]) -> List[PredictionDTO]:
        raise NotImplementedError(
            "Have to be implemented in child class If sliding_window_mode is 'advanced'."
        )

    def predict_batch(
        self, images_np: List[np.ndarray], settings: Dict[str, Any]
    ) -> List[List[PredictionDTO]]:
        """Predict batch of images. `images_np` is a list of numpy arrays in RGB format

        If this method is not overridden in a subclass, the following fallback logic works:
            - If predict_benchmark is overridden, then call predict_benchmark
            - Otherwise, raise NotImplementedError
        """
        is_predict_benchmark_overridden = (
            type(self).predict_benchmark != Inference.predict_benchmark
        )
        if is_predict_benchmark_overridden:
            return self.predict_benchmark(images_np, settings)[0]
        else:
            raise NotImplementedError("Have to be implemented in child class")

    def predict_batch_raw(
        self, images_np: List[np.ndarray], settings: Dict[str, Any]
    ) -> List[List[PredictionDTO]]:
        """Predict batch of images. `source` is a list of numpy arrays in RGB format"""
        raise NotImplementedError(
            "Have to be implemented in child class If sliding_window_mode is 'advanced'."
        )

    def predict_benchmark(
        self, images_np: List[np.ndarray], settings: dict
    ) -> Tuple[List[List[PredictionDTO]], dict]:
        """
        Inference a batch of images with speedtest benchmarking.

        :param images_np: list of numpy arrays in RGB format
        :param settings: inference settings

        :return: tuple of annotation and benchmark dict with speedtest results in milliseconds.
            The benchmark dict should contain the following keys (all values in milliseconds):
            - preprocess: time of preprocessing (e.g. image loading, resizing, etc.)
            - inference: time of inference. Consider to include not only the time of the model forward pass, but also
                steps like NMS (Non-Maximum Suppression), decoding module, and everything that is done to calculate meaningful predictions.
            - postprocess: time of postprocessing (e.g. resizing output masks, aligning predictions with the input image, formatting, etc.)
            If some of the keys are missing, they will be considered as None.

        Note:
        If this method is not overridden in a subclass, the following fallback logic works:
            - If predict_batch is overridden, then call it
            - If predict_batch is not overridden but the batch size is 1, then use `predict`
            - If predict_batch is not overridden and the batch size is greater than 1, then raise NotImplementedError
        """
        is_predict_batch_overridden = type(self).predict_batch != Inference.predict_batch
        empty_benchmark = {}
        if is_predict_batch_overridden:
            predictions = self.predict_batch(images_np, settings)
            return predictions, empty_benchmark
        elif len(images_np) == 1:
            image_np = images_np[0]
            writer = TempImageWriter()
            image_path = writer.write(image_np)
            prediction = self.predict(image_path, settings)
            writer.clean()
            return [prediction], empty_benchmark
        else:
            raise NotImplementedError("Have to be implemented in child class")

    def is_batch_inference_supported(self) -> bool:
        is_predict_batch_overridden = type(self).predict_batch != Inference.predict_batch
        is_predict_benchmark_overridden = (
            type(self).predict_benchmark != Inference.predict_benchmark
        )
        return is_predict_batch_overridden or is_predict_benchmark_overridden

    # pylint: enable=method-hidden
    def _get_inference_settings(self, state: dict):
        settings = state.get("settings", {})
        if settings is None:
            settings = {}
        if "rectangle" in state.keys():
            settings["rectangle"] = state["rectangle"]
        settings["sliding_window_mode"] = self.sliding_window_mode

        for key, value in self.custom_inference_settings_dict.items():
            if key not in settings:
                logger.debug(
                    f"Field {key} not found in inference settings. Use default value {value}"
                )
                settings[key] = value
        return settings

    @property
    def app(self) -> Application:
        return self._app

    def visualize(
        self,
        predictions: List[PredictionDTO],
        image_path: str,
        vis_path: str,
        thickness: Optional[int] = None,
        classes_whitelist: Optional[List[str]] = None,
    ):
        image = sly_image.read(image_path)
        ann = self._predictions_to_annotation(image_path, predictions, classes_whitelist)
        ann.draw_pretty(
            bitmap=image,
            thickness=thickness,
            output_path=vis_path,
            fill_rectangles=False,
        )

    def _format_output(
        self,
        anns: List[Annotation],
        slides_data: List[dict] = None,
        kwargs_list: List = None,
        **kwargs,
    ) -> List[dict]:
        if not slides_data:
            slides_data = [{} for _ in range(len(anns))]
        assert len(anns) == len(slides_data)
        if kwargs_list is None:
            kwargs_list = [{} for _ in range(len(anns))]
        assert len(anns) == len(kwargs_list)
        output = []
        for ann, data, kw in zip(anns, slides_data, kwargs_list):
            this_kwargs = {**kwargs, **kw}
            this_kwargs = get_valid_kwargs(
                this_kwargs, Prediction.__init__, exclude=["self", "annotation"]
            )
            output.append({**Prediction(ann, **this_kwargs).to_json(), "data": data})
        return output

    def _inference_image(self, state: dict, file: UploadFile):
        logger.debug("Inferring image...", extra={"state": state})
        settings = self._get_inference_settings(state)
        image_np = sly_image.read_bytes(file.file.read())
        logger.debug("Inference settings:", extra=settings)
        logger.debug("Image info:", extra={"w": image_np.shape[1], "h": image_np.shape[0]})
        anns, slides_data = self._inference_auto(
            [image_np],
            settings=settings,
        )
        results = self._format_output(anns, slides_data)
        return results[0]

    def _inference_batch(self, state: dict, files: List[UploadFile]):
        logger.debug("Inferring batch...", extra={"state": state})
        settings = self._get_inference_settings(state)
        images = [sly_image.read_bytes(file.file.read()) for file in files]
        anns, slides_data = self._inference_auto(
            images,
            settings=settings,
        )
        return self._format_output(anns, slides_data)

    def _inference_batch_async(
        self, state: dict, files: List[bytes], async_inference_request_uuid: str = None
    ):
        logger.debug("Inferring batch...", extra={"state": state})
        sly_progress = None
        if async_inference_request_uuid is not None:
            inference_request = self._inference_requests[async_inference_request_uuid]
            sly_progress: Progress = inference_request["progress"]
            sly_progress.total = len(files)

        settings = self._get_inference_settings(state)
        batch_size = state.get("batch_size", None)
        if batch_size is None:
            batch_size = self.get_batch_size()
        result = []

        for batch in batched(files):
            anns, slides_data = self._inference_auto(
                [sly_image.read_bytes(file) for file in batch],
                settings=settings,
            )
            data = self._format_output(anns, slides_data)
            if sly_progress is not None:
                sly_progress.iters_done(len(batch))
            if async_inference_request_uuid is not None:
                inference_request["pending_results"].extend(data)
            else:
                result.extend(data)
        return result

    def _inference_batch_ids(self, api: Api, state: dict):
        logger.debug("Inferring batch_ids...", extra={"state": state})
        settings = self._get_inference_settings(state)
        ids = state["batch_ids"]
        infos = api.image.get_info_by_id_batch(ids)
        datasets = defaultdict(list)
        for info in infos:
            datasets[info.dataset_id].append(info.id)
        results = []
        for dataset_id, ids in datasets.items():
            images_np = api.image.download_nps(dataset_id, ids)
            anns, slides_data = self._inference_auto(
                source=images_np,
                settings=settings,
            )
            anns = self._exclude_duplicated_predictions(api, anns, settings, dataset_id, ids)
            results.extend(
                self._format_output(
                    anns,
                    slides_data,
                    kwargs_list=[
                        {
                            "image_id": image_info.id,
                            "name": image_info.name,
                            "dataset_id": image_info.dataset_id,
                        }
                        for image_info in infos
                    ],
                )
            )
        return results

    def _inference_image_id(self, api: Api, state: dict, async_inference_request_uuid: str = None):
        logger.debug("Inferring image_id...", extra={"state": state})
        settings = self._get_inference_settings(state)
        upload = state.get("upload", False)
        image_id = state["image_id"]
        image_info = api.image.get_info_by_id(image_id)
        image_np = api.image.download_np(image_id)
        logger.debug("Inference settings:", extra=settings)
        logger.debug(
            "Image info:",
            extra={"id": image_id, "w": image_info.width, "h": image_info.height},
        )

        inference_request = {}
        if async_inference_request_uuid is not None:
            try:
                inference_request = self._inference_requests[async_inference_request_uuid]
            except Exception as ex:
                import traceback

                logger.error(traceback.format_exc())
                raise RuntimeError(
                    f"async_inference_request_uuid {async_inference_request_uuid} was given, "
                    f"but there is no such uuid in 'self._inference_requests' ({len(self._inference_requests)} items)"
                )

        anns, slides_data = self._inference_auto(
            [image_np],
            settings=settings,
        )
        ann = anns[0]

        if upload:
            ds_info = api.dataset.get_info_by_id(image_info.dataset_id, raise_error=True)
            output_project_id = ds_info.project_id
            output_project_meta = self.cache.get_project_meta(api, output_project_id)
            logger.debug("Merging project meta...")

            output_project_meta, ann, meta_changed = update_meta_and_ann(output_project_meta, ann)
            if meta_changed:
                output_project_meta = api.project.update_meta(
                    output_project_id, output_project_meta
                )
                self.cache.set_project_meta(output_project_id, output_project_meta)

            ann = self._exclude_duplicated_predictions(
                api, anns, settings, ds_info.id, [image_id], output_project_meta
            )[0]

            logger.debug(
                "Uploading annotation...",
                extra={
                    "image_id": image_id,
                    "dataset_id": ds_info.id,
                    "project_id": output_project_id,
                },
            )
            api.annotation.upload_ann(image_id, ann)
        else:
            ann = self._exclude_duplicated_predictions(
                api, anns, settings, image_info.dataset_id, [image_id]
            )[0]

        result = self._format_output(
            anns,
            slides_data,
            image_id=image_id,
            name=image_info.name,
            dataset_id=image_info.dataset_id,
        )[0]
        if async_inference_request_uuid is not None and ann is not None:
            inference_request["result"] = result
        return result

    def _inference_image_url(self, api: Api, state: dict):
        logger.debug("Inferring image_url...", extra={"state": state})
        settings = self._get_inference_settings(state)
        image_url = state["image_url"]
        ext = sly_fs.get_file_ext(image_url)
        if ext == "":
            ext = ".jpg"
        image_path = os.path.join(get_data_dir(), rand_str(15) + ext)
        sly_fs.download(image_url, image_path)
        logger.debug("Inference settings:", extra=settings)
        logger.debug(f"Downloaded path: {image_path}")
        anns, slides_data = self._inference_auto(
            [image_path],
            settings=settings,
        )
        sly_fs.silent_remove(image_path)
        return self._format_output(anns, slides_data, url=image_url)[0]

    def _inference_video_cached(
        self,
        key: Any,
        settings: Dict,
        async_inference_request_uuid: str = None,
        frame_size: tuple = None,
        video_frames_count: int = None,
        fps: int = None,
    ):
        logger.debug("Inferring cached video...", extra={"key": key, "settings": settings})
        start_frame_index = settings.get("startFrameIndex", 0)
        step = settings.get("stride", 1)
        end_frame_index = settings.get("endFrameIndex", None)
        duration = settings.get("duration", None)
        frames_count = settings.get("framesCount", None)

        if frames_count is not None:
            n_frames = frames_count
        elif end_frame_index is not None:
            n_frames = end_frame_index - start_frame_index
        elif duration is not None:
            if fps is None:
                fps = self.cache.get_video_fps(key)
            n_frames = int(duration * fps)
        else:
            if video_frames_count is None:
                video_frames_count = self.cache.get_video_frames_count(key)
            n_frames = video_frames_count

        if frame_size is not None:
            video_height, video_witdth = frame_size
        else:
            video_height, video_witdth = self.cache.get_video_frame_size(key)
        direction = settings.get("direction", "forward")
        tracking = settings.get("tracker", None)

        inference_settings = self._get_inference_settings({"settings": settings})
        logger.debug(f"Inference settings:", extra=inference_settings)

        if async_inference_request_uuid is not None:
            try:
                inference_request = self._inference_requests[async_inference_request_uuid]
            except Exception as ex:
                import traceback

                logger.error(traceback.format_exc())
                raise RuntimeError(
                    f"async_inference_request_uuid {async_inference_request_uuid} was given, "
                    f"but there is no such uuid in 'self._inference_requests' ({len(self._inference_requests)} items)"
                )
            sly_progress: Progress = inference_request["progress"]
            sly_progress.total = (n_frames + step - 1) // step

        if tracking == "bot":
            from supervisely.nn.tracker import BoTTracker

            tracker = BoTTracker(settings)
        elif tracking == "deepsort":
            from supervisely.nn.tracker import DeepSortTracker

            tracker = DeepSortTracker(settings)
        else:
            if tracking is not None:
                logger.warning(f"Unknown tracking type: {tracking}. Tracking is disabled.")
            tracker = None

        results = []
        batch_size = settings.get("batch_size", None)
        if batch_size is None:
            batch_size = self.get_batch_size()
        tracks_data = {}
        direction = 1 if direction == "forward" else -1
        for batch in batched(
            range(start_frame_index, start_frame_index + direction * n_frames, direction * step),
            batch_size,
        ):
            if (
                async_inference_request_uuid is not None
                and inference_request["cancel_inference"] is True
            ):
                logger.debug(
                    f"Cancelling inference video...",
                    extra={"inference_request_uuid": async_inference_request_uuid},
                )
                results = []
                break
            logger.debug(
                f"Inferring frames {batch[0]}-{batch[-1]}:",
            )
            frames = self.cache.get_frames_from_cache(key, batch)
            anns, slides_data = self._inference_auto(
                source=frames,
                settings=settings,
            )
            if tracker is not None:
                for frame_index, frame, ann in zip(batch, frames, anns):
                    tracks_data = tracker.update(frame, ann, frame_index, tracks_data)
            batch_results = self._format_output(
                anns, slides_data, kwargs_list=[{"frame_index": frame} for frame in batch]
            )
            results.extend(batch_results)
            if async_inference_request_uuid is not None:
                sly_progress.iters_done(len(batch))
                inference_request["pending_results"].extend(batch_results)
            logger.debug(f"Frames {batch[0]}-{batch[-1]} done.")
        video_ann_json = None
        if tracker is not None:
            video_ann_json = tracker.get_annotation(
                tracks_data, (video_height, video_witdth), n_frames
            ).to_json()
        result = {"ann": results, "video_ann": video_ann_json}
        if async_inference_request_uuid is not None and len(results) > 0:
            inference_request["result"] = result.copy()
        return result

    def _inference_video_id(self, api: Api, state: dict, async_inference_request_uuid: str = None):
        logger.debug("Inferring video_id...", extra={"state": state})
        video_info = api.video.get_info_by_id(state["videoId"])
        start_frame_index = state.get("startFrameIndex", 0)
        step = state.get("stride", 1)
        end_frame_index = state.get("endFrameIndex", None)
        duration = state.get("duration", None)
        frames_count = state.get("framesCount", None)
        if frames_count is not None:
            n_frames = frames_count
        elif end_frame_index is not None:
            n_frames = end_frame_index - start_frame_index
        elif duration is not None:
            fps = video_info.frames_count / video_info.duration
            n_frames = int(duration * fps)
        else:
            n_frames = video_info.frames_count
        direction = state.get("direction", "forward")
        tracking = state.get("tracker", None)
        logger.debug(
            f"Video info:",
            extra=dict(
                w=video_info.frame_width,
                h=video_info.frame_height,
                start_frame_index=start_frame_index,
                n_frames=n_frames,
            ),
        )
        settings = self._get_inference_settings(state)
        logger.debug(f"Inference settings:", extra=settings)

        preparing_progress = {"current": 0, "total": 1}
        if async_inference_request_uuid is not None:
            try:
                inference_request = self._inference_requests[async_inference_request_uuid]
            except Exception as ex:
                import traceback

                logger.error(traceback.format_exc())
                raise RuntimeError(
                    f"async_inference_request_uuid {async_inference_request_uuid} was given, "
                    f"but there is no such uuid in 'self._inference_requests' ({len(self._inference_requests)} items)"
                )
            sly_progress: Progress = inference_request["progress"]
            sly_progress.total = n_frames
            preparing_progress = inference_request["preparing_progress"]
            preparing_progress["total"] = n_frames

        # progress
        preparing_progress["status"] = "download_video"
        preparing_progress["current"] = 0
        preparing_progress["total"] = int(video_info.file_meta["size"])

        def _progress_cb(chunk_size):
            preparing_progress["current"] += chunk_size

        self.cache.download_video(api, video_info.id, return_images=False, progress_cb=_progress_cb)
        preparing_progress["status"] = "inference"

        logger.debug(f"Total frames to infer: {(n_frames+step-1) // step}")

        if tracking == "bot":
            from supervisely.nn.tracker import BoTTracker

            tracker = BoTTracker(state)
        elif tracking == "deepsort":
            from supervisely.nn.tracker import DeepSortTracker

            tracker = DeepSortTracker(state)
        else:
            if tracking is not None:
                logger.warning(f"Unknown tracking type: {tracking}. Tracking is disabled.")
            tracker = None

        results = []
        batch_size = state.get("batch_size", None)
        if batch_size is None:
            batch_size = self.get_batch_size()
        tracks_data = {}
        direction = 1 if direction == "forward" else -1
        for batch in batched(
            range(start_frame_index, start_frame_index + direction * n_frames, direction * step),
            batch_size,
        ):
            if (
                async_inference_request_uuid is not None
                and inference_request["cancel_inference"] is True
            ):
                logger.debug(
                    f"Cancelling inference video...",
                    extra={"inference_request_uuid": async_inference_request_uuid},
                )
                results = []
                break
            logger.debug(
                f"Inferring frames {batch[0]}-{batch[-1]}:",
            )
            frames = self.cache.download_frames(api, video_info.id, batch, redownload_video=True)
            anns, slides_data = self._inference_auto(
                source=frames,
                settings=settings,
            )
            if tracker is not None:
                for frame_index, frame, ann in zip(batch, frames, anns):
                    tracks_data = tracker.update(frame, ann, frame_index, tracks_data)
            batch_results = self._format_output(
                anns,
                slides_data,
                kwargs_list=[{"frame_index": frame} for frame in batch],
                name=video_info.name,
                video_id=video_info.id,
                dataset_id=video_info.dataset_id,
                project_id=video_info.project_id,
            )
            results.extend(batch_results)
            if async_inference_request_uuid is not None:
                sly_progress.iters_done(len(batch) * step)
                inference_request["pending_results"].extend(batch_results)
            logger.debug(f"Frames {batch[0]}-{batch[-1]} done.")
        video_ann_json = None
        if tracker is not None:
            video_ann_json = tracker.get_annotation(
                tracks_data, (video_info.frame_height, video_info.frame_width), n_frames
            ).to_json()
        result = {"ann": results, "video_ann": video_ann_json}
        if async_inference_request_uuid is not None and len(results) > 0:
            inference_request["result"] = result.copy()
        return result

    def _inference_images_ids(
        self,
        api: Api,
        state: dict,
        images_ids: List[int],
        async_inference_request_uuid: str = None,
    ):
        """Inference images by ids.
        If "output_project_id" in state, upload images and annotations to the output project.
        If "output_project_id" equal to source project id, upload annotations to the source project.
        If "output_project_id" is None, write annotations to inference request object.
        """
        logger.debug("Inferring images...", extra={"state": state})
        batch_size = state.get("batch_size", None)
        if batch_size is None:
            batch_size = self.get_batch_size()
        output_project_id = state.get("output_project_id", None)
        images_infos = api.image.get_info_by_id_batch(images_ids)
        images_infos_dict = {im_info.id: im_info for im_info in images_infos}
        dataset_infos_dict = {
            ds_id: api.dataset.get_info_by_id(ds_id)
            for ds_id in set([im_info.dataset_id for im_info in images_infos])
        }

        if async_inference_request_uuid is not None:
            try:
                inference_request = self._inference_requests[async_inference_request_uuid]
            except Exception as ex:
                import traceback

                logger.error(traceback.format_exc())
                raise RuntimeError(
                    f"async_inference_request_uuid {async_inference_request_uuid} was given, "
                    f"but there is no such uuid in 'self._inference_requests' ({len(self._inference_requests)} items)"
                )
            sly_progress: Progress = inference_request["progress"]
            sly_progress.total = len(images_ids)

        def _download_images(images_ids):
            with ThreadPoolExecutor(max(8, min(batch_size, 64))) as executor:
                for image_id in images_ids:
                    executor.submit(
                        self.cache.download_image,
                        api,
                        image_id,
                    )

        # start downloading in parallel
        threading.Thread(target=_download_images, args=[images_ids], daemon=True).start()

        output_project_metas_dict = {}

        def _upload_results_to_source(results: List[Dict]):
            nonlocal output_project_metas_dict
            for result in results:
                image_id = result["image_id"]
                image_info: ImageInfo = images_infos_dict[image_id]
                dataset_info: DatasetInfo = dataset_infos_dict[image_info.dataset_id]
                project_id = dataset_info.project_id
                ann = Annotation.from_json(result["annotation"], self.model_meta)
                output_project_meta = output_project_metas_dict.get(project_id, None)
                if output_project_meta is None:
                    output_project_meta = ProjectMeta.from_json(
                        api.project.get_meta(output_project_id)
                    )
                output_project_meta, ann, meta_changed = update_meta_and_ann(
                    output_project_meta, ann
                )
                output_project_metas_dict[project_id] = output_project_meta
                if meta_changed:
                    output_project_meta = api.project.update_meta(project_id, output_project_meta)
                ann = update_classes(api, ann, output_project_meta, project_id)
                api.annotation.append_labels(image_id, ann.labels)
                if async_inference_request_uuid is not None:
                    sly_progress.iters_done(1)
                    inference_request["pending_results"].append(
                        {
                            "annotation": None,  # to less response size
                            "data": None,  # to less response size
                            "image_id": image_id,
                            "image_name": result["image_name"],
                            "dataset_id": result["dataset_id"],
                        }
                    )

        def _add_results_to_request(results: List[Dict]):
            if async_inference_request_uuid is None:
                return
            inference_request["pending_results"].extend(results)
            sly_progress.iters_done(len(results))

        new_dataset_id = {}

        def _get_or_create_new_dataset(output_project_id, src_dataset_id):
            """Copy dataset in output project if not exists and return its id"""
            if src_dataset_id in new_dataset_id:
                return new_dataset_id[src_dataset_id]
            dataset_info = api.dataset.get_info_by_id(src_dataset_id)
            output_dataset_id = api.dataset.create(
                output_project_id, dataset_info.name, change_name_if_conflict=True
            ).id
            new_dataset_id[src_dataset_id] = output_dataset_id
            return output_dataset_id

        def _copy_images_to_dst(
            src_dataset_id, dst_dataset_id, image_infos, dst_names
        ) -> List[ImageInfo]:
            return api.image.copy_batch_optimized(
                src_dataset_id,
                image_infos,
                dst_dataset_id,
                dst_names=dst_names,
                with_annotations=False,
                skip_validation=True,
            )

        def _upload_results_to_other(results: List[Dict]):
            nonlocal output_project_metas_dict
            if len(results) == 0:
                return
            src_dataset_id = results[0]["dataset_id"]
            dataset_id = _get_or_create_new_dataset(output_project_id, src_dataset_id)
            src_image_infos = [images_infos_dict[result["image_id"]] for result in results]
            image_names = [result["image_name"] for result in results]
            image_infos = _copy_images_to_dst(
                src_dataset_id, dataset_id, src_image_infos, image_names
            )
            image_infos.sort(key=lambda x: image_names.index(x.name))
            api.logger.debug(
                "Uploading results to other project...",
                extra={
                    "src_dataset_id": src_dataset_id,
                    "dst_project_id": output_project_id,
                    "dst_dataset_id": dataset_id,
                    "items_count": len(image_infos),
                },
            )
            meta_changed = False
            anns = []
            for result in results:
                ann = Annotation.from_json(result["annotation"], self.model_meta)
                output_project_meta = output_project_metas_dict.get(output_project_id, None)
                if output_project_meta is None:
                    output_project_meta = ProjectMeta.from_json(
                        api.project.get_meta(output_project_id)
                    )
                output_project_meta, ann, c = update_meta_and_ann(output_project_meta, ann)
                output_project_metas_dict[output_project_id] = output_project_meta
                meta_changed = meta_changed or c
                anns.append(ann)
            if meta_changed:
                api.project.update_meta(output_project_id, output_project_meta)

            # upload in batches to update progress with each batch
            # api.annotation.upload_anns() uploads in same batches anyways
            for batch in batched(list(zip(anns, results, image_infos))):
                batch_anns, batch_results, batch_image_infos = zip(*batch)
                api.annotation.upload_anns(
                    img_ids=[info.id for info in batch_image_infos],
                    anns=batch_anns,
                )
                if async_inference_request_uuid is not None:
                    sly_progress.iters_done(len(batch_results))
                    inference_request["pending_results"].extend(
                        [{**result, "annotation": None, "data": None} for result in batch_results]
                    )

        def upload_results_to_source_or_other(results: List[Dict]):
            if len(results) == 0:
                return
            dataset_id = results[0]["dataset_id"]
            dataset_info: DatasetInfo = dataset_infos_dict[dataset_id]
            project_id = dataset_info.project_id
            if project_id == output_project_id:
                _upload_results_to_source(results)
            else:
                _upload_results_to_other(results)

        if output_project_id is None:
            upload_f = _add_results_to_request
        else:
            upload_f = upload_results_to_source_or_other

        def _upload_loop(q: Queue, stop_event: threading.Event, api: Api, upload_f: Callable):
            try:
                while True:
                    items = []
                    while not q.empty():
                        items.append(q.get_nowait())
                    if len(items) > 0:
                        ds_batches = {}
                        for batch in items:
                            if len(batch) == 0:
                                continue
                            for each in batch:
                                ds_batches.setdefault(each["dataset_id"], []).append(each)
                        for _, joined_batch in ds_batches.items():
                            upload_f(joined_batch)
                        continue
                    if stop_event.is_set():
                        self._on_inference_end(None, async_inference_request_uuid)
                        return
                    time.sleep(1)
            except Exception as e:
                api.logger.error("Error in upload loop: %s", str(e), exc_info=True)
                raise

        upload_queue = Queue()
        stop_upload_event = threading.Event()
        upload_thread = threading.Thread(
            target=_upload_loop,
            args=[upload_queue, stop_upload_event, api, upload_f],
            daemon=True,
        )
        upload_thread.start()

        settings = self._get_inference_settings(state)
        logger.debug(f"Inference settings:", extra=settings)

        results = []
        stop = False
        try:
            for image_ids_batch in batched(images_ids, batch_size=batch_size):
                if stop:
                    break
                if (
                    async_inference_request_uuid is not None
                    and inference_request["cancel_inference"] is True
                ):
                    logger.debug(
                        f"Cancelling inference project...",
                        extra={"inference_request_uuid": async_inference_request_uuid},
                    )
                    results = []
                    stop = True
                    break

                images_nps = [self.cache.download_image(api, img_id) for img_id in image_ids_batch]
                anns, slides_data = self._inference_auto(
                    source=images_nps,
                    settings=settings,
                )
                batch_results = []
                for i, ann in enumerate(anns):
                    image_info: ImageInfo = images_infos_dict[image_ids_batch[i]]
                    ds_info = dataset_infos_dict[image_info.dataset_id]
                    meta = output_project_metas_dict.get(ds_info.project_id, None)
                    iou = settings.get("existing_objects_iou_thresh")
                    if meta is None and isinstance(iou, float) and iou > 0:
                        meta = ProjectMeta.from_json(api.project.get_meta(ds_info.project_id))
                        output_project_metas_dict[ds_info.project_id] = meta
                    ann = self._exclude_duplicated_predictions(
                        api, [ann], settings, ds_info.id, [image_info.id], meta
                    )[0]
                    batch_results.extend(
                        self._format_output(
                            [ann],
                            [None],
                            image_id=image_info.id,
                            name=image_info.name,
                            dataset_id=image_info.dataset_id,
                        )
                    )
                results.extend(batch_results)
                upload_queue.put(batch_results)
        except Exception:
            stop_upload_event.set()
            upload_thread.join()
            raise
        if async_inference_request_uuid is not None and len(results) > 0:
            inference_request["result"] = {"ann": results}
        stop_upload_event.set()
        upload_thread.join()
        return results

    def _inference_project_id(
        self,
        api: Api,
        state: dict,
        project_info: ProjectInfo = None,
        async_inference_request_uuid: str = None,
    ):
        """Inference project images.
        If "output_project_id" in state, upload images and annotations to the output project.
        If "output_project_id" equal to source project id, upload annotations to the source project.
        If "output_project_id" is None, write annotations to inference request object.
        """
        logger.debug("Inferring project...", extra={"state": state})
        if project_info is None:
            project_info = api.project.get_info_by_id(state["projectId"])
        dataset_ids = state.get("dataset_ids", None)
        cache_project_on_model = state.get("cache_project_on_model", False)
        batch_size = state.get("batch_size", None)
        if batch_size is None:
            batch_size = self.get_batch_size()

        datasets_infos = api.dataset.get_list(project_info.id, recursive=True)
        if dataset_ids is not None:
            datasets_infos = [ds_info for ds_info in datasets_infos if ds_info.id in dataset_ids]

        # progress
        preparing_progress = {"current": 0, "total": 1}
        preparing_progress["status"] = "download_info"
        preparing_progress["current"] = 0
        preparing_progress["total"] = len(datasets_infos)
        progress_cb = None
        if async_inference_request_uuid is not None:
            try:
                inference_request = self._inference_requests[async_inference_request_uuid]
            except Exception as ex:
                import traceback

                logger.error(traceback.format_exc())
                raise RuntimeError(
                    f"async_inference_request_uuid {async_inference_request_uuid} was given, "
                    f"but there is no such uuid in 'self._inference_requests' ({len(self._inference_requests)} items)"
                )
            sly_progress: Progress = inference_request["progress"]
            sly_progress.total = sum([ds_info.items_count for ds_info in datasets_infos])

            inference_request["preparing_progress"]["total"] = len(datasets_infos)
            preparing_progress = inference_request["preparing_progress"]

            if cache_project_on_model:
                progress_cb = sly_progress.iters_done
                preparing_progress["total"] = sly_progress.total
                preparing_progress["status"] = "download_project"

        output_project_id = state.get("output_project_id", None)
        output_project_meta = None
        if output_project_id is not None:
            logger.debug("Merging project meta...")
            output_project_meta = ProjectMeta.from_json(api.project.get_meta(output_project_id))
            changed = False
            for obj_class in self.model_meta.obj_classes:
                if output_project_meta.obj_classes.get(obj_class.name, None) is None:
                    output_project_meta = output_project_meta.add_obj_class(obj_class)
                    changed = True
            for tag_meta in self.model_meta.tag_metas:
                if output_project_meta.tag_metas.get(tag_meta.name, None) is None:
                    output_project_meta = output_project_meta.add_tag_meta(tag_meta)
                    changed = True
            if changed:
                output_project_meta = api.project.update_meta(
                    output_project_id, output_project_meta
                )

        if cache_project_on_model:
            download_to_cache(api, project_info.id, datasets_infos, progress_cb=progress_cb)

        images_infos_dict = {}
        for dataset_info in datasets_infos:
            images_infos_dict[dataset_info.id] = api.image.get_list(dataset_info.id)
            if not cache_project_on_model:
                preparing_progress["current"] += 1

        preparing_progress["status"] = "inference"
        preparing_progress["current"] = 0

        def _download_images(datasets_infos: List[DatasetInfo]):
            for dataset_info in datasets_infos:
                image_ids = [image_info.id for image_info in images_infos_dict[dataset_info.id]]
                with ThreadPoolExecutor(max(8, min(batch_size, 64))) as executor:
                    for image_id in image_ids:
                        executor.submit(
                            self.cache.download_image,
                            api,
                            image_id,
                        )

        if not cache_project_on_model:
            # start downloading in parallel
            threading.Thread(target=_download_images, args=[datasets_infos], daemon=True).start()

        def _upload_results_to_source(results: List[Dict]):
            nonlocal output_project_meta
            for result in results:
                image_id = result["image_id"]
                ann = Annotation.from_json(result["annotation"], self.model_meta)
                output_project_meta, ann, meta_changed = update_meta_and_ann(
                    output_project_meta, ann
                )
                if meta_changed:
                    output_project_meta = api.project.update_meta(
                        project_info.id, output_project_meta
                    )
                ann = update_classes(api, ann, output_project_meta, output_project_id)
                api.annotation.append_labels(image_id, ann.labels)
                if async_inference_request_uuid is not None:
                    sly_progress.iters_done(1)
                    inference_request["pending_results"].append(
                        {
                            "annotation": None,  # to less response size
                            "data": None,  # to less response size
                            "image_id": image_id,
                            "image_name": result["image_name"],
                            "dataset_id": result["dataset_id"],
                        }
                    )

        new_dataset_id = {}

        def _get_or_create_new_dataset(output_project_id, src_dataset_id):
            """Copy dataset in output project if not exists and return its id"""
            if src_dataset_id in new_dataset_id:
                return new_dataset_id[src_dataset_id]
            dataset_info = api.dataset.get_info_by_id(src_dataset_id)
            if dataset_info.parent_id is None:
                output_dataset_id = api.dataset.copy(
                    output_project_id,
                    src_dataset_id,
                    dataset_info.name,
                    change_name_if_conflict=True,
                ).id
            else:
                parent_dataset_id = _get_or_create_new_dataset(
                    output_project_id, dataset_info.parent_id
                )
                output_dataset_info = api.dataset.create(
                    output_project_id, dataset_info.name, parent_id=parent_dataset_id
                )
                api.image.copy_batch_optimized(
                    dataset_info.id,
                    images_infos_dict[dataset_info.id],
                    output_dataset_info.id,
                    with_annotations=False,
                )
                output_dataset_id = output_dataset_info.id
            new_dataset_id[src_dataset_id] = output_dataset_id
            return output_dataset_id

        def _upload_results_to_other(results: List[Dict]):
            nonlocal output_project_meta
            if len(results) == 0:
                return
            src_dataset_id = results[0]["dataset_id"]
            dataset_id = _get_or_create_new_dataset(output_project_id, src_dataset_id)
            image_names = [result["image_name"] for result in results]
            image_infos = api.image.get_list(
                dataset_id,
                filters=[{"field": "name", "operator": "in", "value": image_names}],
            )
            meta_changed = False
            anns = []
            for result in results:
                ann = Annotation.from_json(result["annotation"], self.model_meta)
                output_project_meta, ann, c = update_meta_and_ann(output_project_meta, ann)
                meta_changed = meta_changed or c
                anns.append(ann)
            if meta_changed:
                api.project.update_meta(output_project_id, output_project_meta)

            # upload in batches to update progress with each batch
            # api.annotation.upload_anns() uploads in same batches anyways
            for batch in batched(list(zip(anns, results, image_infos))):
                batch_anns, batch_results, batch_image_infos = zip(*batch)
                api.annotation.upload_anns(
                    img_ids=[info.id for info in batch_image_infos],
                    anns=batch_anns,
                )
                if async_inference_request_uuid is not None:
                    sly_progress.iters_done(len(batch_results))
                    inference_request["pending_results"].extend(
                        [{**result, "annotation": None, "data": None} for result in batch_results]
                    )

        def _add_results_to_request(results: List[Dict]):
            if async_inference_request_uuid is None:
                return
            inference_request["pending_results"].extend(results)
            sly_progress.iters_done(len(results))

        def _upload_loop(q: Queue, stop_event: threading.Event, api: Api, upload_f: Callable):
            try:
                while True:
                    items = []
                    while not q.empty():
                        items.append(q.get_nowait())
                    if len(items) > 0:
                        ds_batches = {}
                        for batch in items:
                            if len(batch) == 0:
                                continue
                            ds_batches.setdefault(batch[0].get("dataset_id"), []).extend(batch)
                        for _, joined_batch in ds_batches.items():
                            upload_f(joined_batch)
                        continue
                    if stop_event.is_set():
                        self._on_inference_end(None, async_inference_request_uuid)
                        return
                    time.sleep(1)
            except Exception as e:
                api.logger.error("Error in upload loop: %s", str(e), exc_info=True)
                raise

        if output_project_id is None:
            upload_f = _add_results_to_request
        elif output_project_id != project_info.id:
            upload_f = _upload_results_to_other
        else:
            upload_f = _upload_results_to_source

        upload_queue = Queue()
        stop_upload_event = threading.Event()
        upload_thread = threading.Thread(
            target=_upload_loop,
            args=[upload_queue, stop_upload_event, api, upload_f],
            daemon=True,
        )
        upload_thread.start()

        settings = self._get_inference_settings(state)
        logger.debug(f"Inference settings:", extra=settings)
        results = []
        data_to_return = {}
        stop = False
        try:
            for dataset_info in datasets_infos:
                if stop:
                    break
                for images_infos_batch in batched(
                    images_infos_dict[dataset_info.id], batch_size=batch_size
                ):
                    if (
                        async_inference_request_uuid is not None
                        and inference_request["cancel_inference"] is True
                    ):
                        logger.debug(
                            f"Cancelling inference project...",
                            extra={"inference_request_uuid": async_inference_request_uuid},
                        )
                        results = []
                        stop = True
                        break
                    if cache_project_on_model:
                        images_paths, _ = zip(
                            *read_from_cached_project(
                                project_info.id,
                                dataset_info.name,
                                [ii.name for ii in images_infos_batch],
                            )
                        )
                        images_nps = [sly_image.read(img_path) for img_path in images_paths]
                    else:
                        images_nps = self.cache.download_images(
                            api,
                            dataset_info.id,
                            [info.id for info in images_infos_batch],
                            return_images=True,
                        )
                    anns, slides_data = self._inference_auto(
                        source=images_nps,
                        settings=settings,
                    )
                    iou = settings.get("existing_objects_iou_thresh")
                    if output_project_meta is None and isinstance(iou, float) and iou > 0:
                        output_project_meta = ProjectMeta.from_json(
                            api.project.get_meta(project_info.id)
                        )
                    anns = self._exclude_duplicated_predictions(
                        api,
                        anns,
                        settings,
                        dataset_info.id,
                        [ii.id for ii in images_infos_batch],
                        output_project_meta,
                    )
                    batch_results = []
                    for i, ann in enumerate(anns):
                        batch_results.extend(
                            self._format_output(
                                [ann],
                                slides_data[i],
                                image_id=images_infos_batch[i].id,
                                name=images_infos_batch[i].name,
                                dataset_id=dataset_info.id,
                                project_id=dataset_info.project_id,
                            )
                        )
                    results.extend(batch_results)
                    upload_queue.put(batch_results)
        except Exception:
            stop_upload_event.set()
            upload_thread.join()
            raise
        if async_inference_request_uuid is not None and len(results) > 0:
            inference_request["result"] = {"ann": results}
        stop_upload_event.set()
        upload_thread.join()
        return results

    def _run_speedtest(
        self,
        api: Api,
        state: dict,
        async_inference_request_uuid: str = None,
    ):
        """Run speedtest on project images."""
        logger.debug("Running speedtest...", extra={"state": state})
        project_id = state["projectId"]
        batch_size = state["batch_size"]
        num_iterations = state["num_iterations"]
        num_warmup = state.get("num_warmup", 3)
        dataset_ids = state.get("dataset_ids", None)
        cache_project_on_model = state.get("cache_project_on_model", False)
        max_images_number = 100

        datasets_infos = api.dataset.get_list(project_id, recursive=True)
        datasets_infos_dict = {ds_info.id: ds_info for ds_info in datasets_infos}
        if dataset_ids is not None:
            datasets_infos = [
                datasets_infos_dict[dataset_id]
                for dataset_id in dataset_ids
                if dataset_id in datasets_infos_dict
            ]

        # progress
        preparing_progress = {"current": 0, "total": 1}
        if async_inference_request_uuid is not None:
            try:
                inference_request = self._inference_requests[async_inference_request_uuid]
            except Exception as ex:
                import traceback

                logger.error(traceback.format_exc())
                raise RuntimeError(
                    f"async_inference_request_uuid {async_inference_request_uuid} was given, "
                    f"but there is no such uuid in 'self._inference_requests' ({len(self._inference_requests)} items)"
                )
            sly_progress: Progress = inference_request["progress"]
            sly_progress.total = num_iterations
            sly_progress.current = 0

            preparing_progress = inference_request["preparing_progress"]

        preparing_progress["current"] = 0
        preparing_progress["total"] = len(datasets_infos)
        preparing_progress["status"] = "download_info"
        images_infos_dict = {}
        for dataset_info in datasets_infos:
            images_infos_dict[dataset_info.id] = api.image.get_list(dataset_info.id)
            if not cache_project_on_model:
                preparing_progress["current"] += 1

        if cache_project_on_model:

            def _progress_cb(count: int = 1):
                preparing_progress["current"] += count

            preparing_progress["current"] = 0
            preparing_progress["total"] = sum(
                dataset_info.items_count for dataset_info in datasets_infos
            )
            preparing_progress["status"] = "download_project"
            download_to_cache(api, project_id, datasets_infos, progress_cb=_progress_cb)

        preparing_progress["status"] = "warmup"
        preparing_progress["current"] = 0
        preparing_progress["total"] = num_warmup

        images_infos: List[ImageInfo] = [
            image_info for infos in images_infos_dict.values() for image_info in infos
        ][:max_images_number]

        def _download_images():
            with ThreadPoolExecutor(max(8, min(batch_size, 64))) as executor:
                for image_info in images_infos:
                    executor.submit(
                        self.cache.download_image,
                        api,
                        image_info.id,
                    )

        if not cache_project_on_model:
            # start downloading in parallel
            threading.Thread(target=_download_images, daemon=True).start()

        def _add_results_to_request(results: List[Dict]):
            if async_inference_request_uuid is None:
                return
            inference_request["pending_results"].append(results)
            sly_progress.iters_done(1)

        def _upload_loop(q: Queue, stop_event: threading.Event, api: Api, upload_f: Callable):
            try:
                while True:
                    items = []
                    while not q.empty():
                        items.append(q.get_nowait())
                    if len(items) > 0:
                        for batch in items:
                            upload_f(batch)
                        continue
                    if stop_event.is_set():
                        self._on_inference_end(None, async_inference_request_uuid)
                        return
                    time.sleep(1)
            except Exception as e:
                api.logger.error("Error in upload loop: %s", str(e), exc_info=True)
                raise

        upload_f = _add_results_to_request

        upload_queue = Queue()
        stop_upload_event = threading.Event()
        threading.Thread(
            target=_upload_loop,
            args=[upload_queue, stop_upload_event, api, upload_f],
            daemon=True,
        ).start()

        settings = self._get_inference_settings(state)
        logger.debug(f"Inference settings:", extra=settings)
        results = []
        stop = False

        def image_batch_generator(batch_size):
            logger.debug(
                f"image_batch_generator. images_infos={len(images_infos)}, batch_size={batch_size}"
            )
            batch = []
            while True:
                for image_info in images_infos:
                    batch.append(image_info)
                    if len(batch) == batch_size:
                        logger.debug("yield batch")
                        yield batch
                        batch = []

        batch_generator = image_batch_generator(batch_size)
        try:
            for i in range(num_iterations + num_warmup):
                if stop:
                    break
                if (
                    async_inference_request_uuid is not None
                    and inference_request["cancel_inference"] is True
                ):
                    logger.debug(
                        f"Cancelling inference project...",
                        extra={"inference_request_uuid": async_inference_request_uuid},
                    )
                    results = []
                    stop = True
                    break
                if i == num_warmup:
                    preparing_progress["status"] = "inference"

                images_infos_batch: List[ImageInfo] = next(batch_generator)

                images_infos_batch_by_dataset = {}
                for image_info in images_infos_batch:
                    images_infos_batch_by_dataset.setdefault(image_info.dataset_id, []).append(
                        image_info
                    )

                # Read images
                if cache_project_on_model:
                    images_nps = []
                    for (
                        dataset_id,
                        images_infos,
                    ) in images_infos_batch_by_dataset.items():
                        dataset_info = datasets_infos_dict[dataset_id]
                        images_paths, _ = zip(
                            *read_from_cached_project(
                                project_id,
                                dataset_info.name,
                                [ii.name for ii in images_infos],
                            )
                        )
                        images_nps.extend([sly_image.read(path) for path in images_paths])
                else:
                    images_nps = []
                    for (
                        dataset_id,
                        images_infos,
                    ) in images_infos_batch_by_dataset.items():
                        images_nps.extend(
                            self.cache.download_images(
                                api,
                                dataset_id,
                                [info.id for info in images_infos],
                                return_images=True,
                            )
                        )
                # Inference
                anns, benchmark = self._inference_benchmark(
                    images_np=images_nps,
                    settings=settings,
                )
                # Collect results if warmup is done
                if i >= num_warmup:
                    results.append(benchmark)
                    upload_queue.put(benchmark)
                else:
                    preparing_progress["current"] += 1
        except Exception:
            stop_upload_event.set()
            raise
        if async_inference_request_uuid is not None and len(results) > 0:
            inference_request["result"] = results
        stop_upload_event.set()
        return results

    def _on_inference_start(self, inference_request_uuid):
        inference_request = {
            "progress": Progress("Inferring model...", total_cnt=1),
            "is_inferring": True,
            "cancel_inference": False,
            "result": None,
            "pending_results": [],
            "preparing_progress": {"current": 0, "total": 1},
            "exception": None,
        }
        self._inference_requests[inference_request_uuid] = inference_request

    def _on_inference_end(self, future, inference_request_uuid):
        logger.debug("callback: on_inference_end()")
        inference_request = self._inference_requests.get(inference_request_uuid)
        if inference_request is not None:
            inference_request["is_inferring"] = False

    def _check_serve_before_call(self, func):
        @wraps(func)
        def wrapper(*args, **kwargs):
            if self._model_served is True:
                return func(*args, **kwargs)
            else:
                msg = (
                    "The model has not yet been deployed. "
                    "Please select the appropriate model in the UI and press the 'Serve' button. "
                    "If this app has no GUI, it signifies that 'load_on_device' was never called."
                )
                # raise DialogWindowError(title="Call undeployed model.", description=msg)
                raise RuntimeError(msg)

        return wrapper

    def _set_served_callback(self):
        self._model_served = True

    def is_model_deployed(self):
        return self._model_served

    def schedule_task(self, func, *args, **kwargs):
        inference_request_uuid = kwargs.get("inference_request_uuid", None)
        if inference_request_uuid is None:
            self._executor.submit(func, *args, **kwargs)
        else:
            self._on_inference_start(inference_request_uuid)
            future = self._executor.submit(
                self._handle_error_in_async,
                inference_request_uuid,
                func,
                *args,
                **kwargs,
            )
            end_callback = partial(
                self._on_inference_end, inference_request_uuid=inference_request_uuid
            )
            future.add_done_callback(end_callback)
        logger.debug("Scheduled task.", extra={"inference_request_uuid": inference_request_uuid})

    def _deploy_on_autorestart(self):
        try:
            self._api_request_model_layout._title = (
                "Model was deployed during auto restart with the following settings"
            )
            self._api_request_model_layout.update_data()
            deploy_params = self.autorestart.deploy_params
            if isinstance(self.gui, GUI.ServingGUITemplate):
                model_files = self._download_model_files(deploy_params)
                deploy_params["model_files"] = model_files
                self._load_model_headless(**deploy_params)
            elif isinstance(self.gui, GUI.ServingGUI):
                self._load_model(deploy_params)

            self.set_params_to_gui(deploy_params)
            # update to set correct device
            device = deploy_params.get("device", "cpu")
            self.gui.set_deployed(device)
            return {"result": "model was successfully deployed"}
        except Exception as e:
            self.gui._success_label.hide()
            raise e

    def serve(self):
        if not self._use_gui and not self._is_local_deploy:
            Progress("Deploying model ...", 1)

        if is_debug_with_sly_net():
            # advanced debug for Supervisely Team
            logger.warning(
                "Serving is running in advanced development mode with Supervisely VPN Network"
            )
            team_id = sly_env.team_id()
            # sly_app_development.supervisely_vpn_network(action="down") # for debug
            sly_app_development.supervisely_vpn_network(action="up")
            task = sly_app_development.create_debug_task(team_id, port="8000")
            self._task_id = task["id"]
            os.environ["TASK_ID"] = str(self._task_id)
        else:
            if not self._is_local_deploy:
                self._task_id = sly_env.task_id() if is_production() else None

        if self._is_local_deploy:
            # Predict and shutdown
            if self._args.mode == "predict" and any(
                [
                    self._args.input,
                    self._args.project_id,
                    self._args.dataset_id,
                    self._args.image_id,
                ]
            ):

                self._parse_inference_settings_from_args()
                self._inference_by_local_deploy_args()
                exit(0)

        if isinstance(self.gui, GUI.InferenceGUI):
            self._app = Application(layout=self.get_ui())
        elif isinstance(self.gui, GUI.ServingGUI):
            self._app = Application(layout=self._app_layout)
        # elif isinstance(self.gui, GUI.InferenceGUI):
        #     self._app = Application(layout=self.get_ui())
        else:
            self._app = Application(layout=self.get_ui())

        try:
            if self._task_id is not None:
                response = self.api.task.get_fields(
                    self._task_id, [AutoRestartInfo.Fields.AUTO_RESTART_INFO]
                )
                self.autorestart = AutoRestartInfo.from_response(response)
                if self.autorestart is not None:
                    logger.debug("Autorestart info is set.", extra=self.autorestart.deploy_params)
                    self._deploy_on_autorestart()
                else:
                    logger.debug("Autorestart info is not set.")
        except Exception:
            logger.error("Autorestart failed.", exc_info=True)

        server = self._app.get_server()
        self._app.set_ready_check_function(self.is_model_deployed)

        @call_on_autostart()
        def autostart_func():
            gpu_count = get_gpu_count()
            if gpu_count > 1:
                # run autostart after 5 min
                def delayed_autostart():
                    logger.debug("Found more than one GPU, autostart will be delayed.")
                    time.sleep(self._autostart_delay_time)
                    if not self._model_served:
                        logger.debug("Deploying the model via autostart...")
                        self.gui.deploy_with_current_params()

                self._executor.submit(delayed_autostart)
            else:
                # run autostart immediately
                self.gui.deploy_with_current_params()

        if not self._use_gui:
            Progress("Model deployed", 1).iter_done_report()
        else:
            autostart_func()

        self.cache.add_cache_endpoint(server)
        self.cache.add_cache_files_endpoint(server)

        @server.post(f"/get_session_info")
        @self._check_serve_before_call
        def get_session_info(response: Response):
            return self.get_info()

        @server.post("/get_custom_inference_settings")
        def get_custom_inference_settings():
            return {"settings": self.custom_inference_settings}

        @server.post("/get_output_classes_and_tags")
        def get_output_classes_and_tags():
            return self.model_meta.to_json()

        @server.post("/inference_image_id")
        def inference_image_id(request: Request):
            logger.debug(f"'inference_image_id' request in json format:{request.state.state}")
            api = request.state.api
            if api is None:
                api = self.api
            return self._inference_image_id(api, request.state.state)

        @server.post("/inference_image_url")
        def inference_image_url(request: Request):
            logger.debug(f"'inference_image_url' request in json format:{request.state.state}")
            api = request.state.api
            if api is None:
                api = self.api
            return self._inference_image_url(api, request.state.state)

        @server.post("/inference_batch_ids")
        def inference_batch_ids(response: Response, request: Request):
            # check batch size
            batch_size = len(request.state.state["batch_ids"])
            if self.max_batch_size is not None and batch_size > self.max_batch_size:
                response.status_code = status.HTTP_400_BAD_REQUEST
                return {
                    "message": f"Batch size should be less than or equal to {self.max_batch_size} for this model.",
                    "success": False,
                }
            logger.debug(f"'inference_batch_ids' request in json format:{request.state.state}")
            api = request.state.api
            if api is None:
                api = self.api
            return self._inference_batch_ids(api, request.state.state)

        @server.post("/inference_batch_ids_async")
        def inference_batch_ids_async(response: Response, request: Request):
            logger.debug(
                f"'inference_batch_ids_async' request in json format:{request.state.state}"
            )
            images_ids = request.state.state["images_ids"]
            # check batch size
            batch_size = request.state.state.get("batch_size", None)
            if batch_size is None:
                batch_size = self.get_batch_size()
            if self.max_batch_size is not None and batch_size > self.max_batch_size:
                response.status_code = status.HTTP_400_BAD_REQUEST
                return {
                    "message": f"Batch size should be less than or equal to {self.max_batch_size} for this model.",
                    "success": False,
                }
            api = request.state.api
            if api is None:
                api = self.api
            inference_request_uuid = uuid.uuid5(
                namespace=uuid.NAMESPACE_URL, name=f"{time.time()}"
            ).hex
            self._on_inference_start(inference_request_uuid)
            future = self._executor.submit(
                self._handle_error_in_async,
                inference_request_uuid,
                self._inference_images_ids,
                api,
                request.state.state,
                images_ids,
                inference_request_uuid,
            )
            end_callback = partial(
                self._on_inference_end, inference_request_uuid=inference_request_uuid
            )
            future.add_done_callback(end_callback)
            logger.debug(
                "Inference has scheduled from 'inference_batch_ids_async' endpoint",
                extra={"inference_request_uuid": inference_request_uuid},
            )
            return {
                "message": "Inference has started.",
                "inference_request_uuid": inference_request_uuid,
            }

        @server.post("/inference_video_id")
        def inference_video_id(response: Response, request: Request):
            logger.debug(f"'inference_video_id' request in json format:{request.state.state}")
            # check batch size
            batch_size = request.state.state.get("batch_size", None)
            if batch_size is None:
                batch_size = self.get_batch_size()
            if self.max_batch_size is not None and batch_size > self.max_batch_size:
                response.status_code = status.HTTP_400_BAD_REQUEST
                return {
                    "message": f"Batch size should be less than or equal to {self.max_batch_size} for this model.",
                    "success": False,
                }
            api = request.state.api
            if api is None:
                api = self.api
            return self._inference_video_id(api, request.state.state)

        @server.post("/inference_video_async")
        def inference_video_async(
            response: Response, files: List[UploadFile], settings: str = Form("{}")
        ):
            try:
                state = json.loads(settings)
                logger.debug(f"'inference_video_async' request in json format:{state}")
                if type(state) != dict:
                    response.status_code = status.HTTP_400_BAD_REQUEST
                    return "Settings is not json object"
                batch_size = state.get("batch_size", None)
                if batch_size is None:
                    batch_size = self.get_batch_size()
                if self.max_batch_size is not None and batch_size > self.max_batch_size:
                    response.status_code = status.HTTP_400_BAD_REQUEST
                    return {
                        "message": f"Batch size should be less than or equal to {self.max_batch_size} for this model.",
                        "success": False,
                    }
                inference_request_uuid = uuid.uuid5(
                    namespace=uuid.NAMESPACE_URL, name=f"{time.time()}"
                ).hex
                video_name = files[0].filename
                video_source = files[0].file

                frame_size = None
                frames_count = None
                fps = None
                if not self.cache.is_persistent:
                    video_file = tempfile.NamedTemporaryFile(mode="wb", suffix=".mp4", delete=False)
                    shutil.copyfileobj(files[0].file, video_file)
                    video_file.close()
                    video_path = video_file.name
                    video_source = video_path
                    reader = VideoFrameReader(video_path)
                    frame_size = reader.frame_size()
                    frames_count = reader.frames_count()
                    fps = reader.fps()

                logger.info(f"Saving video {video_name} to cache")
                self.cache.add_video_to_cache(video_name, video_source)
                logger.info("Video saved to cache")
                self._on_inference_start(inference_request_uuid)
                future = self._executor.submit(
                    self._handle_error_in_async,
                    inference_request_uuid,
                    self._inference_video_cached,
                    video_name,
                    state,
                    inference_request_uuid,
                    frame_size,
                    frames_count,
                    fps,
                )
                end_callback = partial(
                    self._on_inference_end, inference_request_uuid=inference_request_uuid
                )
                future.add_done_callback(end_callback)
                logger.debug(
                    "Inference has scheduled from 'inference_video_async' endpoint",
                    extra={"inference_request_uuid": inference_request_uuid},
                )
                return {
                    "message": "Inference has started.",
                    "inference_request_uuid": inference_request_uuid,
                }
            except (json.decoder.JSONDecodeError, TypeError) as e:
                response.status_code = status.HTTP_400_BAD_REQUEST
                return f"Cannot decode settings: {e}"
            except sly_image.UnsupportedImageFormat:
                response.status_code = status.HTTP_400_BAD_REQUEST
                return f"File has unsupported format. Supported formats: {sly_image.SUPPORTED_IMG_EXTS}"

        @server.post("/inference_image")
        def inference_image(
            response: Response, files: List[UploadFile], settings: str = Form("{}")
        ):
            if len(files) != 1:
                response.status_code = status.HTTP_400_BAD_REQUEST
                return f"Only one file expected but got {len(files)}"
            try:
                state = json.loads(settings)
                if type(state) != dict:
                    response.status_code = status.HTTP_400_BAD_REQUEST
                    return "Settings is not json object"
                return self._inference_image(state, files[0])
            except (json.decoder.JSONDecodeError, TypeError) as e:
                response.status_code = status.HTTP_400_BAD_REQUEST
                return f"Cannot decode settings: {e}"
            except sly_image.UnsupportedImageFormat:
                response.status_code = status.HTTP_400_BAD_REQUEST
                return f"File has unsupported format. Supported formats: {sly_image.SUPPORTED_IMG_EXTS}"

        @server.post("/inference_batch")
        def inference_batch(
            response: Response, files: List[UploadFile], settings: str = Form("{}")
        ):
            try:
                state = json.loads(settings)
                if type(state) != dict:
                    response.status_code = status.HTTP_400_BAD_REQUEST
                    return "Settings is not json object"
                # check batch size
                batch_size = len(files)
                if self.max_batch_size is not None and batch_size > self.max_batch_size:
                    response.status_code = status.HTTP_400_BAD_REQUEST
                    return {
                        "message": f"Batch size should be less than or equal to {self.max_batch_size} for this model.",
                        "success": False,
                    }
                return self._inference_batch(state, files)
            except (json.decoder.JSONDecodeError, TypeError) as e:
                response.status_code = status.HTTP_400_BAD_REQUEST
                return f"Cannot decode settings: {e}"
            except sly_image.UnsupportedImageFormat:
                response.status_code = status.HTTP_400_BAD_REQUEST
                return f"File has unsupported format. Supported formats: {sly_image.SUPPORTED_IMG_EXTS}"

        @server.post("/inference_batch_async")
        def inference_batch_async(
            response: Response, files: List[UploadFile], settings: str = Form("{}")
        ):
            try:
                state = json.loads(settings)
                logger.debug(f"'inference_batch_async' request in json format:{state}")
                if type(state) != dict:
                    response.status_code = status.HTTP_400_BAD_REQUEST
                    return "Settings is not json object"
                batch_size = state.get("batch_size", None)
                if batch_size is None:
                    batch_size = self.get_batch_size()
                if self.max_batch_size is not None and batch_size > self.max_batch_size:
                    response.status_code = status.HTTP_400_BAD_REQUEST
                    return {
                        "message": f"Batch size should be less than or equal to {self.max_batch_size} for this model.",
                        "success": False,
                    }
                inference_request_uuid = uuid.uuid5(
                    namespace=uuid.NAMESPACE_URL, name=f"{time.time()}"
                ).hex
                files = [file.file.read() for file in files]
                self._on_inference_start(inference_request_uuid)
                future = self._executor.submit(
                    self._handle_error_in_async,
                    inference_request_uuid,
                    self._inference_batch_async,
                    state,
                    files,
                    inference_request_uuid,
                )
                end_callback = partial(
                    self._on_inference_end, inference_request_uuid=inference_request_uuid
                )
                future.add_done_callback(end_callback)
                logger.debug(
                    "Inference has scheduled from 'inference_batch_async' endpoint",
                    extra={"inference_request_uuid": inference_request_uuid},
                )
                return {
                    "message": "Inference has started.",
                    "inference_request_uuid": inference_request_uuid,
                }
            except (json.decoder.JSONDecodeError, TypeError) as e:
                response.status_code = status.HTTP_400_BAD_REQUEST
                return f"Cannot decode settings: {e}"
            except sly_image.UnsupportedImageFormat:
                response.status_code = status.HTTP_400_BAD_REQUEST
                return f"File has unsupported format. Supported formats: {sly_image.SUPPORTED_IMG_EXTS}"

        @server.post("/inference_image_id_async")
        def inference_image_id_async(request: Request):
            logger.debug(f"'inference_image_id_async' request in json format:{request.state.state}")
            inference_request_uuid = uuid.uuid5(
                namespace=uuid.NAMESPACE_URL, name=f"{time.time()}"
            ).hex
            api = request.state.api
            if api is None:
                api = self.api
            self._on_inference_start(inference_request_uuid)
            future = self._executor.submit(
                self._handle_error_in_async,
                inference_request_uuid,
                self._inference_image_id,
                api,
                request.state.state,
                inference_request_uuid,
            )
            end_callback = partial(
                self._on_inference_end, inference_request_uuid=inference_request_uuid
            )
            future.add_done_callback(end_callback)
            logger.debug(
                "Inference has scheduled from 'inference_image_id_async' endpoint",
                extra={"inference_request_uuid": inference_request_uuid},
            )
            return {
                "message": "Inference has started.",
                "inference_request_uuid": inference_request_uuid,
            }

        @server.post("/inference_video_id_async")
        def inference_video_id_async(response: Response, request: Request):
            logger.debug(f"'inference_video_id_async' request in json format:{request.state.state}")
            # check batch size
            batch_size = request.state.state.get("batch_size", None)
            if batch_size is None:
                batch_size = self.get_batch_size()
            if self.max_batch_size is not None and batch_size > self.max_batch_size:
                response.status_code = status.HTTP_400_BAD_REQUEST
                return {
                    "message": f"Batch size should be less than or equal to {self.max_batch_size} for this model.",
                    "success": False,
                }
            inference_request_uuid = uuid.uuid5(
                namespace=uuid.NAMESPACE_URL, name=f"{time.time()}"
            ).hex
            api = request.state.api
            if api is None:
                api = self.api
            self._on_inference_start(inference_request_uuid)
            future = self._executor.submit(
                self._handle_error_in_async,
                inference_request_uuid,
                self._inference_video_id,
                api,
                request.state.state,
                inference_request_uuid,
            )
            end_callback = partial(
                self._on_inference_end, inference_request_uuid=inference_request_uuid
            )
            future.add_done_callback(end_callback)
            logger.debug(
                "Inference has scheduled from 'inference_video_id_async' endpoint",
                extra={"inference_request_uuid": inference_request_uuid},
            )
            return {
                "message": "Inference has started.",
                "inference_request_uuid": inference_request_uuid,
            }

        @server.post("/inference_project_id_async")
        def inference_project_id_async(response: Response, request: Request):
            logger.debug(
                f"'inference_project_id_async' request in json format:{request.state.state}"
            )
            api = request.state.api
            if api is None:
                api = self.api
            project_id = request.state.state["projectId"]
            project_info = api.project.get_info_by_id(project_id)
            if project_info.type != str(ProjectType.IMAGES):
                raise ValueError("Only images projects are supported.")
            # check batch size
            batch_size = request.state.state.get("batch_size", None)
            if batch_size is None:
                batch_size = self.get_batch_size()
            if self.max_batch_size is not None and batch_size > self.max_batch_size:
                response.status_code = status.HTTP_400_BAD_REQUEST
                return {
                    "message": f"Batch size should be less than or equal to {self.max_batch_size} for this model.",
                    "success": False,
                }
            inference_request_uuid = uuid.uuid5(
                namespace=uuid.NAMESPACE_URL, name=f"{time.time()}"
            ).hex
            self._on_inference_start(inference_request_uuid)
            future = self._executor.submit(
                self._handle_error_in_async,
                inference_request_uuid,
                self._inference_project_id,
                api,
                request.state.state,
                project_info,
                inference_request_uuid,
            )
            logger.debug(
                "Inference has scheduled from 'inference_project_id_async' endpoint",
                extra={"inference_request_uuid": inference_request_uuid},
            )
            return {
                "message": "Inference has started.",
                "inference_request_uuid": inference_request_uuid,
            }

        @server.post("/run_speedtest")
        def run_speedtest(response: Response, request: Request):
            logger.debug(f"'run_speedtest' request in json format:{request.state.state}")
            api = request.state.api
            if api is None:
                api = self.api
            project_id = request.state.state["projectId"]
            project_info = api.project.get_info_by_id(project_id)
            if project_info.type != str(ProjectType.IMAGES):
                response.status_code = status.HTTP_400_BAD_REQUEST
                response.body = {"message": "Only images projects are supported."}
                raise ValueError("Only images projects are supported.")
            batch_size = request.state.state["batch_size"]
            if batch_size > 1 and not self.is_batch_inference_supported():
                response.status_code = status.HTTP_501_NOT_IMPLEMENTED
                return {
                    "message": "Batch inference is not implemented for this model.",
                    "success": False,
                }
            # check batch size
            if self.max_batch_size is not None and batch_size > self.max_batch_size:
                response.status_code = status.HTTP_400_BAD_REQUEST
                return {
                    "message": f"Batch size should be less than or equal to {self.max_batch_size} for this model.",
                    "success": False,
                }
            inference_request_uuid = uuid.uuid5(
                namespace=uuid.NAMESPACE_URL, name=f"{time.time()}"
            ).hex
            self._on_inference_start(inference_request_uuid)
            future = self._executor.submit(
                self._handle_error_in_async,
                inference_request_uuid,
                self._run_speedtest,
                api,
                request.state.state,
                inference_request_uuid,
            )
            logger.debug(
                "Speedtest has scheduled from 'run_speedtest' endpoint",
                extra={"inference_request_uuid": inference_request_uuid},
            )
            return {
                "message": "Inference has started.",
                "inference_request_uuid": inference_request_uuid,
            }

        @server.post(f"/get_inference_progress")
        def get_inference_progress(response: Response, request: Request):
            inference_request_uuid = request.state.state.get("inference_request_uuid")
            if inference_request_uuid is None:
                response.status_code = status.HTTP_400_BAD_REQUEST
                return {"message": "Error: 'inference_request_uuid' is required."}

            inference_request = self._inference_requests[inference_request_uuid].copy()
            inference_request["progress"] = _convert_sly_progress_to_dict(
                inference_request["progress"]
            )

            # Logging
            log_extra = _get_log_extra_for_inference_request(
                inference_request_uuid, inference_request
            )
            logger.debug(
                f"Sending inference progress with uuid:",
                extra=log_extra,
            )

            # Ger rid of `pending_results` to less response size
            inference_request["pending_results"] = []
            inference_request.pop("lock", None)
            return inference_request

        @server.post(f"/pop_inference_results")
        def pop_inference_results(response: Response, request: Request):
            inference_request_uuid = request.state.state.get("inference_request_uuid")
            if inference_request_uuid is None:
                response.status_code = status.HTTP_400_BAD_REQUEST
                return {"message": "Error: 'inference_request_uuid' is required."}

            # Copy results
            inference_request = self._inference_requests[inference_request_uuid].copy()
            inference_request["pending_results"] = inference_request["pending_results"].copy()

            # Clear the queue `pending_results`
            self._inference_requests[inference_request_uuid]["pending_results"].clear()

            inference_request["progress"] = _convert_sly_progress_to_dict(
                inference_request["progress"]
            )

            # Logging
            log_extra = _get_log_extra_for_inference_request(
                inference_request_uuid, inference_request
            )
            logger.debug(f"Sending inference delta results with uuid:", extra=log_extra)
            return inference_request

        @server.post(f"/get_inference_result")
        def get_inference_result(response: Response, request: Request):
            inference_request_uuid = request.state.state.get("inference_request_uuid")
            if inference_request_uuid is None:
                response.status_code = status.HTTP_400_BAD_REQUEST
                return {"message": "Error: 'inference_request_uuid' is required."}

            inference_request = self._inference_requests[inference_request_uuid].copy()

            inference_request["progress"] = _convert_sly_progress_to_dict(
                inference_request["progress"]
            )

            # Logging
            log_extra = _get_log_extra_for_inference_request(
                inference_request_uuid, inference_request
            )
            logger.debug(
                f"Sending inference result with uuid:",
                extra=log_extra,
            )

            return inference_request["result"]

        @server.post(f"/stop_inference")
        def stop_inference(response: Response, request: Request):
            inference_request_uuid = request.state.state.get("inference_request_uuid")
            if inference_request_uuid is None:
                response.status_code = status.HTTP_400_BAD_REQUEST
                return {
                    "message": "Error: 'inference_request_uuid' is required.",
                    "success": False,
                }
            inference_request = self._inference_requests[inference_request_uuid]
            inference_request["cancel_inference"] = True
            return {"message": "Inference will be stopped.", "success": True}

        @server.post(f"/clear_inference_request")
        def clear_inference_request(response: Response, request: Request):
            inference_request_uuid = request.state.state.get("inference_request_uuid")
            if inference_request_uuid is None:
                response.status_code = status.HTTP_400_BAD_REQUEST
                return {
                    "message": "Error: 'inference_request_uuid' is required.",
                    "success": False,
                }
            del self._inference_requests[inference_request_uuid]
            logger.debug("Removed an inference request:", extra={"uuid": inference_request_uuid})
            return {"success": True}

        @server.post(f"/get_preparing_progress")
        def get_preparing_progress(response: Response, request: Request):
            inference_request_uuid = request.state.state.get("inference_request_uuid")
            if inference_request_uuid is None:
                response.status_code = status.HTTP_400_BAD_REQUEST
                return {"message": "Error: 'inference_request_uuid' is required."}

            inference_request = self._inference_requests[inference_request_uuid].copy()
            return inference_request["preparing_progress"]

        @server.post("/get_deploy_settings")
        def _get_deploy_settings(response: Response, request: Request):
            """
            Get deploy settings for the model. Works only for the Sphinx docstring format.
            """
            load_model_method = getattr(self, "load_model")
            method_signature = inspect.signature(load_model_method)
            docstring = inspect.getdoc(load_model_method) or ""
            doc_lines = docstring.split("\n")

            param_docs = {}
            param_type = {}
            for line in doc_lines:
                if line.startswith(":param"):
                    name = line.split(":")[1].strip().split()[1]
                    doc = line.replace(f":param {name}:", "").strip()
                    param_docs[name] = doc
                if line.startswith(":type"):
                    name = line.split(":")[1].strip().split()[1]
                    type = line.replace(f":type {name}:", "").strip()
                    param_type[name] = type

            args_details = []
            for name, parameter in method_signature.parameters.items():
                if name == "self":
                    continue
                arg_type = param_type.get(name, None)
                default = (
                    parameter.default if parameter.default != inspect.Parameter.empty else None
                )
                doc = param_docs.get(name, None)
                args_details.append(
                    {"name": name, "type": arg_type, "default": default, "doc": doc}
                )

            return args_details

        @server.post("/deploy_from_api")
        def _deploy_from_api(response: Response, request: Request):
            try:
                if self._model_served:
                    self.shutdown_model()
                state = request.state.state
                deploy_params = state["deploy_params"]
                if isinstance(self.gui, GUI.ServingGUITemplate):
                    if deploy_params["model_source"] == ModelSource.PRETRAINED and state.get(
                        "model_name"
                    ):
                        model_name = state["model_name"]
                        selected_model = None
                        for model in self.pretrained_models:
                            if model["meta"]["model_name"].lower() == model_name.lower():
                                selected_model = model
                                break
                        if selected_model is None:
                            raise ValueError(
                                f"Model {model_name} not found in models.json of serving app"
                            )
                        model_files = self._download_model_files(
                            deploy_params, selected_model["meta"]["model_files"]
                        )
                        deploy_params["model_files"] = model_files
                        deploy_params["model_info"] = selected_model
                    else:
                        model_files = self._download_model_files(
                            deploy_params, deploy_params["model_files"]
                        )
                        deploy_params["model_files"] = model_files
                    if deploy_params.get("runtime", None) is None:
                        deploy_params["runtime"] = RuntimeType.PYTORCH
                    if deploy_params.get("device", None) is None:
                        deploy_params["device"] = "cuda:0" if get_gpu_count() > 0 else "cpu"
                    self._load_model_headless(**deploy_params)
                elif isinstance(self.gui, GUI.ServingGUI):
                    self._load_model(deploy_params)
                else:
                    raise ValueError("Unknown GUI type")

                self.set_params_to_gui(deploy_params)
                # update to set correct device
                device = deploy_params.get("device", "cpu")
                self.gui.set_deployed(device)
                return {"result": "model was successfully deployed"}
            except Exception as e:
                self.gui._success_label.hide()
                raise e

        @server.post("/is_deployed")
        def _is_deployed(response: Response, request: Request):
            return {
                "deployed": self._model_served,
                "description:": "Model is ready to receive requests",
            }

        @server.post("/get_deploy_info")
        @self._check_serve_before_call
        def _get_deploy_info():
            return asdict(self._get_deploy_info())

        # Local deploy without predict args
        if self._is_local_deploy:
            self._run_server()

    def _parse_local_deploy_args(self):
        parser = argparse.ArgumentParser(description="Run Inference Serving")

        # Positional args
        parser.add_argument(
            "mode", nargs="?", type=str, help="Mode of operation: 'deploy' or 'predict'"
        )
        parser.add_argument("input", nargs="?", type=str, help="Local path to input data")

        # Deploy args
        parser.add_argument(
            "--model",
            type=str,
            help="Name of the pretrained model or path to custom checkpoint file",
        )
        parser.add_argument(
            "--device",
            type=str,
            choices=["cpu", "cuda", "cuda:0", "cuda:1", "cuda:2", "cuda:3"],
            default="cuda:0",
            help="Device to use for inference (default: 'cuda:0')",
        )
        parser.add_argument(
            "--runtime",
            type=str,
            choices=[
                RuntimeType.PYTORCH,
                RuntimeType.ONNXRUNTIME,
                RuntimeType.TENSORRT,
            ],
            default=RuntimeType.PYTORCH,
            help="Runtime type for inference (default: PYTORCH)",
        )
        # -------------------------- #

        # Remote predict
        parser.add_argument(
            "--project_id",
            type=int,
            required=False,
            help="Project ID on Supervisely instance",
        )
        parser.add_argument(
            "--dataset_id",
            type=lambda x: [int(i) for i in x.split(",")] if "," in x else int(x),
            required=False,
            help="ID of the dataset or a comma-separated list of dataset IDs e.g. '505,506,507'",
        )
        parser.add_argument(
            "--image_id",
            type=int,
            required=False,
            help="Image ID on Supervisely instance",
        )
        # -------------------------- #

        # Output args
        parser.add_argument(
            "--output",
            type=str,
            required=False,
            help="Path to local directory where predictions will be saved. Default: './predictions'",
        )
        parser.add_argument(
            "--upload",
            required=False,
            action="store_true",
            help="Upload predictions to Supervisely instance. Works only with: '--project_id', '--dataset_id', '--image_id'. For project and dataset predictions a new project will be created. Default: False",
        )
        # -------------------------- #

        # Other args
        parser.add_argument(
            "--settings",
            type=str,
            required=False,
            nargs="*",
            help="Path to the settings JSON/YAML file or key=value pairs",
        )
        parser.add_argument(
            "--draw",
            required=False,
            action="store_true",
            help="Generate new images with visualized predictions. Default: False",
        )
        # -------------------------- #

        # Parse arguments
        args, _ = parser.parse_known_args()
        if args.mode is None:
            return None, False
        elif args.mode not in ["predict", "deploy"]:
            return None, False

        if args.model is None:
            if len(self.pretrained_models) == 0:
                raise ValueError("No pretrained models found.")

            model = self.pretrained_models[0]
            model_name = _get_model_name(model)
            if model_name is None:
                raise ValueError("No model name found in the first pretrained model.")

            args.model = model_name
            logger.info(
                f"Argument '--model' is not provided. Model: '{model_name}' will be deployed."
            )
        if args.mode not in ["deploy", "predict"]:
            raise ValueError("Invalid operation. Only 'deploy' or 'predict' is supported.")
        if args.output is None:
            args.output = "./predictions"
        if isinstance(args.dataset_id, int):
            args.dataset_id = [args.dataset_id]

        return args, True

    def _parse_inference_settings_from_args(self):
        def parse_value(value: str):
            if value.lower() in ("true", "false"):
                return value.lower() == "true"
            if value.lower() == ("none", "null"):
                return None
            if value.isdigit():
                return int(value)
            if "." in value:
                parts = value.split(".")
                if len(parts) == 2 and parts[0].isdigit() and parts[1].isdigit():
                    return float(value)
            return value

        args = self._args
        # Parse settings argument
        settings_dict = {}
        if args.settings:
            is_settings_file = args.settings[0].endswith((".json", ".yaml", ".yml"))
            if len(args.settings) == 1 and is_settings_file:
                args.settings = args.settings[0]
            else:
                for setting in args.settings:
                    if "=" in setting:
                        key, value = setting.split("=", 1)
                        settings_dict[key] = parse_value(value)
                    elif ":" in setting:
                        key, value = setting.split(":", 1)
                        settings_dict[key] = parse_value(value)
                    else:
                        raise ValueError(
                            f"Invalid setting: '{setting}'. Please use key value pairs separated by '=', e.g. conf=0.4'"
                        )
                args.settings = settings_dict
        args.settings = self._read_settings(args.settings)
        self._validate_settings(args.settings)

    def _get_pretrained_model_params_from_args(self):
        model_files = None
        model_source = None
        model_info = None
        need_download = True

        model = self._args.model
        for m in self.pretrained_models:
            meta = m.get("meta", None)
            if meta is None:
                continue
            model_name = _get_model_name(m)
            if model_name is None:
                continue
            m_files = meta.get("model_files", None)
            if m_files is None:
                continue
            checkpoint = m_files.get("checkpoint", None)
            if checkpoint is None:
                continue
            if model.lower() == model_name.lower():
                model_info = m
                model_source = ModelSource.PRETRAINED
                model_files = {"checkpoint": checkpoint}
                config = m_files.get("config", None)
                if config is not None:
                    model_files["config"] = config
                break

        return model_files, model_source, model_info, need_download

    def _get_custom_model_params_from_args(self):
        def _load_experiment_info(artifacts_dir):
            experiment_path = os.path.join(artifacts_dir, "experiment_info.json")
            model_info = self._load_json_file(experiment_path)
            model_meta_path = os.path.join(artifacts_dir, "model_meta.json")
            model_info["model_meta"] = self._load_json_file(model_meta_path)
            original_model_files = model_info.get("model_files")
            return model_info, original_model_files

        def _prepare_local_model_files(artifacts_dir, checkpoint_path, original_model_files):
            return {k: os.path.join(artifacts_dir, v) for k, v in original_model_files.items()} | {
                "checkpoint": checkpoint_path
            }

        def _download_remote_files(team_id, artifacts_dir, local_artifacts_dir):
            sly_fs.mkdir(local_artifacts_dir, True)
            file_infos = self.api.file.list(team_id, artifacts_dir, False, "fileinfo")
            remote_paths = [f.path for f in file_infos if not f.is_dir]
            local_paths = [
                os.path.join(local_artifacts_dir, f.name) for f in file_infos if not f.is_dir
            ]

            coro = self.api.file.download_bulk_async(team_id, remote_paths, local_paths)
            loop = get_or_create_event_loop()
            if loop.is_running():
                future = asyncio.run_coroutine_threadsafe(coro, loop)
                future.result()
            else:
                loop.run_until_complete(coro)

        model_source = ModelSource.CUSTOM
        need_download = False
        checkpoint_path = self._args.model

        if not os.path.isfile(checkpoint_path):
            team_id = sly_env.team_id(raise_not_found=False)
            if not team_id:
                raise ValueError(
                    "Team ID not found in env. Required for remote custom checkpoints."
                )
            file_info = self.api.file.get_info_by_path(team_id, checkpoint_path)
            if not file_info:
                raise ValueError(
                    f"Couldn't find: '{checkpoint_path}' locally or remotely in Team ID."
                )
            need_download = True

        artifacts_dir = os.path.dirname(os.path.dirname(checkpoint_path))
        if not need_download:
            model_info, original_model_files = _load_experiment_info(artifacts_dir)
            model_files = _prepare_local_model_files(
                artifacts_dir, checkpoint_path, original_model_files
            )

        else:
            local_artifacts_dir = os.path.join(
                self.model_dir, "local_deploy", os.path.basename(artifacts_dir)
            )
            _download_remote_files(team_id, artifacts_dir, local_artifacts_dir)

            model_info, original_model_files = _load_experiment_info(local_artifacts_dir)
            model_files = _prepare_local_model_files(
                local_artifacts_dir, checkpoint_path, original_model_files
            )
        return model_files, model_source, model_info, need_download

    def _get_deploy_params_from_args(self):
        # Ensure model directory exists
        device = self._args.device if self._args.device else "cuda:0"
        runtime = self._args.runtime if self._args.runtime else RuntimeType.PYTORCH

        model_files, model_source, model_info, need_download = (
            self._get_pretrained_model_params_from_args()
        )
        if model_source is None:
            model_files, model_source, model_info, need_download = (
                self._get_custom_model_params_from_args()
            )

        if model_source is None:
            raise ValueError("Couldn't create 'model_source' from args")
        if model_files is None:
            raise ValueError("Couldn't create 'model_files' from args")
        if model_info is None:
            raise ValueError("Couldn't create 'model_info' from args")

        deploy_params = {
            "model_files": model_files,
            "model_source": model_source,
            "model_info": model_info,
            "device": device,
            "runtime": runtime,
        }

        logger.debug(f"Deploy parameters: {deploy_params}")
        return deploy_params, need_download

    def _run_server(self):
        config = uvicorn.Config(app=self._app, host="0.0.0.0", port=8000, ws="websockets")
        self._uvicorn_server = uvicorn.Server(config)
        self._uvicorn_server.run()

    def _read_settings(self, settings: Union[str, Dict[str, Any]]):
        if isinstance(settings, dict):
            return settings

        settings_path = settings
        if settings_path is None:
            return {}
        if settings_path.endswith(".json"):
            return sly_json.load_json_file(settings_path)
        elif settings_path.endswith(".yaml") or settings_path.endswith(".yml"):
            with open(settings_path, "r") as f:
                return yaml.safe_load(f)
        raise ValueError("Settings file should be in JSON or YAML format")

    def _validate_settings(self, settings: dict):
        default_settings = self.custom_inference_settings_dict
        if settings == {}:
            self._args.settings = default_settings
            return
        for key, value in settings.items():
            if key not in default_settings and key != "classes":
                acceptable_keys = ", ".join(default_settings.keys()) + ", 'classes'"
                raise ValueError(
                    f"Inference settings doesn't have key: '{key}'. Available keys are: '{acceptable_keys}'"
                )

    def _inference_by_local_deploy_args(self):
        missing_env_message = "Set 'SERVER_ADDRESS' and 'API_TOKEN' environment variables to predict data on Supervisely platform."

        def predict_project_id_by_args(
            api: Api,
            project_id: int,
            dataset_ids: List[int] = None,
            output_dir: str = "./predictions",
            settings: str = None,
            draw: bool = False,
            upload: bool = False,
        ):
            if self.api is None:
                raise ValueError(missing_env_message)

            if dataset_ids:
                logger.info(f"Predicting datasets: '{dataset_ids}'")
            else:
                logger.info(f"Predicting project: '{project_id}'")

            if draw:
                raise ValueError("Draw visualization is not supported for project inference")

            state = {
                "projectId": project_id,
                "dataset_ids": dataset_ids,
                "settings": settings,
            }
            if upload:
                source_project = api.project.get_info_by_id(project_id)
                workspace_id = source_project.workspace_id
                output_project = api.project.create(
                    workspace_id,
                    f"{source_project.name} predicted",
                    change_name_if_conflict=True,
                )
                state["output_project_id"] = output_project.id
            results = self._inference_project_id(api=self.api, state=state)

            dataset_infos = api.dataset.get_list(project_id)
            datasets_map = {dataset_info.id: dataset_info.name for dataset_info in dataset_infos}

            if not upload:
                for prediction in results:
                    dataset_name = datasets_map[prediction["dataset_id"]]
                    image_name = prediction["image_name"]
                    pred_dir = os.path.join(output_dir, dataset_name)
                    pred_path = os.path.join(pred_dir, f"{image_name}.json")
                    ann_json = prediction["annotation"]
                    if not sly_fs.dir_exists(pred_dir):
                        sly_fs.mkdir(pred_dir)
                    sly_json.dump_json_file(ann_json, pred_path)

        def predict_dataset_id_by_args(
            api: Api,
            dataset_ids: List[int],
            output_dir: str = "./predictions",
            settings: str = None,
            draw: bool = False,
            upload: bool = False,
        ):
            if draw:
                raise ValueError("Draw visualization is not supported for dataset inference")
            if self.api is None:
                raise ValueError(missing_env_message)
            dataset_infos = [api.dataset.get_info_by_id(dataset_id) for dataset_id in dataset_ids]
            project_ids = list(set([dataset_info.project_id for dataset_info in dataset_infos]))
            if len(project_ids) > 1:
                raise ValueError("All datasets should belong to the same project")
            predict_project_id_by_args(
                api, project_ids[0], dataset_ids, output_dir, settings, draw, upload
            )

        def predict_image_id_by_args(
            api: Api,
            image_id: int,
            output_dir: str = "./predictions",
            settings: str = None,
            draw: bool = False,
            upload: bool = False,
        ):
            if self.api is None:
                raise ValueError(missing_env_message)

            logger.info(f"Predicting image: '{image_id}'")

            def predict_image_np(image_np):
                anns, _ = self._inference_auto([image_np], settings)
                if len(anns) == 0:
                    return Annotation(img_size=image_np.shape[:2])
                ann = anns[0]
                return ann

            image_np = api.image.download_np(image_id)
            ann = predict_image_np(image_np)

            image_info = None
            if not upload:
                ann_json = ann.to_json()
                image_info = api.image.get_info_by_id(image_id)
                dataset_info = api.dataset.get_info_by_id(image_info.dataset_id)
                pred_dir = os.path.join(output_dir, dataset_info.name)
                pred_path = os.path.join(pred_dir, f"{image_info.name}.json")
                if not sly_fs.dir_exists(pred_dir):
                    sly_fs.mkdir(pred_dir)
                sly_json.dump_json_file(ann_json, pred_path)

            if draw:
                if image_info is None:
                    image_info = api.image.get_info_by_id(image_id)
                vis_path = os.path.join(output_dir, dataset_info.name, f"{image_info.name}.png")
                ann.draw_pretty(image_np, output_path=vis_path)
            if upload:
                api.annotation.upload_ann(image_id, ann)

        def predict_local_data_by_args(
            input_path: str,
            settings: str = None,
            output_dir: str = "./predictions",
            draw: bool = False,
        ):
            logger.info(f"Predicting '{input_path}'")

            def postprocess_image(image_path: str, ann: Annotation, pred_dir: str = None):
                image_name = sly_fs.get_file_name_with_ext(image_path)
                if pred_dir is not None:
                    pred_dir = os.path.join(output_dir, pred_dir)
                    pred_ann_path = os.path.join(pred_dir, f"{image_name}.json")
                else:
                    pred_dir = output_dir
                    pred_ann_path = os.path.join(pred_dir, f"{image_name}.json")

                if not os.path.exists(pred_dir):
                    sly_fs.mkdir(pred_dir)
                sly_json.dump_json_file(ann.to_json(), pred_ann_path)
                if draw:
                    image = sly_image.read(image_path)
                    ann.draw_pretty(image, output_path=os.path.join(pred_dir, image_name))

            # 1. Input Directory
            if os.path.isdir(input_path):
                pred_dir = os.path.basename(input_path)
                images = list_files(input_path, valid_extensions=sly_image.SUPPORTED_IMG_EXTS)
                anns, _ = self._inference_auto(images, settings)
                for image_path, ann in zip(images, anns):
                    postprocess_image(image_path, ann, pred_dir)
            # 2. Input File
            elif os.path.isfile(input_path):
                if input_path.endswith(tuple(sly_image.SUPPORTED_IMG_EXTS)):
                    image_np = sly_image.read(input_path)
                    anns, _ = self._inference_auto([image_np], settings)
                    ann = anns[0]
                    postprocess_image(input_path, ann)
                elif input_path.endswith(tuple(ALLOWED_VIDEO_EXTENSIONS)):
                    raise NotImplementedError("Video inference is not implemented yet")
                else:
                    raise ValueError(
                        f"Unsupported input format: '{input_path}'. Expect image or directory with images"
                    )
            else:
                raise ValueError(f"Please provide a valid input path: '{input_path}'")

        if self._args.project_id is not None:
            predict_project_id_by_args(
                self.api,
                self._args.project_id,
                None,
                self._args.output,
                self._args.settings,
                self._args.draw,
                self._args.upload,
            )
        elif self._args.dataset_id is not None:
            predict_dataset_id_by_args(
                self.api,
                self._args.dataset_id,
                self._args.output,
                self._args.settings,
                self._args.draw,
                self._args.upload,
            )
        elif self._args.image_id is not None:
            predict_image_id_by_args(
                self.api,
                self._args.image_id,
                self._args.output,
                self._args.settings,
                self._args.draw,
                self._args.upload,
            )
        elif self._args.input is not None:
            predict_local_data_by_args(
                self._args.input,
                self._args.settings,
                self._args.output,
                self._args.draw,
            )

    def _add_workflow_input(self, model_source: str, model_files: dict, model_info: dict):
        if model_source == ModelSource.PRETRAINED:
            checkpoint_url = model_info["meta"]["model_files"]["checkpoint"]
            checkpoint_name = _get_model_name(model_info)
        else:
            checkpoint_name = sly_fs.get_file_name_with_ext(model_files["checkpoint"])
            checkpoint_url = os.path.join(
                model_info["artifacts_dir"], "checkpoints", checkpoint_name
            )

        app_name = sly_env.app_name()
        meta = WorkflowMeta(node_settings=WorkflowSettings(title=f"Serve {app_name}"))

        logger.debug(
            f"Workflow Input: Checkpoint URL - {checkpoint_url}, Checkpoint Name - {checkpoint_name}"
        )
        if checkpoint_url and self.api.file.exists(sly_env.team_id(), checkpoint_url):
            self.api.app.workflow.add_input_file(checkpoint_url, model_weight=True, meta=meta)
        else:
            logger.debug(
                f"Checkpoint {checkpoint_url} not found in Team Files. Cannot set workflow input"
            )

    def _exclude_duplicated_predictions(
        self,
        api: Api,
        pred_anns: List[Annotation],
        settings: dict,
        dataset_id: int,
        gt_image_ids: List[int],
        meta: Optional[ProjectMeta] = None,
    ):
        """
        Filter out predictions that significantly overlap with ground truth (GT) objects.

        This is a wrapper around the `_filter_duplicated_predictions_from_ann` method that does the following:
        - Checks inference settings for the IoU threshold (`existing_objects_iou_thresh`)
        - Gets ProjectMeta object if not provided
        - Downloads GT annotations for the specified image IDs
        - Filters out predictions that have an IoU greater than or equal to the specified threshold with any GT object

        :param api: Supervisely API object
        :type api: Api
        :param pred_anns: List of Annotation objects containing predictions
        :type pred_anns: List[Annotation]
        :param settings: Inference settings
        :type settings: dict
        :param dataset_id: ID of the dataset containing the images
        :type dataset_id: int
        :param gt_image_ids: List of image IDs to filter predictions. All images should belong to the same dataset
        :type gt_image_ids: List[int]
        :param meta: ProjectMeta object
        :type meta: Optional[ProjectMeta]
        :return: List of Annotation objects containing filtered predictions
        :rtype: List[Annotation]

        Notes:
        ------
        - Requires PyTorch and torchvision for IoU calculations
        - This method is useful for identifying new objects that aren't already annotated in the ground truth
        """
        iou = settings.get("existing_objects_iou_thresh")
        if isinstance(iou, float) and 0 < iou <= 1:
            if meta is None:
                ds = api.dataset.get_info_by_id(dataset_id)
                meta = ProjectMeta.from_json(api.project.get_meta(ds.project_id))
            gt_anns = api.annotation.download_json_batch(dataset_id, gt_image_ids)
            gt_anns = [Annotation.from_json(ann, meta) for ann in gt_anns]
            for i in range(0, len(pred_anns)):
                before = len(pred_anns[i].labels)
                with Timer() as timer:
                    pred_anns[i] = self._filter_duplicated_predictions_from_ann(
                        gt_anns[i], pred_anns[i], iou
                    )
                after = len(pred_anns[i].labels)
                logger.debug(
                    f"{[i]}: applied NMS with IoU={iou}. Before: {before}, After: {after}. Time: {timer.get_time():.3f}ms"
                )
        return pred_anns

    def _filter_duplicated_predictions_from_ann(
        self, gt_ann: Annotation, pred_ann: Annotation, iou_threshold: float
    ) -> Annotation:
        """
        Filter out predictions that significantly overlap with ground truth annotations.

        This function compares each prediction with ground truth annotations of the same class
        and removes predictions that have an IoU (Intersection over Union) greater than or equal
        to the specified threshold with any ground truth annotation. This is useful for identifying
        new objects that aren't already annotated in the ground truth.

        :param gt_ann: Annotation object containing ground truth labels
        :type gt_ann: Annotation
        :param pred_ann: Annotation object containing prediction labels to be filtered
        :type pred_ann: Annotation
        :param iou_threshold:   IoU threshold (0.0-1.0). Predictions with IoU >= threshold with any
                                ground truth box of the same class will be removed
        :type iou_threshold: float
        :return: A new annotation object containing only predictions that don't significantly
                 overlap with ground truth annotations
        :rtype: Annotation


        Notes:
        ------
        - Predictions with classes not present in ground truth will be kept
        - Requires PyTorch and torchvision for IoU calculations
        """

        try:
            import torch
            from torchvision.ops import box_iou

        except ImportError:
            raise ImportError("Please install PyTorch and torchvision to use this feature.")

        def _to_tensor(geom):
            return torch.tensor([geom.left, geom.top, geom.right, geom.bottom]).float()

        new_labels = []
        pred_cls_bboxes = defaultdict(list)
        for label in pred_ann.labels:
            pred_cls_bboxes[label.obj_class.name].append(label)

        gt_cls_bboxes = defaultdict(list)
        for label in gt_ann.labels:
            if label.obj_class.name not in pred_cls_bboxes:
                continue
            gt_cls_bboxes[label.obj_class.name].append(label)

        for name, pred in pred_cls_bboxes.items():
            gt = gt_cls_bboxes[name]
            if len(gt) == 0:
                new_labels.extend(pred)
                continue
            pred_bboxes = torch.stack([_to_tensor(l.geometry.to_bbox()) for l in pred]).float()
            gt_bboxes = torch.stack([_to_tensor(l.geometry.to_bbox()) for l in gt]).float()
            iou_matrix = box_iou(pred_bboxes, gt_bboxes)
            iou_matrix = iou_matrix.cpu().numpy()
            keep_indices = np.where(np.all(iou_matrix < iou_threshold, axis=1))[0]
            new_labels.extend([pred[i] for i in keep_indices])

        return pred_ann.clone(labels=new_labels)


def _get_log_extra_for_inference_request(inference_request_uuid, inference_request: dict):
    log_extra = {
        "uuid": inference_request_uuid,
        "progress": inference_request["progress"],
        "is_inferring": inference_request["is_inferring"],
        "cancel_inference": inference_request["cancel_inference"],
        "has_result": inference_request["result"] is not None,
        "pending_results": len(inference_request["pending_results"]),
    }
    return log_extra


def _convert_sly_progress_to_dict(sly_progress: Progress):
    return {
        "current": sly_progress.current,
        "total": sly_progress.total,
    }


def _create_notify_after_complete_decorator(
    msg: str,
    *,
    arg_pos: Optional[int] = None,
    arg_key: Optional[str] = None,
):
    """
    Decorator to log message after wrapped function complete.

    :param msg: info message
    :type msg: str
    :param arg_pos: position of argument in `args` to insert in message
    :type arg_pos: Optional[int]
    :param arg_key: key of argument in `kwargs` to insert in message.
        If an argument can be both positional and keyword,
        it is preferable to declare both 'arg_pos' and 'arg_key'
    :type arg_key: Optional[str]
    :Usage example:

     .. code-block:: python

        @_create_notify_after_complete_decorator("Print arg1: %s", arg_pos=0)
        def wrapped_function(arg1, kwarg1)
            return

        wrapped_function("pos_arg", kwarg1="key_arg")
        # Info    2023.07.04 11:37:59     Print arg1: pos_arg
    """

    def decorator(func):
        @wraps(func)
        def wrapper(*args, **kwargs):
            result = func(*args, **kwargs)

            if arg_key is not None and arg_key in kwargs:
                arg = kwargs[arg_key]
                logger.info(msg, str(arg))
            elif arg_pos is not None and arg_pos < len(args):
                arg = args[arg_pos]
                logger.info(msg, str(arg))
            else:
                logger.info(msg, "some")
            return result

        return wrapper

    return decorator


LOAD_ON_DEVICE_DECORATOR = _create_notify_after_complete_decorator(
    "✅ Model has been successfully deployed on %s device",
    arg_pos=1,
    arg_key="device",
)

LOAD_MODEL_DECORATOR = _create_notify_after_complete_decorator(
    "✅ Model has been successfully deployed on %s device",
    arg_pos=1,
    arg_key="device",
)


def get_gpu_count():
    try:
        nvidia_smi_output = subprocess.check_output(["nvidia-smi", "-L"]).decode("utf-8")
        gpu_count = len(re.findall(r"GPU \d+:", nvidia_smi_output))
        return gpu_count
    except (subprocess.CalledProcessError, FileNotFoundError) as exc:
        logger.warn("Calling nvidia-smi caused a error: {exc}. Assume there is no any GPU.")
        return 0


def clean_up_cuda():
    try:
        # torch may not be installed
        import gc

        # pylint: disable=import-error
        # pylint: disable=method-hidden
        import torch

        gc.collect()
        torch.cuda.empty_cache()
    except Exception as exc:
        logger.debug("Error in clean_up_cuda.", exc_info=True)


def _fix_classes_names(meta: ProjectMeta, ann: Annotation):
    def _replace_strip(s, chars: str, replacement: str = "_") -> str:
        replace_pattern = f"^[{re.escape(chars)}]+|[{re.escape(chars)}]+$"
        return re.sub(replace_pattern, replacement, s)

    replaced_classes_in_meta = []
    for obj_class in meta.obj_classes:
        obj_class_name = _replace_strip(obj_class.name, " ", "")
        if obj_class_name != obj_class.name:
            new_obj_class = obj_class.clone(name=obj_class_name)
            meta = meta.delete_obj_class(obj_class.name)
            meta = meta.add_obj_class(new_obj_class)
            replaced_classes_in_meta.append((obj_class.name, obj_class_name))
    replaced_classes_in_ann = set()
    new_labels = []
    for label in ann.labels:
        obj_class = label.obj_class
        obj_class_name = _replace_strip(obj_class.name, " ", "")
        if obj_class_name != obj_class.name:
            new_obj_class = obj_class.clone(name=obj_class_name)
            label = label.clone(obj_class=new_obj_class)
            replaced_classes_in_ann.add((obj_class.name, obj_class_name))
        new_labels.append(label)
    ann = ann.clone(labels=new_labels)
    return meta, ann, replaced_classes_in_meta, list(replaced_classes_in_ann)


def update_meta_and_ann(meta: ProjectMeta, ann: Annotation):
    """Update project meta and annotation to match each other
    If obj class or tag meta from annotation conflicts with project meta
    add suffix to obj class or tag meta.
    Return tuple of updated project meta, annotation and boolean flag if meta was changed.
    """
    obj_classes_suffixes = ["_nn"]
    tag_meta_suffixes = ["_nn"]
    ann_obj_classes = {}
    ann_tag_metas = {}
    meta_changed = False

    meta, ann, replaced_classes_in_meta, replaced_classes_in_ann = _fix_classes_names(meta, ann)
    if replaced_classes_in_meta:
        meta_changed = True
        logger.warning(
            "Some classes names were fixed in project meta",
            extra={"replaced_classes": {old: new for old, new in replaced_classes_in_meta}},
        )

    # get all obj classes and tag metas from annotation
    for label in ann.labels:
        ann_obj_classes[label.obj_class.name] = label.obj_class
        for tag in label.tags:
            ann_tag_metas[tag.meta.name] = tag.meta
    for tag in ann.img_tags:
        ann_tag_metas[tag.meta.name] = tag.meta

    # check if obj classes are in project meta
    # if not, add them.
    # if shape is different, add them with suffix
    changed_obj_classes = {}
    for ann_obj_class in ann_obj_classes.values():
        if meta.get_obj_class(ann_obj_class.name) is None:
            meta = meta.add_obj_class(ann_obj_class)
            meta_changed = True
        elif (
            meta.get_obj_class(ann_obj_class.name).geometry_type != ann_obj_class.geometry_type
            and meta.get_obj_class(ann_obj_class.name).geometry_type != AnyGeometry
        ):
            found = False
            for suffix in obj_classes_suffixes:
                new_obj_class_name = ann_obj_class.name + suffix
                meta_obj_class = meta.get_obj_class(new_obj_class_name)
                if meta_obj_class is None:
                    new_obj_class = ann_obj_class.clone(name=new_obj_class_name)
                    meta = meta.add_obj_class(new_obj_class)
                    meta_changed = True
                    changed_obj_classes[ann_obj_class.name] = new_obj_class
                    found = True
                    break
                if meta_obj_class.geometry_type == ann_obj_class.geometry_type:
                    changed_obj_classes[ann_obj_class.name] = meta_obj_class
                    found = True
                    break
            if not found:
                raise ValueError(f"Can't add obj class {ann_obj_class.name} to project meta")

    # check if tag metas are in project meta
    # if not, add them with suffix
    changed_tag_metas = {}
    for tag_meta in ann_tag_metas.values():
        if meta.get_tag_meta(tag_meta.name) is None:
            meta = meta.add_tag_meta(tag_meta)
            meta_changed = True
        elif not meta.get_tag_meta(tag_meta.name).is_compatible(tag_meta):
            found = False
            for suffix in tag_meta_suffixes:
                new_tag_meta_name = tag_meta.name + suffix
                meta_tag_meta = meta.get_tag_meta(new_tag_meta_name)
                if meta_tag_meta is None:
                    new_tag_meta = tag_meta.clone(name=new_tag_meta_name)
                    meta = meta.add_tag_meta(new_tag_meta)
                    changed_tag_metas[tag_meta.name] = new_tag_meta
                    meta_changed = True
                    found = True
                    break
                if meta_tag_meta.is_compatible(tag_meta):
                    changed_tag_metas[tag_meta.name] = meta_tag_meta
                    found = True
                    break
            if not found:
                raise ValueError(f"Can't add tag meta {tag_meta.name} to project meta")

    labels = []
    for label in ann.labels:
        if label.obj_class.name in changed_obj_classes:
            label = label.clone(obj_class=changed_obj_classes[label.obj_class.name])

        label_tags = []
        for tag in label.tags:
            if tag.meta.name in changed_tag_metas:
                label_tags.append(tag.clone(meta=changed_tag_metas[tag.meta.name]))
            else:
                label_tags.append(tag)

        labels.append(label.clone(tags=TagCollection(label_tags)))
    img_tags = []
    for tag in ann.img_tags:
        if tag.meta.name in changed_tag_metas:
            img_tags.append(tag.clone(meta=changed_tag_metas[tag.meta.name]))
        else:
            img_tags.append(tag)

    ann = ann.clone(labels=labels, img_tags=TagCollection(img_tags))
    return meta, ann, meta_changed


def update_classes(api: Api, ann: Annotation, meta: ProjectMeta, project_id: int):
    labels = []
    for label in ann.labels:
        if label.obj_class.sly_id is None:
            obj_class = meta.get_obj_class(label.obj_class.name)
            if obj_class.sly_id is None:
                meta = api.project.update_meta(project_id, meta)
                obj_class = meta.get_obj_class(label.obj_class.name)
            labels.append(label.clone(obj_class=obj_class))
        else:
            labels.append(label)
    return ann.clone(labels=labels)


class Timer:
    def __enter__(self):
        self.start = time.time()
        return self

    def __exit__(self, exc_type, exc_val, exc_tb):
        self.end = time.time()
        self.duration = (self.end - self.start) * 1000  # ms

    def get_time(self):
        return self.duration


class TempImageWriter:
    def __init__(self, format: str = "png"):
        self.format = format
        self.temp_dir = os.path.join(get_data_dir(), rand_str(10))
        sly_fs.mkdir(self.temp_dir)

    def write(self, image: np.ndarray):
        image_path = os.path.join(self.temp_dir, f"{rand_str(10)}.{self.format}")
        sly_image.write(image_path, image)
        return image_path

    def clean(self):
        sly_fs.remove_dir(self.temp_dir)


def get_hardware_info(device: str) -> str:
    import platform

    device = device.lower()
    try:
        if device == "cpu":
            system = platform.system()
            if system == "Linux":
                with open("/proc/cpuinfo", "r") as f:
                    for line in f:
                        if "model name" in line:
                            return line.split(":")[1].strip()
            elif system == "Darwin":  # macOS
                command = "/usr/sbin/sysctl -n machdep.cpu.brand_string"
                return subprocess.check_output(command, shell=True).strip().decode()
            elif system == "Windows":
                command = "wmic cpu get name"
                output = subprocess.check_output(command, shell=True).decode()
                return output.strip().split("\n")[1].strip()
        elif "cuda" in device:
            idx = 0
            if ":" in device:
                idx = int(device.split(":")[1])
            gpus = (
                subprocess.check_output(
                    ["nvidia-smi", "--query-gpu=name", "--format=csv,noheader,nounits"]
                )
                .decode("utf-8")
                .strip()
            )
            gpu_list = gpus.split("\n")
            if idx >= len(gpu_list):
                raise ValueError(f"No GPU found at index {idx}")
            return gpu_list[idx]
    except Exception as e:
        logger.error("Error while getting hardware info", exc_info=True)
    return "Unknown"<|MERGE_RESOLUTION|>--- conflicted
+++ resolved
@@ -731,11 +731,7 @@
             self.gui.show_deployed_model_info(self)
 
     def load_custom_checkpoint(
-<<<<<<< HEAD
-        self, model_files: dict, model_meta: dict, device: str = "cuda", **kwargs
-=======
         self, model_files: dict, model_meta: dict, device: Optional[str] = None, **kwargs
->>>>>>> 912093db
     ):
         """
         Loads local custom model checkpoint.
