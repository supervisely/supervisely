--- conflicted
+++ resolved
@@ -484,14 +484,10 @@
         raise NotImplementedError("Have to be implemented in child class")
 
     def _predictions_to_annotation(
-<<<<<<< HEAD
-        self, image_path: Union[str, np.ndarray], predictions: List[Prediction]
-=======
         self,
-        image_path: str,
+        image_path: Union[str, np.ndarray],
         predictions: List[Prediction],
         classes_whitelist: Optional[List[str]] = None,
->>>>>>> e112304b
     ) -> Annotation:
         labels = []
         for prediction in predictions:
@@ -615,14 +611,9 @@
                 # predict one by one
                 predictions = _predict(source, self.predict)
             else:
-<<<<<<< HEAD
                 if isinstance(source[0], str):
                     source = [sly_image.read(img_path) for img_path in source]
                 predictions = self.predict_batch(source, settings=settings)
-=======
-                predictions = self.predict_batch(source=source, settings=settings)
-
->>>>>>> e112304b
         anns = [
             self._predictions_to_annotation(
                 image_path, prediction, classes_whitelist=settings.get("classes", None)
