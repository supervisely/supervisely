--- conflicted
+++ resolved
@@ -1519,11 +1519,7 @@
         if frames_count is not None:
             n_frames = frames_count
         elif end_frame_index is not None:
-<<<<<<< HEAD
-            n_frames = end_frame_index - start_frame_index
-=======
             n_frames = end_frame_index - start_frame_index + 1
->>>>>>> 9d71e886
         elif duration is not None:
             fps = frames_reader.fps()
             n_frames = int(duration * fps)
