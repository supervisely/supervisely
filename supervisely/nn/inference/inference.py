--- conflicted
+++ resolved
@@ -250,12 +250,8 @@
             maxsize=sly_env.smart_cache_size(),
             ttl=sly_env.smart_cache_ttl(),
             is_persistent=True,
-<<<<<<< HEAD
-            base_folder=sly_env.smart_cache_container_dir(),
-=======
             base_folder=env.smart_cache_container_dir(),
             log_progress=True,
->>>>>>> 886fcb63
         )
 
     def get_batch_size(self):
@@ -600,7 +596,6 @@
                         logger.debug(f"Model: '{file_name}' was found in model dir")
                         continue
 
-<<<<<<< HEAD
                     if log_progress:
                         with self.gui.download_progress(
                             message=f"Downloading: '{file_name}'",
@@ -614,20 +609,6 @@
                             )
                     else:
                         sly_fs.download(url=file_url, save_path=file_path)
-=======
-                    with self.gui.download_progress(
-                        message=f"Downloading: '{file_name}'",
-                        total=file_size,
-                        unit="bytes",
-                        unit_scale=True,
-                    ) as download_pbar:
-                        self.gui.download_progress.show()
-                        sly_fs.download(
-                            url=file_url,
-                            save_path=file_path,
-                            progress=download_pbar.update,
-                        )
->>>>>>> 886fcb63
                     local_model_files[file] = file_path
             else:
                 local_model_files[file] = file_url
@@ -646,17 +627,11 @@
             file_url = model_files[file]
             file_info = self.api.file.get_info_by_path(team_id, file_url)
             if file_info is None:
-<<<<<<< HEAD
                 if sly_fs.file_exists(file_url):
                     local_model_files[file] = file_url
                     continue
                 else:
-                    raise ValueError(f"File '{file_url}' not found in Team Files")
-=======
-                raise FileNotFoundError(
-                    f"File '{file_url}' not found in Team Files. Make sure the file exists."
-                )
->>>>>>> 886fcb63
+                    raise FileNotFoundError(f"File '{file_url}' not found in Team Files")
             file_size = file_info.sizeb
             file_name = os.path.basename(file_url)
             file_path = os.path.join(self.model_dir, file_name)
