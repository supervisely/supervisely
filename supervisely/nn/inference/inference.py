--- conflicted
+++ resolved
@@ -1692,7 +1692,6 @@
         }
         inference_request.context.setdefault("dataset_info", {}).update(dataset_infos_dict)
 
-<<<<<<< HEAD
         output_project_id = state.get("output_project_id", None)
         output_dataset_id = None
         inference_request.context.setdefault("project_meta", {})
@@ -1707,128 +1706,7 @@
                 name=f"Predictions from task #{self.task_id}",
                 description=f"Auto created project from inference request {inference_request.uuid}",
                 change_name_if_conflict=True,
-=======
-        if async_inference_request_uuid is not None:
-            try:
-                inference_request = self._inference_requests[async_inference_request_uuid]
-            except Exception as ex:
-                import traceback
-
-                logger.error(traceback.format_exc())
-                raise RuntimeError(
-                    f"async_inference_request_uuid {async_inference_request_uuid} was given, "
-                    f"but there is no such uuid in 'self._inference_requests' ({len(self._inference_requests)} items)"
-                )
-            sly_progress: Progress = inference_request["progress"]
-            sly_progress.total = len(images_ids)
-
-        def _download_images(images_ids):
-            with ThreadPoolExecutor(max(8, min(batch_size, 64))) as executor:
-                for image_id in images_ids:
-                    executor.submit(
-                        self.cache.download_image,
-                        api,
-                        image_id,
-                    )
-
-        # start downloading in parallel
-        threading.Thread(target=_download_images, args=[images_ids], daemon=True).start()
-
-        output_project_metas_dict = {}
-
-        def _upload_results_to_source(results: List[Dict]):
-            nonlocal output_project_metas_dict
-            for result in results:
-                image_id = result["image_id"]
-                image_info: ImageInfo = images_infos_dict[image_id]
-                dataset_info: DatasetInfo = dataset_infos_dict[image_info.dataset_id]
-                project_id = dataset_info.project_id
-                ann = Annotation.from_json(result["annotation"], self.model_meta)
-                output_project_meta = output_project_metas_dict.get(project_id, None)
-                if output_project_meta is None:
-                    output_project_meta = ProjectMeta.from_json(
-                        api.project.get_meta(output_project_id)
-                    )
-                output_project_meta, ann, meta_changed = update_meta_and_ann(
-                    output_project_meta, ann
-                )
-                output_project_metas_dict[project_id] = output_project_meta
-                if meta_changed:
-                    output_project_meta = api.project.update_meta(project_id, output_project_meta)
-                ann = update_classes(api, ann, output_project_meta, project_id)
-                api.annotation.append_labels(image_id, ann.labels)
-                if async_inference_request_uuid is not None:
-                    sly_progress.iters_done(1)
-                    inference_request["pending_results"].append(
-                        {
-                            "annotation": None,  # to less response size
-                            "data": None,  # to less response size
-                            "image_id": image_id,
-                            "image_name": result["image_name"],
-                            "dataset_id": result["dataset_id"],
-                        }
-                    )
-
-        def _add_results_to_request(results: List[Dict]):
-            if async_inference_request_uuid is None:
-                return
-            inference_request["pending_results"].extend(results)
-            sly_progress.iters_done(len(results))
-
-        new_dataset_id = {}
-
-        def _get_or_create_new_dataset(output_project_id, src_dataset_id):
-            """Copy dataset in output project if not exists and return its id"""
-            if src_dataset_id in new_dataset_id:
-                return new_dataset_id[src_dataset_id]
-            dataset_info = api.dataset.get_info_by_id(src_dataset_id)
-
-            def _create_parent_recursively(output_project_id, src_parent_id):
-                """Create parent datasets recursively and return the ID of the top-level parent"""
-                if src_parent_id in new_dataset_id:
-                    return new_dataset_id[src_parent_id]
-                src_parent_info = dataset_infos_dict.get(src_parent_id)
-                if src_parent_info is None:
-                    src_parent_info = api.dataset.get_info_by_id(src_parent_id)
-                if src_parent_info.parent_id is not None:
-                    parent_id = _create_parent_recursively(
-                        output_project_id, src_parent_info.parent_id
-                    )
-                else:
-                    parent_id = None
-                dst_parent = api.dataset.create(
-                    output_project_id,
-                    src_parent_info.name,
-                    change_name_if_conflict=True,
-                    parent_id=parent_id,
-                )
-                new_dataset_id[src_parent_info.id] = dst_parent.id
-                return dst_parent.id
-
-            parent_id = None
-            if dataset_info.parent_id is not None:
-                parent_id = _create_parent_recursively(output_project_id, dataset_info.parent_id)
-
-            output_dataset_id = api.dataset.create(
-                output_project_id,
-                dataset_info.name,
-                change_name_if_conflict=True,
-                parent_id=parent_id,
-            ).id
-            new_dataset_id[src_dataset_id] = output_dataset_id
-            return output_dataset_id
-
-        def _copy_images_to_dst(
-            src_dataset_id, dst_dataset_id, image_infos, dst_names
-        ) -> List[ImageInfo]:
-            return api.image.copy_batch_optimized(
-                src_dataset_id,
-                image_infos,
-                dst_dataset_id,
-                dst_names=dst_names,
-                with_annotations=False,
-                skip_validation=True,
->>>>>>> 0c2d0d9d
+
             )
             output_project_id = output_project_info.id
             inference_request.context.setdefault("project_info", {})[
