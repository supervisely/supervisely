import json
import time
from typing import Any, Dict, Iterator, List, Optional, Tuple, Union

import requests

try:
    from typing import Literal
except ImportError:
    # for compatibility with python 3.7
    from typing_extensions import Literal

import yaml
from requests import HTTPError, Timeout

import supervisely as sly
from supervisely.convert.image.sly.sly_image_helper import get_meta_from_annotation
from supervisely.io.network_exceptions import process_requests_exception
from supervisely.sly_logger import logger


class SessionJSON:
    def __init__(
        self,
        api: sly.Api,
        task_id: int = None,
        session_url: str = None,
        inference_settings: Union[dict, str] = None,
    ):
        """
        A convenient class for inference of deployed models.
        This class will return raw JSON predictions (dict).
        If you want to work with `sly.Annotation` format, please use `sly.nn.inference.Session` class.

        You need first to serve NN model you want and get its `task_id`.
        The `task_id` can be obtained from the Supervisely platform, going to `START` -> `App sessions` page.

        Note: Either a `task_id` or a `session_url` has to be passed as a parameter (not both).

        :param api: initialized :class:`sly.Api` object.
        :type api: sly.Api
        :param task_id: the task_id of a served model in the Supervisely platform. If None, the `session_url` will be used instead, defaults to None
        :type task_id: int, optional
        :param session_url: the url for direct connection to the served model. If None, the `task_id` will be used instead, defaults to None
        :type session_url: str, optional
        :param inference_settings: a dict or a path to YAML file with settings, defaults to None
        :type inference_settings: Union[dict, str], optional


        :Usage example:
         .. code-block:: python
            task_id = 27001
            session = sly.nn.inference.SessionJSON(
                api,
                task_id=task_id,
            )
            print(session.get_session_info())

            image_id = 17551748
            pred = session.inference_image_id(image_id)
            predicted_annotation = sly.Annotation.from_json(pred["annotation"], model_meta)

        """
        assert not (
            task_id is None and session_url is None
        ), "Either `task_id` or `session_url` must be passed."
        assert (
            task_id is None or session_url is None
        ), "Either `task_id` or `session_url` must be passed (not both)."

        self.api = api
        self._task_id = task_id

        if task_id is not None:
            try:
                # TODO: api.task.get_info_by_id get stuck if the task_id isn't exists on the platform
                # https://github.com/supervisely/issues/issues/1873
                task_info = api.task.get_info_by_id(task_id)
            except HTTPError:
                raise ValueError(
                    f"Can't connect to the model. Check if the task_id {task_id} is correct."
                )
        if task_id is not None:
            self._base_url = f'{self.api.server_address}/net/{task_info["meta"]["sessionToken"]}'
        else:
            self._base_url = session_url
        self.inference_settings = {}
        self._session_info = None
        self._default_inference_settings = None
        self._model_meta = None
        self._async_inference_uuid = None
        self._stop_async_inference_flag = False
        self.inference_result = None

        if inference_settings is not None:
            self.set_inference_settings(inference_settings)

        # Check connection:
        try:
            self.get_session_info()
        except HTTPError:
            if task_id is not None:
                raise ValueError(
                    f"Can't connect to the model. Check if the task_id {self._task_id} is correct."
                )
            else:
                raise ValueError(
                    f'Can\'t connect to the model. Check if the session_url "{session_url}" is correct.'
                )

    @property
    def task_id(self) -> int:
        return self._task_id

    @property
    def base_url(self) -> str:
        return self._base_url

    def get_session_info(self) -> Dict[str, Any]:
        self._session_info = self._get_from_endpoint("get_session_info")
        return self._session_info

    def get_human_readable_info(self, replace_none_with: Optional[str] = None):
        hr_info = {}
        info = self.get_session_info()

        for name, data in info.items():
            hr_name = name.replace("_", " ").capitalize()
            if data is None:
                hr_info[hr_name] = replace_none_with
            else:
                hr_info[hr_name] = data

        return hr_info

    def get_default_inference_settings(self) -> Dict[str, Any]:
        if self._default_inference_settings is None:
            resp = self._get_from_endpoint("get_custom_inference_settings")
            settings = resp["settings"]
            if isinstance(settings, str):
                settings = yaml.safe_load(settings)
            self._default_inference_settings = settings
        return self._default_inference_settings

    def get_model_meta(self) -> Dict[str, Any]:
        meta_json = self._get_from_endpoint("get_output_classes_and_tags")
        self._model_meta = meta_json
        return self._model_meta

    def update_inference_settings(self, **inference_settings) -> Dict[str, Any]:
        self._validate_new_inference_settings(inference_settings)
        self.inference_settings.update(inference_settings)
        return self.inference_settings

    def set_inference_settings(self, inference_settings) -> Dict[str, Any]:
        self._set_inference_settings_dict_or_yaml(inference_settings)
        return self.inference_settings

    def _set_inference_settings_dict_or_yaml(self, dict_or_yaml_path) -> None:
        if isinstance(dict_or_yaml_path, str):
            with open(dict_or_yaml_path, "r") as f:
                new_settings = yaml.safe_load(f)
        elif isinstance(dict_or_yaml_path, dict):
            new_settings = dict_or_yaml_path
        else:
            raise ValueError(
                "The `inference_settings` parameter must be either a dict or a path to a YAML file."
            )
        self._validate_new_inference_settings(new_settings)
        self.inference_settings = new_settings

    def _validate_new_inference_settings(self, new_settings: dict) -> None:
        default_settings = self.get_default_inference_settings()
        for key, value in new_settings.items():
            if key not in default_settings:
                raise ValueError(f"Key '{key}' is not acceptable. Acceptable keys are: {default_settings}")

    def inference_image_id(self, image_id: int, upload=False) -> Dict[str, Any]:
        endpoint = "inference_image_id"
        url = f"{self._base_url}/{endpoint}"
        json_body = self._get_default_json_body()
        json_body["state"]["image_id"] = image_id
        json_body["state"]["upload"] = upload
        resp = self._post(url, json=json_body)
        return resp.json()

    def inference_image_ids(self, image_ids: List[int]) -> List[Dict[str, Any]]:
        endpoint = "inference_batch_ids"
        url = f"{self._base_url}/{endpoint}"
        json_body = self._get_default_json_body()
        json_body["state"]["batch_ids"] = image_ids
        resp = self._post(url, json=json_body)
        return resp.json()

    def inference_image_url(self, url: str) -> Dict[str, Any]:
        endpoint = "inference_image_url"
        endpoint_url = f"{self._base_url}/{endpoint}"
        json_body = self._get_default_json_body()
        json_body["state"]["image_url"] = url
        resp = self._post(endpoint_url, json=json_body)
        return resp.json()

    def inference_image_path(self, image_path: str) -> Dict[str, Any]:
        endpoint = "inference_image"
        url = f"{self._base_url}/{endpoint}"
        opened_file = open(image_path, "rb")
        settings_json = json.dumps({"settings": self.inference_settings})
        uploads = [
            ("files", opened_file),
            ("settings", (None, settings_json, "text/plain")),
        ]
        resp = self._post(url, files=uploads)
        opened_file.close()
        return resp.json()

    def inference_image_paths(self, image_paths: List[str]) -> List[Dict[str, Any]]:
        endpoint = "inference_batch"
        url = f"{self._base_url}/{endpoint}"
        files = [("files", open(f, "rb")) for f in image_paths]
        settings_json = json.dumps({"settings": self.inference_settings})
        uploads = files + [("settings", (None, settings_json, "text/plain"))]
        resp = self._post(url, files=uploads)
        for _, f in files:
            f.close()
        return resp.json()

    def inference_video_id(
        self,
        video_id: int,
        start_frame_index: int = None,
        frames_count: int = None,
        frames_direction: Literal["forward", "backward"] = None,
        tracker: Literal["bot", "deepsort"] = None,
    ) -> Dict[str, Any]:
        endpoint = "inference_video_id"
        url = f"{self._base_url}/{endpoint}"
        json_body = self._get_default_json_body()
        state = json_body["state"]
        state["videoId"] = video_id
        state.update(
            self._collect_state_for_infer_video(start_frame_index, frames_count, frames_direction)
        )
        state["tracker"] = tracker
        resp = self._post(url, json=json_body)
        return resp.json()

    def inference_video_id_async(
        self,
        video_id: int,
        start_frame_index: int = None,
        frames_count: int = None,
        frames_direction: Literal["forward", "backward"] = None,
        process_fn=None,
        preparing_cb=None,
        tracker: Literal["bot", "deepsort"] = None,
    ) -> Iterator:
        if self._async_inference_uuid:
            logger.info(
                "Trying to run a new inference while `_async_inference_uuid` already exists. Stopping the old one..."
            )
            try:
                self.stop_async_inference()
                self._on_async_inference_end()
            except Exception as exc:
                logger.error(f"An error has occurred while stopping the previous inference. {exc}")
        endpoint = "inference_video_id_async"
        url = f"{self._base_url}/{endpoint}"
        json_body = self._get_default_json_body()
        state = json_body["state"]
        state["videoId"] = video_id
        state.update(
            self._collect_state_for_infer_video(start_frame_index, frames_count, frames_direction)
        )
        state["tracker"] = tracker
        resp = self._post(url, json=json_body).json()
        self._async_inference_uuid = resp["inference_request_uuid"]
        self._stop_async_inference_flag = False

        current = 0
        prev_current = 0
        if preparing_cb:
            # wait for inference status
            resp = self._get_preparing_progress()
            while resp.get("status") is None:
                time.sleep(2)
                resp = self._get_preparing_progress()

            if resp["status"] == "download_video":
                progress_widget = preparing_cb(
                    message="Downloading Video",
                    total=resp["total"],
                    unit="iB",
                    unit_scale=True,
                    unit_divisor=1024,
                )
            else:
                progress_widget = preparing_cb(message="Downloading Frames", total=resp["total"])

            while resp["status"] in ["download_video", "download_frames"]:
                resp = self._get_preparing_progress()
                current = resp["current"]
                progress_widget.update(current - prev_current)
                prev_current = current

            resp = self._get_preparing_progress()
            if resp["status"] == "cut":
                progress_widget = preparing_cb(message="Cutting frames", total=resp["total"])
            while resp["status"] == "cut":
                resp = self._get_preparing_progress()
                current = resp["current"]
                progress_widget.update(current - prev_current)
                prev_current = current

        logger.info("Inference has started:", extra={"response": resp})
        resp, has_started = self._wait_for_async_inference_start()
        frame_iterator = AsyncInferenceIterator(
            resp["progress"]["total"], self, process_fn=process_fn
        )
        return frame_iterator

    def inference_project_id_async(
        self,
        project_id: int,
        dataset_ids: List[int] = None,
        output_project_id: int = None,
        cache_project_on_model: bool = False,
        batch_size: int = 16,
        process_fn=None,
    ):
        if self._async_inference_uuid:
            logger.info(
                "Trying to run a new inference while `_async_inference_uuid` already exists. Stopping the old one..."
            )
            try:
                self.stop_async_inference()
                self._on_async_inference_end()
            except Exception as exc:
                logger.error(f"An error has occurred while stopping the previous inference. {exc}")
        endpoint = "inference_project_id_async"
        url = f"{self._base_url}/{endpoint}"
        json_body = self._get_default_json_body()
        state = json_body["state"]
        state["projectId"] = project_id
        state["output_project_id"] = output_project_id
        state["cache_project_on_model"] = cache_project_on_model
        state["dataset_ids"] = dataset_ids
        state["batch_size"] = batch_size
        resp = self._post(url, json=json_body).json()
        self._async_inference_uuid = resp["inference_request_uuid"]
        self._stop_async_inference_flag = False

        logger.info("Inference has started:", extra={"response": resp})
        resp, has_started = self._wait_for_async_inference_start()
        frame_iterator = AsyncInferenceIterator(
            resp["progress"]["total"], self, process_fn=process_fn
        )
        return frame_iterator

    def run_benchmark(
        self,
        project_id: int,
        batch_size: int = 1,
        num_iterations: int = 100,
<<<<<<< HEAD
        num_warmup: int = 5,
=======
        num_warmup: int = 3,
>>>>>>> fa44c584
        dataset_ids: List[int] = None,
        cache_project_on_model: bool = False,
    ):
        if self._async_inference_uuid:
            logger.info(
                "Trying to run a new inference while `_async_inference_uuid` already exists. Stopping the old one..."
            )
            try:
                self.stop_async_inference()
                self._on_async_inference_end()
            except Exception as exc:
                logger.error(f"An error has occurred while stopping the previous inference. {exc}")
        endpoint = "run_benchmark"
        url = f"{self._base_url}/{endpoint}"
        json_body = self._get_default_json_body()
        state = json_body["state"]
        params = {
            "projectId": project_id,
            "cache_project_on_model": cache_project_on_model,
            "dataset_ids": dataset_ids,
            "batch_size": batch_size,
            "num_iterations": num_iterations,
            "num_warmup": num_warmup,
        }
        state.update(params)
        resp = self._post(url, json=json_body).json()
        self._async_inference_uuid = resp["inference_request_uuid"]
        self._stop_async_inference_flag = False
        logger.info("Inference has started:", extra={"response": resp})
        resp, has_started = self._wait_for_async_inference_start()
        frame_iterator = AsyncInferenceIterator(
            resp["progress"]["total"], self, process_fn=None
        )
        return frame_iterator
    
    def inference_project_id(
        self,
        project_id: int,
        dataset_ids: List[int] = None,
        output_project_id: int = None,
        cache_project_on_model: bool = False,
        batch_size: int = 16,
    ):
        return [
            pred
            for pred in self.inference_project_id_async(
                project_id,
                dataset_ids,
                output_project_id,
                cache_project_on_model=cache_project_on_model,
                batch_size=batch_size,
                process_fn=None,
            )
        ]

    def stop_async_inference(self) -> Dict[str, Any]:
        endpoint = "stop_inference"
        resp = self._get_from_endpoint_for_async_inference(endpoint)
        self._stop_async_inference_flag = True
        logger.info("Inference will be stopped on the server")
        return resp

    def _get_inference_progress(self) -> Dict[str, Any]:
        endpoint = "get_inference_progress"
        return self._get_from_endpoint_for_async_inference(endpoint)

    def _get_preparing_progress(self) -> Dict[str, Any]:
        endpoint = "get_preparing_progress"
        return self._get_from_endpoint_for_async_inference(endpoint)

    def _pop_pending_results(self) -> Dict[str, Any]:
        endpoint = "pop_inference_results"
        return self._get_from_endpoint_for_async_inference(endpoint)

    def _clear_inference_request(self) -> Dict[str, Any]:
        endpoint = "clear_inference_request"
        return self._get_from_endpoint_for_async_inference(endpoint)

    def _wait_for_async_inference_start(self, delay=1, timeout=None) -> Tuple[dict, bool]:
        logger.info("Preparing data on the model, this may take a while...")
        has_started = False
        timeout_exceeded = False
        t0 = time.time()
        while not has_started and not timeout_exceeded:
            resp = self._get_inference_progress()
            has_started = bool(resp["result"]) or resp["progress"]["total"] != 1
            if not has_started:
                time.sleep(delay)
            timeout_exceeded = timeout and time.time() - t0 > timeout
        if timeout_exceeded:
            self.stop_async_inference()
            self._on_async_inference_end()
            raise Timeout("Timeout exceeded. The server didn't start the inference")
        return resp, has_started

    def _wait_for_new_pending_results(self, delay=1, timeout=600) -> List[dict]:
        logger.debug("waiting pending results...")
        has_results = False
        timeout_exceeded = False
        t0 = time.time()
        while not has_results and not timeout_exceeded:
            resp = self._pop_pending_results()
            pending_results = resp["pending_results"]
            has_results = bool(pending_results)
            if resp["is_inferring"] is False:
                break
            if not has_results:
                time.sleep(delay)
            timeout_exceeded = timeout and time.time() - t0 > timeout
        if timeout_exceeded:
            self.stop_async_inference()
            self._on_async_inference_end()
            raise Timeout("Timeout exceeded. Pending results not received from the server.")
        if len(pending_results) == 0 and resp["is_inferring"]:
            logger.warn(
                "The model is inferring yet, but new pending results have not received from the serving app. "
                "This may lead to not all samples will be inferred."
            )
        return pending_results

    def _on_async_inference_end(self):
        logger.debug("callback: on_async_inference_end()")
        try:
            try:
                self.inference_result = self._get_inference_result()
            except Exception:
                pass
            self._clear_inference_request()
        finally:
            self._async_inference_uuid = None

    def _post(self, *args, retries=5, **kwargs) -> requests.Response:
        url = kwargs.get("url") or args[0]
        method = url[len(self._base_url) :]
        for retry_idx in range(retries):
            try:
                response = requests.post(*args, **kwargs)
                if response.status_code != requests.codes.ok:  # pylint: disable=no-member
                    sly.Api._raise_for_status(response)
                return response
            except requests.RequestException as exc:
                process_requests_exception(
                    logger,
                    exc,
                    method,
                    url,
                    verbose=True,
                    swallow_exc=True,
                    sleep_sec=5,
                    retry_info={"retry_idx": retry_idx + 1, "retry_limit": retries},
                )
                if retry_idx + 1 == retries:
                    raise exc

    def _get_from_endpoint(self, endpoint) -> Dict[str, Any]:
        url = f"{self._base_url}/{endpoint}"
        json_body = self._get_default_json_body()
        resp = self._post(url, json=json_body)
        return resp.json()

    def _get_from_endpoint_for_async_inference(self, endpoint) -> Dict[str, Any]:
        url = f"{self._base_url}/{endpoint}"
        json_body = self._get_default_json_body_for_async_inference()
        resp = self._post(url, json=json_body)
        return resp.json()

    def _get_inference_result(self):
        url = f"{self._base_url}/get_inference_result"
        json_body = self._get_default_json_body_for_async_inference()
        resp = self._post(url, json=json_body)
        return resp.json()

    def _collect_state_for_infer_video(
        self,
        start_frame_index: int = None,
        frames_count: int = None,
        frames_direction: Literal["forward", "backward"] = None,
    ) -> Dict[str, Any]:
        state = {}
        if start_frame_index is not None:
            state["startFrameIndex"] = start_frame_index
        if frames_count is not None:
            state["framesCount"] = frames_count
        if frames_direction is not None:
            state["framesDirection"] = frames_direction
        return state

    def _get_default_json_body(self) -> Dict[str, Any]:
        return {
            "state": {"settings": self.inference_settings},
            "context": {},
            "api_token": self.api.token,
        }

    def _get_default_json_body_for_async_inference(self) -> Dict[str, Any]:
        json_body = self._get_default_json_body()
        json_body["state"]["inference_request_uuid"] = self._async_inference_uuid
        return json_body


class AsyncInferenceIterator:
    def __init__(self, total, nn_api: SessionJSON, process_fn=None):
        self.total = total
        self.nn_api = nn_api
        self.results_queue = []
        self.process_fn = process_fn

    def __len__(self) -> int:
        return self.total

    def __iter__(self) -> Iterator:
        return self

    def __next__(self) -> Dict[str, Any]:
        try:
            if self.nn_api._stop_async_inference_flag:
                raise StopIteration
            if not self.results_queue:
                pending_results = self.nn_api._wait_for_new_pending_results()
                self.results_queue += pending_results
            if not self.results_queue:
                raise StopIteration

        except StopIteration as stop_iteration:
            self.nn_api._on_async_inference_end()
            raise stop_iteration
        except Exception as ex:
            # Any exceptions will be handled here
            self.nn_api.stop_async_inference()
            self.nn_api._on_async_inference_end()
            raise ex

        pred = self.results_queue.pop(0)
        if self.process_fn is not None:
            return self.process_fn(pred)
        else:
            return pred


class Session(SessionJSON):
    def __init__(
        self,
        api: sly.Api,
        task_id: int = None,
        session_url: str = None,
        inference_settings: Union[dict, str] = None,
    ):
        """
        A convenient class for inference of deployed models.
        This class will return predictions in the `sly.Annotation` format.
        If you want to work with raw JSON dicts, please use `sly.nn.inference.SessionJSON` class.

        You need first to serve NN model you want and get its `task_id`.
        The `task_id` can be obtained from the Supervisely platform, going to `START` -> `App sessions` page.

        Note: Either a `task_id` or a `session_url` has to be passed as a parameter (not both).

        :param api: initialized :class:`sly.Api` object.
        :type api: sly.Api
        :param task_id: the task_id of a served model in the Supervisely platform. If None, the `session_url` will be used instead, defaults to None
        :type task_id: int, optional
        :param session_url: the url for direct connection to the served model. If None, the `task_id` will be used instead, defaults to None
        :type session_url: str, optional
        :param inference_settings: a dict or a path to YAML file with settings, defaults to None
        :type inference_settings: Union[dict, str], optional


        :Usage example:
         .. code-block:: python
            task_id = 27001
            session = sly.nn.inference.Session(
                api,
                task_id=task_id,
            )
            print(session.get_session_info())

            image_id = 17551748
            predicted_annotation = session.inference_image_id(image_id)

        """
        super().__init__(api, task_id, session_url, inference_settings)

    def is_model_deployed(self):
        is_deployed = self.api.task.send_request(self._task_id, "is_deployed", {})
        return is_deployed

    def get_model_meta(self) -> sly.ProjectMeta:
        if not isinstance(self._model_meta, sly.ProjectMeta):
            model_meta_json = super().get_model_meta()
            model_meta = sly.ProjectMeta.from_json(model_meta_json)
            self._model_meta = model_meta
        return self._model_meta

    def inference_image_id(self, image_id: int, upload=False) -> sly.Annotation:
        pred_json = super().inference_image_id(image_id, upload)
        pred_ann = self._convert_to_sly_annotation(pred_json)
        return pred_ann

    def inference_image_path(self, image_path: str) -> sly.Annotation:
        pred_json = super().inference_image_path(image_path)
        pred_ann = self._convert_to_sly_annotation(pred_json)
        return pred_ann

    def inference_image_url(self, url: str) -> sly.Annotation:
        pred_json = super().inference_image_url(url)
        pred_ann = self._convert_to_sly_annotation(pred_json)
        return pred_ann

    def inference_image_ids(self, image_ids: List[int]) -> List[sly.Annotation]:
        pred_list_raw = super().inference_image_ids(image_ids)
        predictions = self._convert_to_sly_annotation_batch(pred_list_raw)
        return predictions

    def inference_image_paths(self, image_paths: List[str]) -> List[sly.Annotation]:
        pred_list_raw = super().inference_image_paths(image_paths)
        predictions = self._convert_to_sly_annotation_batch(pred_list_raw)
        return predictions

    def inference_video_id(
        self,
        video_id: int,
        start_frame_index: int = None,
        frames_count: int = None,
        frames_direction: Literal["forward", "backward"] = None,
        tracker: Literal["bot", "deepsort"] = None,
    ) -> List[sly.Annotation]:
        pred_list_raw = super().inference_video_id(
            video_id, start_frame_index, frames_count, frames_direction, tracker
        )
        pred_list_raw = pred_list_raw["ann"]
        predictions = self._convert_to_sly_annotation_batch(pred_list_raw)
        return predictions

    def inference_video_id_async(
        self,
        video_id: int,
        start_frame_index: int = None,
        frames_count: int = None,
        frames_direction: Literal["forward", "backward"] = None,
        tracker: Literal["bot", "deepsort"] = None,
    ) -> AsyncInferenceIterator:
        frame_iterator = super().inference_video_id_async(
            video_id,
            start_frame_index,
            frames_count,
            frames_direction,
            process_fn=self._convert_to_sly_annotation,
            tracker=tracker,
        )
        return frame_iterator

    def inference_project_id_async(
        self,
        project_id: int,
        dataset_ids: List[int] = None,
        output_project_id: int = None,
        cache_project_on_model: bool = False,
        batch_size: int = 16,
    ):
        frame_iterator = super().inference_project_id_async(
            project_id,
            dataset_ids,
            output_project_id,
            cache_project_on_model=cache_project_on_model,
            batch_size=batch_size,
            process_fn=self._convert_to_sly_ann_info,
        )
        return frame_iterator

    def inference_project_id(
        self,
        project_id: int,
        dataset_ids: List[int] = None,
        output_project_id: int = None,
        cache_project_on_model: bool = False,
        batch_size: int = 16,
    ):
        return [
            pred
            for pred in self.inference_project_id_async(
                project_id, dataset_ids, output_project_id, cache_project_on_model, batch_size
            )
        ]

    def _convert_to_sly_ann_info(self, pred_json: dict):
        image_id = pred_json["image_id"]
        image_name = pred_json["image_name"]
        annotation = pred_json["annotation"]
        return sly.api.annotation_api.AnnotationInfo(
            image_id=image_id,
            image_name=image_name,
            annotation=annotation,
            created_at=None,
            updated_at=None,
        )

    def _convert_to_sly_annotation(self, pred_json: dict):
        model_meta = self.get_model_meta()
        meta = get_meta_from_annotation(pred_json["annotation"], model_meta)
        pred_ann = sly.Annotation.from_json(pred_json["annotation"], meta)
        return pred_ann

    def _convert_to_sly_annotation_batch(self, pred_list_raw: List[dict]):
        meta = self.get_model_meta()
        for pred in pred_list_raw:
            meta = get_meta_from_annotation(pred["annotation"], meta)
        predictions = [sly.Annotation.from_json(pred["annotation"], meta) for pred in pred_list_raw]
        return predictions
<|MERGE_RESOLUTION|>--- conflicted
+++ resolved
@@ -1,776 +1,772 @@
-import json
-import time
-from typing import Any, Dict, Iterator, List, Optional, Tuple, Union
-
-import requests
-
-try:
-    from typing import Literal
-except ImportError:
-    # for compatibility with python 3.7
-    from typing_extensions import Literal
-
-import yaml
-from requests import HTTPError, Timeout
-
-import supervisely as sly
-from supervisely.convert.image.sly.sly_image_helper import get_meta_from_annotation
-from supervisely.io.network_exceptions import process_requests_exception
-from supervisely.sly_logger import logger
-
-
-class SessionJSON:
-    def __init__(
-        self,
-        api: sly.Api,
-        task_id: int = None,
-        session_url: str = None,
-        inference_settings: Union[dict, str] = None,
-    ):
-        """
-        A convenient class for inference of deployed models.
-        This class will return raw JSON predictions (dict).
-        If you want to work with `sly.Annotation` format, please use `sly.nn.inference.Session` class.
-
-        You need first to serve NN model you want and get its `task_id`.
-        The `task_id` can be obtained from the Supervisely platform, going to `START` -> `App sessions` page.
-
-        Note: Either a `task_id` or a `session_url` has to be passed as a parameter (not both).
-
-        :param api: initialized :class:`sly.Api` object.
-        :type api: sly.Api
-        :param task_id: the task_id of a served model in the Supervisely platform. If None, the `session_url` will be used instead, defaults to None
-        :type task_id: int, optional
-        :param session_url: the url for direct connection to the served model. If None, the `task_id` will be used instead, defaults to None
-        :type session_url: str, optional
-        :param inference_settings: a dict or a path to YAML file with settings, defaults to None
-        :type inference_settings: Union[dict, str], optional
-
-
-        :Usage example:
-         .. code-block:: python
-            task_id = 27001
-            session = sly.nn.inference.SessionJSON(
-                api,
-                task_id=task_id,
-            )
-            print(session.get_session_info())
-
-            image_id = 17551748
-            pred = session.inference_image_id(image_id)
-            predicted_annotation = sly.Annotation.from_json(pred["annotation"], model_meta)
-
-        """
-        assert not (
-            task_id is None and session_url is None
-        ), "Either `task_id` or `session_url` must be passed."
-        assert (
-            task_id is None or session_url is None
-        ), "Either `task_id` or `session_url` must be passed (not both)."
-
-        self.api = api
-        self._task_id = task_id
-
-        if task_id is not None:
-            try:
-                # TODO: api.task.get_info_by_id get stuck if the task_id isn't exists on the platform
-                # https://github.com/supervisely/issues/issues/1873
-                task_info = api.task.get_info_by_id(task_id)
-            except HTTPError:
-                raise ValueError(
-                    f"Can't connect to the model. Check if the task_id {task_id} is correct."
-                )
-        if task_id is not None:
-            self._base_url = f'{self.api.server_address}/net/{task_info["meta"]["sessionToken"]}'
-        else:
-            self._base_url = session_url
-        self.inference_settings = {}
-        self._session_info = None
-        self._default_inference_settings = None
-        self._model_meta = None
-        self._async_inference_uuid = None
-        self._stop_async_inference_flag = False
-        self.inference_result = None
-
-        if inference_settings is not None:
-            self.set_inference_settings(inference_settings)
-
-        # Check connection:
-        try:
-            self.get_session_info()
-        except HTTPError:
-            if task_id is not None:
-                raise ValueError(
-                    f"Can't connect to the model. Check if the task_id {self._task_id} is correct."
-                )
-            else:
-                raise ValueError(
-                    f'Can\'t connect to the model. Check if the session_url "{session_url}" is correct.'
-                )
-
-    @property
-    def task_id(self) -> int:
-        return self._task_id
-
-    @property
-    def base_url(self) -> str:
-        return self._base_url
-
-    def get_session_info(self) -> Dict[str, Any]:
-        self._session_info = self._get_from_endpoint("get_session_info")
-        return self._session_info
-
-    def get_human_readable_info(self, replace_none_with: Optional[str] = None):
-        hr_info = {}
-        info = self.get_session_info()
-
-        for name, data in info.items():
-            hr_name = name.replace("_", " ").capitalize()
-            if data is None:
-                hr_info[hr_name] = replace_none_with
-            else:
-                hr_info[hr_name] = data
-
-        return hr_info
-
-    def get_default_inference_settings(self) -> Dict[str, Any]:
-        if self._default_inference_settings is None:
-            resp = self._get_from_endpoint("get_custom_inference_settings")
-            settings = resp["settings"]
-            if isinstance(settings, str):
-                settings = yaml.safe_load(settings)
-            self._default_inference_settings = settings
-        return self._default_inference_settings
-
-    def get_model_meta(self) -> Dict[str, Any]:
-        meta_json = self._get_from_endpoint("get_output_classes_and_tags")
-        self._model_meta = meta_json
-        return self._model_meta
-
-    def update_inference_settings(self, **inference_settings) -> Dict[str, Any]:
-        self._validate_new_inference_settings(inference_settings)
-        self.inference_settings.update(inference_settings)
-        return self.inference_settings
-
-    def set_inference_settings(self, inference_settings) -> Dict[str, Any]:
-        self._set_inference_settings_dict_or_yaml(inference_settings)
-        return self.inference_settings
-
-    def _set_inference_settings_dict_or_yaml(self, dict_or_yaml_path) -> None:
-        if isinstance(dict_or_yaml_path, str):
-            with open(dict_or_yaml_path, "r") as f:
-                new_settings = yaml.safe_load(f)
-        elif isinstance(dict_or_yaml_path, dict):
-            new_settings = dict_or_yaml_path
-        else:
-            raise ValueError(
-                "The `inference_settings` parameter must be either a dict or a path to a YAML file."
-            )
-        self._validate_new_inference_settings(new_settings)
-        self.inference_settings = new_settings
-
-    def _validate_new_inference_settings(self, new_settings: dict) -> None:
-        default_settings = self.get_default_inference_settings()
-        for key, value in new_settings.items():
-            if key not in default_settings:
-                raise ValueError(f"Key '{key}' is not acceptable. Acceptable keys are: {default_settings}")
-
-    def inference_image_id(self, image_id: int, upload=False) -> Dict[str, Any]:
-        endpoint = "inference_image_id"
-        url = f"{self._base_url}/{endpoint}"
-        json_body = self._get_default_json_body()
-        json_body["state"]["image_id"] = image_id
-        json_body["state"]["upload"] = upload
-        resp = self._post(url, json=json_body)
-        return resp.json()
-
-    def inference_image_ids(self, image_ids: List[int]) -> List[Dict[str, Any]]:
-        endpoint = "inference_batch_ids"
-        url = f"{self._base_url}/{endpoint}"
-        json_body = self._get_default_json_body()
-        json_body["state"]["batch_ids"] = image_ids
-        resp = self._post(url, json=json_body)
-        return resp.json()
-
-    def inference_image_url(self, url: str) -> Dict[str, Any]:
-        endpoint = "inference_image_url"
-        endpoint_url = f"{self._base_url}/{endpoint}"
-        json_body = self._get_default_json_body()
-        json_body["state"]["image_url"] = url
-        resp = self._post(endpoint_url, json=json_body)
-        return resp.json()
-
-    def inference_image_path(self, image_path: str) -> Dict[str, Any]:
-        endpoint = "inference_image"
-        url = f"{self._base_url}/{endpoint}"
-        opened_file = open(image_path, "rb")
-        settings_json = json.dumps({"settings": self.inference_settings})
-        uploads = [
-            ("files", opened_file),
-            ("settings", (None, settings_json, "text/plain")),
-        ]
-        resp = self._post(url, files=uploads)
-        opened_file.close()
-        return resp.json()
-
-    def inference_image_paths(self, image_paths: List[str]) -> List[Dict[str, Any]]:
-        endpoint = "inference_batch"
-        url = f"{self._base_url}/{endpoint}"
-        files = [("files", open(f, "rb")) for f in image_paths]
-        settings_json = json.dumps({"settings": self.inference_settings})
-        uploads = files + [("settings", (None, settings_json, "text/plain"))]
-        resp = self._post(url, files=uploads)
-        for _, f in files:
-            f.close()
-        return resp.json()
-
-    def inference_video_id(
-        self,
-        video_id: int,
-        start_frame_index: int = None,
-        frames_count: int = None,
-        frames_direction: Literal["forward", "backward"] = None,
-        tracker: Literal["bot", "deepsort"] = None,
-    ) -> Dict[str, Any]:
-        endpoint = "inference_video_id"
-        url = f"{self._base_url}/{endpoint}"
-        json_body = self._get_default_json_body()
-        state = json_body["state"]
-        state["videoId"] = video_id
-        state.update(
-            self._collect_state_for_infer_video(start_frame_index, frames_count, frames_direction)
-        )
-        state["tracker"] = tracker
-        resp = self._post(url, json=json_body)
-        return resp.json()
-
-    def inference_video_id_async(
-        self,
-        video_id: int,
-        start_frame_index: int = None,
-        frames_count: int = None,
-        frames_direction: Literal["forward", "backward"] = None,
-        process_fn=None,
-        preparing_cb=None,
-        tracker: Literal["bot", "deepsort"] = None,
-    ) -> Iterator:
-        if self._async_inference_uuid:
-            logger.info(
-                "Trying to run a new inference while `_async_inference_uuid` already exists. Stopping the old one..."
-            )
-            try:
-                self.stop_async_inference()
-                self._on_async_inference_end()
-            except Exception as exc:
-                logger.error(f"An error has occurred while stopping the previous inference. {exc}")
-        endpoint = "inference_video_id_async"
-        url = f"{self._base_url}/{endpoint}"
-        json_body = self._get_default_json_body()
-        state = json_body["state"]
-        state["videoId"] = video_id
-        state.update(
-            self._collect_state_for_infer_video(start_frame_index, frames_count, frames_direction)
-        )
-        state["tracker"] = tracker
-        resp = self._post(url, json=json_body).json()
-        self._async_inference_uuid = resp["inference_request_uuid"]
-        self._stop_async_inference_flag = False
-
-        current = 0
-        prev_current = 0
-        if preparing_cb:
-            # wait for inference status
-            resp = self._get_preparing_progress()
-            while resp.get("status") is None:
-                time.sleep(2)
-                resp = self._get_preparing_progress()
-
-            if resp["status"] == "download_video":
-                progress_widget = preparing_cb(
-                    message="Downloading Video",
-                    total=resp["total"],
-                    unit="iB",
-                    unit_scale=True,
-                    unit_divisor=1024,
-                )
-            else:
-                progress_widget = preparing_cb(message="Downloading Frames", total=resp["total"])
-
-            while resp["status"] in ["download_video", "download_frames"]:
-                resp = self._get_preparing_progress()
-                current = resp["current"]
-                progress_widget.update(current - prev_current)
-                prev_current = current
-
-            resp = self._get_preparing_progress()
-            if resp["status"] == "cut":
-                progress_widget = preparing_cb(message="Cutting frames", total=resp["total"])
-            while resp["status"] == "cut":
-                resp = self._get_preparing_progress()
-                current = resp["current"]
-                progress_widget.update(current - prev_current)
-                prev_current = current
-
-        logger.info("Inference has started:", extra={"response": resp})
-        resp, has_started = self._wait_for_async_inference_start()
-        frame_iterator = AsyncInferenceIterator(
-            resp["progress"]["total"], self, process_fn=process_fn
-        )
-        return frame_iterator
-
-    def inference_project_id_async(
-        self,
-        project_id: int,
-        dataset_ids: List[int] = None,
-        output_project_id: int = None,
-        cache_project_on_model: bool = False,
-        batch_size: int = 16,
-        process_fn=None,
-    ):
-        if self._async_inference_uuid:
-            logger.info(
-                "Trying to run a new inference while `_async_inference_uuid` already exists. Stopping the old one..."
-            )
-            try:
-                self.stop_async_inference()
-                self._on_async_inference_end()
-            except Exception as exc:
-                logger.error(f"An error has occurred while stopping the previous inference. {exc}")
-        endpoint = "inference_project_id_async"
-        url = f"{self._base_url}/{endpoint}"
-        json_body = self._get_default_json_body()
-        state = json_body["state"]
-        state["projectId"] = project_id
-        state["output_project_id"] = output_project_id
-        state["cache_project_on_model"] = cache_project_on_model
-        state["dataset_ids"] = dataset_ids
-        state["batch_size"] = batch_size
-        resp = self._post(url, json=json_body).json()
-        self._async_inference_uuid = resp["inference_request_uuid"]
-        self._stop_async_inference_flag = False
-
-        logger.info("Inference has started:", extra={"response": resp})
-        resp, has_started = self._wait_for_async_inference_start()
-        frame_iterator = AsyncInferenceIterator(
-            resp["progress"]["total"], self, process_fn=process_fn
-        )
-        return frame_iterator
-
-    def run_benchmark(
-        self,
-        project_id: int,
-        batch_size: int = 1,
-        num_iterations: int = 100,
-<<<<<<< HEAD
-        num_warmup: int = 5,
-=======
-        num_warmup: int = 3,
->>>>>>> fa44c584
-        dataset_ids: List[int] = None,
-        cache_project_on_model: bool = False,
-    ):
-        if self._async_inference_uuid:
-            logger.info(
-                "Trying to run a new inference while `_async_inference_uuid` already exists. Stopping the old one..."
-            )
-            try:
-                self.stop_async_inference()
-                self._on_async_inference_end()
-            except Exception as exc:
-                logger.error(f"An error has occurred while stopping the previous inference. {exc}")
-        endpoint = "run_benchmark"
-        url = f"{self._base_url}/{endpoint}"
-        json_body = self._get_default_json_body()
-        state = json_body["state"]
-        params = {
-            "projectId": project_id,
-            "cache_project_on_model": cache_project_on_model,
-            "dataset_ids": dataset_ids,
-            "batch_size": batch_size,
-            "num_iterations": num_iterations,
-            "num_warmup": num_warmup,
-        }
-        state.update(params)
-        resp = self._post(url, json=json_body).json()
-        self._async_inference_uuid = resp["inference_request_uuid"]
-        self._stop_async_inference_flag = False
-        logger.info("Inference has started:", extra={"response": resp})
-        resp, has_started = self._wait_for_async_inference_start()
-        frame_iterator = AsyncInferenceIterator(
-            resp["progress"]["total"], self, process_fn=None
-        )
-        return frame_iterator
-    
-    def inference_project_id(
-        self,
-        project_id: int,
-        dataset_ids: List[int] = None,
-        output_project_id: int = None,
-        cache_project_on_model: bool = False,
-        batch_size: int = 16,
-    ):
-        return [
-            pred
-            for pred in self.inference_project_id_async(
-                project_id,
-                dataset_ids,
-                output_project_id,
-                cache_project_on_model=cache_project_on_model,
-                batch_size=batch_size,
-                process_fn=None,
-            )
-        ]
-
-    def stop_async_inference(self) -> Dict[str, Any]:
-        endpoint = "stop_inference"
-        resp = self._get_from_endpoint_for_async_inference(endpoint)
-        self._stop_async_inference_flag = True
-        logger.info("Inference will be stopped on the server")
-        return resp
-
-    def _get_inference_progress(self) -> Dict[str, Any]:
-        endpoint = "get_inference_progress"
-        return self._get_from_endpoint_for_async_inference(endpoint)
-
-    def _get_preparing_progress(self) -> Dict[str, Any]:
-        endpoint = "get_preparing_progress"
-        return self._get_from_endpoint_for_async_inference(endpoint)
-
-    def _pop_pending_results(self) -> Dict[str, Any]:
-        endpoint = "pop_inference_results"
-        return self._get_from_endpoint_for_async_inference(endpoint)
-
-    def _clear_inference_request(self) -> Dict[str, Any]:
-        endpoint = "clear_inference_request"
-        return self._get_from_endpoint_for_async_inference(endpoint)
-
-    def _wait_for_async_inference_start(self, delay=1, timeout=None) -> Tuple[dict, bool]:
-        logger.info("Preparing data on the model, this may take a while...")
-        has_started = False
-        timeout_exceeded = False
-        t0 = time.time()
-        while not has_started and not timeout_exceeded:
-            resp = self._get_inference_progress()
-            has_started = bool(resp["result"]) or resp["progress"]["total"] != 1
-            if not has_started:
-                time.sleep(delay)
-            timeout_exceeded = timeout and time.time() - t0 > timeout
-        if timeout_exceeded:
-            self.stop_async_inference()
-            self._on_async_inference_end()
-            raise Timeout("Timeout exceeded. The server didn't start the inference")
-        return resp, has_started
-
-    def _wait_for_new_pending_results(self, delay=1, timeout=600) -> List[dict]:
-        logger.debug("waiting pending results...")
-        has_results = False
-        timeout_exceeded = False
-        t0 = time.time()
-        while not has_results and not timeout_exceeded:
-            resp = self._pop_pending_results()
-            pending_results = resp["pending_results"]
-            has_results = bool(pending_results)
-            if resp["is_inferring"] is False:
-                break
-            if not has_results:
-                time.sleep(delay)
-            timeout_exceeded = timeout and time.time() - t0 > timeout
-        if timeout_exceeded:
-            self.stop_async_inference()
-            self._on_async_inference_end()
-            raise Timeout("Timeout exceeded. Pending results not received from the server.")
-        if len(pending_results) == 0 and resp["is_inferring"]:
-            logger.warn(
-                "The model is inferring yet, but new pending results have not received from the serving app. "
-                "This may lead to not all samples will be inferred."
-            )
-        return pending_results
-
-    def _on_async_inference_end(self):
-        logger.debug("callback: on_async_inference_end()")
-        try:
-            try:
-                self.inference_result = self._get_inference_result()
-            except Exception:
-                pass
-            self._clear_inference_request()
-        finally:
-            self._async_inference_uuid = None
-
-    def _post(self, *args, retries=5, **kwargs) -> requests.Response:
-        url = kwargs.get("url") or args[0]
-        method = url[len(self._base_url) :]
-        for retry_idx in range(retries):
-            try:
-                response = requests.post(*args, **kwargs)
-                if response.status_code != requests.codes.ok:  # pylint: disable=no-member
-                    sly.Api._raise_for_status(response)
-                return response
-            except requests.RequestException as exc:
-                process_requests_exception(
-                    logger,
-                    exc,
-                    method,
-                    url,
-                    verbose=True,
-                    swallow_exc=True,
-                    sleep_sec=5,
-                    retry_info={"retry_idx": retry_idx + 1, "retry_limit": retries},
-                )
-                if retry_idx + 1 == retries:
-                    raise exc
-
-    def _get_from_endpoint(self, endpoint) -> Dict[str, Any]:
-        url = f"{self._base_url}/{endpoint}"
-        json_body = self._get_default_json_body()
-        resp = self._post(url, json=json_body)
-        return resp.json()
-
-    def _get_from_endpoint_for_async_inference(self, endpoint) -> Dict[str, Any]:
-        url = f"{self._base_url}/{endpoint}"
-        json_body = self._get_default_json_body_for_async_inference()
-        resp = self._post(url, json=json_body)
-        return resp.json()
-
-    def _get_inference_result(self):
-        url = f"{self._base_url}/get_inference_result"
-        json_body = self._get_default_json_body_for_async_inference()
-        resp = self._post(url, json=json_body)
-        return resp.json()
-
-    def _collect_state_for_infer_video(
-        self,
-        start_frame_index: int = None,
-        frames_count: int = None,
-        frames_direction: Literal["forward", "backward"] = None,
-    ) -> Dict[str, Any]:
-        state = {}
-        if start_frame_index is not None:
-            state["startFrameIndex"] = start_frame_index
-        if frames_count is not None:
-            state["framesCount"] = frames_count
-        if frames_direction is not None:
-            state["framesDirection"] = frames_direction
-        return state
-
-    def _get_default_json_body(self) -> Dict[str, Any]:
-        return {
-            "state": {"settings": self.inference_settings},
-            "context": {},
-            "api_token": self.api.token,
-        }
-
-    def _get_default_json_body_for_async_inference(self) -> Dict[str, Any]:
-        json_body = self._get_default_json_body()
-        json_body["state"]["inference_request_uuid"] = self._async_inference_uuid
-        return json_body
-
-
-class AsyncInferenceIterator:
-    def __init__(self, total, nn_api: SessionJSON, process_fn=None):
-        self.total = total
-        self.nn_api = nn_api
-        self.results_queue = []
-        self.process_fn = process_fn
-
-    def __len__(self) -> int:
-        return self.total
-
-    def __iter__(self) -> Iterator:
-        return self
-
-    def __next__(self) -> Dict[str, Any]:
-        try:
-            if self.nn_api._stop_async_inference_flag:
-                raise StopIteration
-            if not self.results_queue:
-                pending_results = self.nn_api._wait_for_new_pending_results()
-                self.results_queue += pending_results
-            if not self.results_queue:
-                raise StopIteration
-
-        except StopIteration as stop_iteration:
-            self.nn_api._on_async_inference_end()
-            raise stop_iteration
-        except Exception as ex:
-            # Any exceptions will be handled here
-            self.nn_api.stop_async_inference()
-            self.nn_api._on_async_inference_end()
-            raise ex
-
-        pred = self.results_queue.pop(0)
-        if self.process_fn is not None:
-            return self.process_fn(pred)
-        else:
-            return pred
-
-
-class Session(SessionJSON):
-    def __init__(
-        self,
-        api: sly.Api,
-        task_id: int = None,
-        session_url: str = None,
-        inference_settings: Union[dict, str] = None,
-    ):
-        """
-        A convenient class for inference of deployed models.
-        This class will return predictions in the `sly.Annotation` format.
-        If you want to work with raw JSON dicts, please use `sly.nn.inference.SessionJSON` class.
-
-        You need first to serve NN model you want and get its `task_id`.
-        The `task_id` can be obtained from the Supervisely platform, going to `START` -> `App sessions` page.
-
-        Note: Either a `task_id` or a `session_url` has to be passed as a parameter (not both).
-
-        :param api: initialized :class:`sly.Api` object.
-        :type api: sly.Api
-        :param task_id: the task_id of a served model in the Supervisely platform. If None, the `session_url` will be used instead, defaults to None
-        :type task_id: int, optional
-        :param session_url: the url for direct connection to the served model. If None, the `task_id` will be used instead, defaults to None
-        :type session_url: str, optional
-        :param inference_settings: a dict or a path to YAML file with settings, defaults to None
-        :type inference_settings: Union[dict, str], optional
-
-
-        :Usage example:
-         .. code-block:: python
-            task_id = 27001
-            session = sly.nn.inference.Session(
-                api,
-                task_id=task_id,
-            )
-            print(session.get_session_info())
-
-            image_id = 17551748
-            predicted_annotation = session.inference_image_id(image_id)
-
-        """
-        super().__init__(api, task_id, session_url, inference_settings)
-
-    def is_model_deployed(self):
-        is_deployed = self.api.task.send_request(self._task_id, "is_deployed", {})
-        return is_deployed
-
-    def get_model_meta(self) -> sly.ProjectMeta:
-        if not isinstance(self._model_meta, sly.ProjectMeta):
-            model_meta_json = super().get_model_meta()
-            model_meta = sly.ProjectMeta.from_json(model_meta_json)
-            self._model_meta = model_meta
-        return self._model_meta
-
-    def inference_image_id(self, image_id: int, upload=False) -> sly.Annotation:
-        pred_json = super().inference_image_id(image_id, upload)
-        pred_ann = self._convert_to_sly_annotation(pred_json)
-        return pred_ann
-
-    def inference_image_path(self, image_path: str) -> sly.Annotation:
-        pred_json = super().inference_image_path(image_path)
-        pred_ann = self._convert_to_sly_annotation(pred_json)
-        return pred_ann
-
-    def inference_image_url(self, url: str) -> sly.Annotation:
-        pred_json = super().inference_image_url(url)
-        pred_ann = self._convert_to_sly_annotation(pred_json)
-        return pred_ann
-
-    def inference_image_ids(self, image_ids: List[int]) -> List[sly.Annotation]:
-        pred_list_raw = super().inference_image_ids(image_ids)
-        predictions = self._convert_to_sly_annotation_batch(pred_list_raw)
-        return predictions
-
-    def inference_image_paths(self, image_paths: List[str]) -> List[sly.Annotation]:
-        pred_list_raw = super().inference_image_paths(image_paths)
-        predictions = self._convert_to_sly_annotation_batch(pred_list_raw)
-        return predictions
-
-    def inference_video_id(
-        self,
-        video_id: int,
-        start_frame_index: int = None,
-        frames_count: int = None,
-        frames_direction: Literal["forward", "backward"] = None,
-        tracker: Literal["bot", "deepsort"] = None,
-    ) -> List[sly.Annotation]:
-        pred_list_raw = super().inference_video_id(
-            video_id, start_frame_index, frames_count, frames_direction, tracker
-        )
-        pred_list_raw = pred_list_raw["ann"]
-        predictions = self._convert_to_sly_annotation_batch(pred_list_raw)
-        return predictions
-
-    def inference_video_id_async(
-        self,
-        video_id: int,
-        start_frame_index: int = None,
-        frames_count: int = None,
-        frames_direction: Literal["forward", "backward"] = None,
-        tracker: Literal["bot", "deepsort"] = None,
-    ) -> AsyncInferenceIterator:
-        frame_iterator = super().inference_video_id_async(
-            video_id,
-            start_frame_index,
-            frames_count,
-            frames_direction,
-            process_fn=self._convert_to_sly_annotation,
-            tracker=tracker,
-        )
-        return frame_iterator
-
-    def inference_project_id_async(
-        self,
-        project_id: int,
-        dataset_ids: List[int] = None,
-        output_project_id: int = None,
-        cache_project_on_model: bool = False,
-        batch_size: int = 16,
-    ):
-        frame_iterator = super().inference_project_id_async(
-            project_id,
-            dataset_ids,
-            output_project_id,
-            cache_project_on_model=cache_project_on_model,
-            batch_size=batch_size,
-            process_fn=self._convert_to_sly_ann_info,
-        )
-        return frame_iterator
-
-    def inference_project_id(
-        self,
-        project_id: int,
-        dataset_ids: List[int] = None,
-        output_project_id: int = None,
-        cache_project_on_model: bool = False,
-        batch_size: int = 16,
-    ):
-        return [
-            pred
-            for pred in self.inference_project_id_async(
-                project_id, dataset_ids, output_project_id, cache_project_on_model, batch_size
-            )
-        ]
-
-    def _convert_to_sly_ann_info(self, pred_json: dict):
-        image_id = pred_json["image_id"]
-        image_name = pred_json["image_name"]
-        annotation = pred_json["annotation"]
-        return sly.api.annotation_api.AnnotationInfo(
-            image_id=image_id,
-            image_name=image_name,
-            annotation=annotation,
-            created_at=None,
-            updated_at=None,
-        )
-
-    def _convert_to_sly_annotation(self, pred_json: dict):
-        model_meta = self.get_model_meta()
-        meta = get_meta_from_annotation(pred_json["annotation"], model_meta)
-        pred_ann = sly.Annotation.from_json(pred_json["annotation"], meta)
-        return pred_ann
-
-    def _convert_to_sly_annotation_batch(self, pred_list_raw: List[dict]):
-        meta = self.get_model_meta()
-        for pred in pred_list_raw:
-            meta = get_meta_from_annotation(pred["annotation"], meta)
-        predictions = [sly.Annotation.from_json(pred["annotation"], meta) for pred in pred_list_raw]
-        return predictions
+import json
+import time
+from typing import Any, Dict, Iterator, List, Optional, Tuple, Union
+
+import requests
+
+try:
+    from typing import Literal
+except ImportError:
+    # for compatibility with python 3.7
+    from typing_extensions import Literal
+
+import yaml
+from requests import HTTPError, Timeout
+
+import supervisely as sly
+from supervisely.convert.image.sly.sly_image_helper import get_meta_from_annotation
+from supervisely.io.network_exceptions import process_requests_exception
+from supervisely.sly_logger import logger
+
+
+class SessionJSON:
+    def __init__(
+        self,
+        api: sly.Api,
+        task_id: int = None,
+        session_url: str = None,
+        inference_settings: Union[dict, str] = None,
+    ):
+        """
+        A convenient class for inference of deployed models.
+        This class will return raw JSON predictions (dict).
+        If you want to work with `sly.Annotation` format, please use `sly.nn.inference.Session` class.
+
+        You need first to serve NN model you want and get its `task_id`.
+        The `task_id` can be obtained from the Supervisely platform, going to `START` -> `App sessions` page.
+
+        Note: Either a `task_id` or a `session_url` has to be passed as a parameter (not both).
+
+        :param api: initialized :class:`sly.Api` object.
+        :type api: sly.Api
+        :param task_id: the task_id of a served model in the Supervisely platform. If None, the `session_url` will be used instead, defaults to None
+        :type task_id: int, optional
+        :param session_url: the url for direct connection to the served model. If None, the `task_id` will be used instead, defaults to None
+        :type session_url: str, optional
+        :param inference_settings: a dict or a path to YAML file with settings, defaults to None
+        :type inference_settings: Union[dict, str], optional
+
+
+        :Usage example:
+         .. code-block:: python
+            task_id = 27001
+            session = sly.nn.inference.SessionJSON(
+                api,
+                task_id=task_id,
+            )
+            print(session.get_session_info())
+
+            image_id = 17551748
+            pred = session.inference_image_id(image_id)
+            predicted_annotation = sly.Annotation.from_json(pred["annotation"], model_meta)
+
+        """
+        assert not (
+            task_id is None and session_url is None
+        ), "Either `task_id` or `session_url` must be passed."
+        assert (
+            task_id is None or session_url is None
+        ), "Either `task_id` or `session_url` must be passed (not both)."
+
+        self.api = api
+        self._task_id = task_id
+
+        if task_id is not None:
+            try:
+                # TODO: api.task.get_info_by_id get stuck if the task_id isn't exists on the platform
+                # https://github.com/supervisely/issues/issues/1873
+                task_info = api.task.get_info_by_id(task_id)
+            except HTTPError:
+                raise ValueError(
+                    f"Can't connect to the model. Check if the task_id {task_id} is correct."
+                )
+        if task_id is not None:
+            self._base_url = f'{self.api.server_address}/net/{task_info["meta"]["sessionToken"]}'
+        else:
+            self._base_url = session_url
+        self.inference_settings = {}
+        self._session_info = None
+        self._default_inference_settings = None
+        self._model_meta = None
+        self._async_inference_uuid = None
+        self._stop_async_inference_flag = False
+        self.inference_result = None
+
+        if inference_settings is not None:
+            self.set_inference_settings(inference_settings)
+
+        # Check connection:
+        try:
+            self.get_session_info()
+        except HTTPError:
+            if task_id is not None:
+                raise ValueError(
+                    f"Can't connect to the model. Check if the task_id {self._task_id} is correct."
+                )
+            else:
+                raise ValueError(
+                    f'Can\'t connect to the model. Check if the session_url "{session_url}" is correct.'
+                )
+
+    @property
+    def task_id(self) -> int:
+        return self._task_id
+
+    @property
+    def base_url(self) -> str:
+        return self._base_url
+
+    def get_session_info(self) -> Dict[str, Any]:
+        self._session_info = self._get_from_endpoint("get_session_info")
+        return self._session_info
+
+    def get_human_readable_info(self, replace_none_with: Optional[str] = None):
+        hr_info = {}
+        info = self.get_session_info()
+
+        for name, data in info.items():
+            hr_name = name.replace("_", " ").capitalize()
+            if data is None:
+                hr_info[hr_name] = replace_none_with
+            else:
+                hr_info[hr_name] = data
+
+        return hr_info
+
+    def get_default_inference_settings(self) -> Dict[str, Any]:
+        if self._default_inference_settings is None:
+            resp = self._get_from_endpoint("get_custom_inference_settings")
+            settings = resp["settings"]
+            if isinstance(settings, str):
+                settings = yaml.safe_load(settings)
+            self._default_inference_settings = settings
+        return self._default_inference_settings
+
+    def get_model_meta(self) -> Dict[str, Any]:
+        meta_json = self._get_from_endpoint("get_output_classes_and_tags")
+        self._model_meta = meta_json
+        return self._model_meta
+
+    def update_inference_settings(self, **inference_settings) -> Dict[str, Any]:
+        self._validate_new_inference_settings(inference_settings)
+        self.inference_settings.update(inference_settings)
+        return self.inference_settings
+
+    def set_inference_settings(self, inference_settings) -> Dict[str, Any]:
+        self._set_inference_settings_dict_or_yaml(inference_settings)
+        return self.inference_settings
+
+    def _set_inference_settings_dict_or_yaml(self, dict_or_yaml_path) -> None:
+        if isinstance(dict_or_yaml_path, str):
+            with open(dict_or_yaml_path, "r") as f:
+                new_settings = yaml.safe_load(f)
+        elif isinstance(dict_or_yaml_path, dict):
+            new_settings = dict_or_yaml_path
+        else:
+            raise ValueError(
+                "The `inference_settings` parameter must be either a dict or a path to a YAML file."
+            )
+        self._validate_new_inference_settings(new_settings)
+        self.inference_settings = new_settings
+
+    def _validate_new_inference_settings(self, new_settings: dict) -> None:
+        default_settings = self.get_default_inference_settings()
+        for key, value in new_settings.items():
+            if key not in default_settings:
+                raise ValueError(f"Key '{key}' is not acceptable. Acceptable keys are: {default_settings}")
+
+    def inference_image_id(self, image_id: int, upload=False) -> Dict[str, Any]:
+        endpoint = "inference_image_id"
+        url = f"{self._base_url}/{endpoint}"
+        json_body = self._get_default_json_body()
+        json_body["state"]["image_id"] = image_id
+        json_body["state"]["upload"] = upload
+        resp = self._post(url, json=json_body)
+        return resp.json()
+
+    def inference_image_ids(self, image_ids: List[int]) -> List[Dict[str, Any]]:
+        endpoint = "inference_batch_ids"
+        url = f"{self._base_url}/{endpoint}"
+        json_body = self._get_default_json_body()
+        json_body["state"]["batch_ids"] = image_ids
+        resp = self._post(url, json=json_body)
+        return resp.json()
+
+    def inference_image_url(self, url: str) -> Dict[str, Any]:
+        endpoint = "inference_image_url"
+        endpoint_url = f"{self._base_url}/{endpoint}"
+        json_body = self._get_default_json_body()
+        json_body["state"]["image_url"] = url
+        resp = self._post(endpoint_url, json=json_body)
+        return resp.json()
+
+    def inference_image_path(self, image_path: str) -> Dict[str, Any]:
+        endpoint = "inference_image"
+        url = f"{self._base_url}/{endpoint}"
+        opened_file = open(image_path, "rb")
+        settings_json = json.dumps({"settings": self.inference_settings})
+        uploads = [
+            ("files", opened_file),
+            ("settings", (None, settings_json, "text/plain")),
+        ]
+        resp = self._post(url, files=uploads)
+        opened_file.close()
+        return resp.json()
+
+    def inference_image_paths(self, image_paths: List[str]) -> List[Dict[str, Any]]:
+        endpoint = "inference_batch"
+        url = f"{self._base_url}/{endpoint}"
+        files = [("files", open(f, "rb")) for f in image_paths]
+        settings_json = json.dumps({"settings": self.inference_settings})
+        uploads = files + [("settings", (None, settings_json, "text/plain"))]
+        resp = self._post(url, files=uploads)
+        for _, f in files:
+            f.close()
+        return resp.json()
+
+    def inference_video_id(
+        self,
+        video_id: int,
+        start_frame_index: int = None,
+        frames_count: int = None,
+        frames_direction: Literal["forward", "backward"] = None,
+        tracker: Literal["bot", "deepsort"] = None,
+    ) -> Dict[str, Any]:
+        endpoint = "inference_video_id"
+        url = f"{self._base_url}/{endpoint}"
+        json_body = self._get_default_json_body()
+        state = json_body["state"]
+        state["videoId"] = video_id
+        state.update(
+            self._collect_state_for_infer_video(start_frame_index, frames_count, frames_direction)
+        )
+        state["tracker"] = tracker
+        resp = self._post(url, json=json_body)
+        return resp.json()
+
+    def inference_video_id_async(
+        self,
+        video_id: int,
+        start_frame_index: int = None,
+        frames_count: int = None,
+        frames_direction: Literal["forward", "backward"] = None,
+        process_fn=None,
+        preparing_cb=None,
+        tracker: Literal["bot", "deepsort"] = None,
+    ) -> Iterator:
+        if self._async_inference_uuid:
+            logger.info(
+                "Trying to run a new inference while `_async_inference_uuid` already exists. Stopping the old one..."
+            )
+            try:
+                self.stop_async_inference()
+                self._on_async_inference_end()
+            except Exception as exc:
+                logger.error(f"An error has occurred while stopping the previous inference. {exc}")
+        endpoint = "inference_video_id_async"
+        url = f"{self._base_url}/{endpoint}"
+        json_body = self._get_default_json_body()
+        state = json_body["state"]
+        state["videoId"] = video_id
+        state.update(
+            self._collect_state_for_infer_video(start_frame_index, frames_count, frames_direction)
+        )
+        state["tracker"] = tracker
+        resp = self._post(url, json=json_body).json()
+        self._async_inference_uuid = resp["inference_request_uuid"]
+        self._stop_async_inference_flag = False
+
+        current = 0
+        prev_current = 0
+        if preparing_cb:
+            # wait for inference status
+            resp = self._get_preparing_progress()
+            while resp.get("status") is None:
+                time.sleep(2)
+                resp = self._get_preparing_progress()
+
+            if resp["status"] == "download_video":
+                progress_widget = preparing_cb(
+                    message="Downloading Video",
+                    total=resp["total"],
+                    unit="iB",
+                    unit_scale=True,
+                    unit_divisor=1024,
+                )
+            else:
+                progress_widget = preparing_cb(message="Downloading Frames", total=resp["total"])
+
+            while resp["status"] in ["download_video", "download_frames"]:
+                resp = self._get_preparing_progress()
+                current = resp["current"]
+                progress_widget.update(current - prev_current)
+                prev_current = current
+
+            resp = self._get_preparing_progress()
+            if resp["status"] == "cut":
+                progress_widget = preparing_cb(message="Cutting frames", total=resp["total"])
+            while resp["status"] == "cut":
+                resp = self._get_preparing_progress()
+                current = resp["current"]
+                progress_widget.update(current - prev_current)
+                prev_current = current
+
+        logger.info("Inference has started:", extra={"response": resp})
+        resp, has_started = self._wait_for_async_inference_start()
+        frame_iterator = AsyncInferenceIterator(
+            resp["progress"]["total"], self, process_fn=process_fn
+        )
+        return frame_iterator
+
+    def inference_project_id_async(
+        self,
+        project_id: int,
+        dataset_ids: List[int] = None,
+        output_project_id: int = None,
+        cache_project_on_model: bool = False,
+        batch_size: int = 16,
+        process_fn=None,
+    ):
+        if self._async_inference_uuid:
+            logger.info(
+                "Trying to run a new inference while `_async_inference_uuid` already exists. Stopping the old one..."
+            )
+            try:
+                self.stop_async_inference()
+                self._on_async_inference_end()
+            except Exception as exc:
+                logger.error(f"An error has occurred while stopping the previous inference. {exc}")
+        endpoint = "inference_project_id_async"
+        url = f"{self._base_url}/{endpoint}"
+        json_body = self._get_default_json_body()
+        state = json_body["state"]
+        state["projectId"] = project_id
+        state["output_project_id"] = output_project_id
+        state["cache_project_on_model"] = cache_project_on_model
+        state["dataset_ids"] = dataset_ids
+        state["batch_size"] = batch_size
+        resp = self._post(url, json=json_body).json()
+        self._async_inference_uuid = resp["inference_request_uuid"]
+        self._stop_async_inference_flag = False
+
+        logger.info("Inference has started:", extra={"response": resp})
+        resp, has_started = self._wait_for_async_inference_start()
+        frame_iterator = AsyncInferenceIterator(
+            resp["progress"]["total"], self, process_fn=process_fn
+        )
+        return frame_iterator
+
+    def run_benchmark(
+        self,
+        project_id: int,
+        batch_size: int = 1,
+        num_iterations: int = 100,
+        num_warmup: int = 3,
+        dataset_ids: List[int] = None,
+        cache_project_on_model: bool = False,
+    ):
+        if self._async_inference_uuid:
+            logger.info(
+                "Trying to run a new inference while `_async_inference_uuid` already exists. Stopping the old one..."
+            )
+            try:
+                self.stop_async_inference()
+                self._on_async_inference_end()
+            except Exception as exc:
+                logger.error(f"An error has occurred while stopping the previous inference. {exc}")
+        endpoint = "run_benchmark"
+        url = f"{self._base_url}/{endpoint}"
+        json_body = self._get_default_json_body()
+        state = json_body["state"]
+        params = {
+            "projectId": project_id,
+            "cache_project_on_model": cache_project_on_model,
+            "dataset_ids": dataset_ids,
+            "batch_size": batch_size,
+            "num_iterations": num_iterations,
+            "num_warmup": num_warmup,
+        }
+        state.update(params)
+        resp = self._post(url, json=json_body).json()
+        self._async_inference_uuid = resp["inference_request_uuid"]
+        self._stop_async_inference_flag = False
+        logger.info("Inference has started:", extra={"response": resp})
+        resp, has_started = self._wait_for_async_inference_start()
+        frame_iterator = AsyncInferenceIterator(
+            resp["progress"]["total"], self, process_fn=None
+        )
+        return frame_iterator
+    
+    def inference_project_id(
+        self,
+        project_id: int,
+        dataset_ids: List[int] = None,
+        output_project_id: int = None,
+        cache_project_on_model: bool = False,
+        batch_size: int = 16,
+    ):
+        return [
+            pred
+            for pred in self.inference_project_id_async(
+                project_id,
+                dataset_ids,
+                output_project_id,
+                cache_project_on_model=cache_project_on_model,
+                batch_size=batch_size,
+                process_fn=None,
+            )
+        ]
+
+    def stop_async_inference(self) -> Dict[str, Any]:
+        endpoint = "stop_inference"
+        resp = self._get_from_endpoint_for_async_inference(endpoint)
+        self._stop_async_inference_flag = True
+        logger.info("Inference will be stopped on the server")
+        return resp
+
+    def _get_inference_progress(self) -> Dict[str, Any]:
+        endpoint = "get_inference_progress"
+        return self._get_from_endpoint_for_async_inference(endpoint)
+
+    def _get_preparing_progress(self) -> Dict[str, Any]:
+        endpoint = "get_preparing_progress"
+        return self._get_from_endpoint_for_async_inference(endpoint)
+
+    def _pop_pending_results(self) -> Dict[str, Any]:
+        endpoint = "pop_inference_results"
+        return self._get_from_endpoint_for_async_inference(endpoint)
+
+    def _clear_inference_request(self) -> Dict[str, Any]:
+        endpoint = "clear_inference_request"
+        return self._get_from_endpoint_for_async_inference(endpoint)
+
+    def _wait_for_async_inference_start(self, delay=1, timeout=None) -> Tuple[dict, bool]:
+        logger.info("Preparing data on the model, this may take a while...")
+        has_started = False
+        timeout_exceeded = False
+        t0 = time.time()
+        while not has_started and not timeout_exceeded:
+            resp = self._get_inference_progress()
+            has_started = bool(resp["result"]) or resp["progress"]["total"] != 1
+            if not has_started:
+                time.sleep(delay)
+            timeout_exceeded = timeout and time.time() - t0 > timeout
+        if timeout_exceeded:
+            self.stop_async_inference()
+            self._on_async_inference_end()
+            raise Timeout("Timeout exceeded. The server didn't start the inference")
+        return resp, has_started
+
+    def _wait_for_new_pending_results(self, delay=1, timeout=600) -> List[dict]:
+        logger.debug("waiting pending results...")
+        has_results = False
+        timeout_exceeded = False
+        t0 = time.time()
+        while not has_results and not timeout_exceeded:
+            resp = self._pop_pending_results()
+            pending_results = resp["pending_results"]
+            has_results = bool(pending_results)
+            if resp["is_inferring"] is False:
+                break
+            if not has_results:
+                time.sleep(delay)
+            timeout_exceeded = timeout and time.time() - t0 > timeout
+        if timeout_exceeded:
+            self.stop_async_inference()
+            self._on_async_inference_end()
+            raise Timeout("Timeout exceeded. Pending results not received from the server.")
+        if len(pending_results) == 0 and resp["is_inferring"]:
+            logger.warn(
+                "The model is inferring yet, but new pending results have not received from the serving app. "
+                "This may lead to not all samples will be inferred."
+            )
+        return pending_results
+
+    def _on_async_inference_end(self):
+        logger.debug("callback: on_async_inference_end()")
+        try:
+            try:
+                self.inference_result = self._get_inference_result()
+            except Exception:
+                pass
+            self._clear_inference_request()
+        finally:
+            self._async_inference_uuid = None
+
+    def _post(self, *args, retries=5, **kwargs) -> requests.Response:
+        url = kwargs.get("url") or args[0]
+        method = url[len(self._base_url) :]
+        for retry_idx in range(retries):
+            try:
+                response = requests.post(*args, **kwargs)
+                if response.status_code != requests.codes.ok:  # pylint: disable=no-member
+                    sly.Api._raise_for_status(response)
+                return response
+            except requests.RequestException as exc:
+                process_requests_exception(
+                    logger,
+                    exc,
+                    method,
+                    url,
+                    verbose=True,
+                    swallow_exc=True,
+                    sleep_sec=5,
+                    retry_info={"retry_idx": retry_idx + 1, "retry_limit": retries},
+                )
+                if retry_idx + 1 == retries:
+                    raise exc
+
+    def _get_from_endpoint(self, endpoint) -> Dict[str, Any]:
+        url = f"{self._base_url}/{endpoint}"
+        json_body = self._get_default_json_body()
+        resp = self._post(url, json=json_body)
+        return resp.json()
+
+    def _get_from_endpoint_for_async_inference(self, endpoint) -> Dict[str, Any]:
+        url = f"{self._base_url}/{endpoint}"
+        json_body = self._get_default_json_body_for_async_inference()
+        resp = self._post(url, json=json_body)
+        return resp.json()
+
+    def _get_inference_result(self):
+        url = f"{self._base_url}/get_inference_result"
+        json_body = self._get_default_json_body_for_async_inference()
+        resp = self._post(url, json=json_body)
+        return resp.json()
+
+    def _collect_state_for_infer_video(
+        self,
+        start_frame_index: int = None,
+        frames_count: int = None,
+        frames_direction: Literal["forward", "backward"] = None,
+    ) -> Dict[str, Any]:
+        state = {}
+        if start_frame_index is not None:
+            state["startFrameIndex"] = start_frame_index
+        if frames_count is not None:
+            state["framesCount"] = frames_count
+        if frames_direction is not None:
+            state["framesDirection"] = frames_direction
+        return state
+
+    def _get_default_json_body(self) -> Dict[str, Any]:
+        return {
+            "state": {"settings": self.inference_settings},
+            "context": {},
+            "api_token": self.api.token,
+        }
+
+    def _get_default_json_body_for_async_inference(self) -> Dict[str, Any]:
+        json_body = self._get_default_json_body()
+        json_body["state"]["inference_request_uuid"] = self._async_inference_uuid
+        return json_body
+
+
+class AsyncInferenceIterator:
+    def __init__(self, total, nn_api: SessionJSON, process_fn=None):
+        self.total = total
+        self.nn_api = nn_api
+        self.results_queue = []
+        self.process_fn = process_fn
+
+    def __len__(self) -> int:
+        return self.total
+
+    def __iter__(self) -> Iterator:
+        return self
+
+    def __next__(self) -> Dict[str, Any]:
+        try:
+            if self.nn_api._stop_async_inference_flag:
+                raise StopIteration
+            if not self.results_queue:
+                pending_results = self.nn_api._wait_for_new_pending_results()
+                self.results_queue += pending_results
+            if not self.results_queue:
+                raise StopIteration
+
+        except StopIteration as stop_iteration:
+            self.nn_api._on_async_inference_end()
+            raise stop_iteration
+        except Exception as ex:
+            # Any exceptions will be handled here
+            self.nn_api.stop_async_inference()
+            self.nn_api._on_async_inference_end()
+            raise ex
+
+        pred = self.results_queue.pop(0)
+        if self.process_fn is not None:
+            return self.process_fn(pred)
+        else:
+            return pred
+
+
+class Session(SessionJSON):
+    def __init__(
+        self,
+        api: sly.Api,
+        task_id: int = None,
+        session_url: str = None,
+        inference_settings: Union[dict, str] = None,
+    ):
+        """
+        A convenient class for inference of deployed models.
+        This class will return predictions in the `sly.Annotation` format.
+        If you want to work with raw JSON dicts, please use `sly.nn.inference.SessionJSON` class.
+
+        You need first to serve NN model you want and get its `task_id`.
+        The `task_id` can be obtained from the Supervisely platform, going to `START` -> `App sessions` page.
+
+        Note: Either a `task_id` or a `session_url` has to be passed as a parameter (not both).
+
+        :param api: initialized :class:`sly.Api` object.
+        :type api: sly.Api
+        :param task_id: the task_id of a served model in the Supervisely platform. If None, the `session_url` will be used instead, defaults to None
+        :type task_id: int, optional
+        :param session_url: the url for direct connection to the served model. If None, the `task_id` will be used instead, defaults to None
+        :type session_url: str, optional
+        :param inference_settings: a dict or a path to YAML file with settings, defaults to None
+        :type inference_settings: Union[dict, str], optional
+
+
+        :Usage example:
+         .. code-block:: python
+            task_id = 27001
+            session = sly.nn.inference.Session(
+                api,
+                task_id=task_id,
+            )
+            print(session.get_session_info())
+
+            image_id = 17551748
+            predicted_annotation = session.inference_image_id(image_id)
+
+        """
+        super().__init__(api, task_id, session_url, inference_settings)
+
+    def is_model_deployed(self):
+        is_deployed = self.api.task.send_request(self._task_id, "is_deployed", {})
+        return is_deployed
+
+    def get_model_meta(self) -> sly.ProjectMeta:
+        if not isinstance(self._model_meta, sly.ProjectMeta):
+            model_meta_json = super().get_model_meta()
+            model_meta = sly.ProjectMeta.from_json(model_meta_json)
+            self._model_meta = model_meta
+        return self._model_meta
+
+    def inference_image_id(self, image_id: int, upload=False) -> sly.Annotation:
+        pred_json = super().inference_image_id(image_id, upload)
+        pred_ann = self._convert_to_sly_annotation(pred_json)
+        return pred_ann
+
+    def inference_image_path(self, image_path: str) -> sly.Annotation:
+        pred_json = super().inference_image_path(image_path)
+        pred_ann = self._convert_to_sly_annotation(pred_json)
+        return pred_ann
+
+    def inference_image_url(self, url: str) -> sly.Annotation:
+        pred_json = super().inference_image_url(url)
+        pred_ann = self._convert_to_sly_annotation(pred_json)
+        return pred_ann
+
+    def inference_image_ids(self, image_ids: List[int]) -> List[sly.Annotation]:
+        pred_list_raw = super().inference_image_ids(image_ids)
+        predictions = self._convert_to_sly_annotation_batch(pred_list_raw)
+        return predictions
+
+    def inference_image_paths(self, image_paths: List[str]) -> List[sly.Annotation]:
+        pred_list_raw = super().inference_image_paths(image_paths)
+        predictions = self._convert_to_sly_annotation_batch(pred_list_raw)
+        return predictions
+
+    def inference_video_id(
+        self,
+        video_id: int,
+        start_frame_index: int = None,
+        frames_count: int = None,
+        frames_direction: Literal["forward", "backward"] = None,
+        tracker: Literal["bot", "deepsort"] = None,
+    ) -> List[sly.Annotation]:
+        pred_list_raw = super().inference_video_id(
+            video_id, start_frame_index, frames_count, frames_direction, tracker
+        )
+        pred_list_raw = pred_list_raw["ann"]
+        predictions = self._convert_to_sly_annotation_batch(pred_list_raw)
+        return predictions
+
+    def inference_video_id_async(
+        self,
+        video_id: int,
+        start_frame_index: int = None,
+        frames_count: int = None,
+        frames_direction: Literal["forward", "backward"] = None,
+        tracker: Literal["bot", "deepsort"] = None,
+    ) -> AsyncInferenceIterator:
+        frame_iterator = super().inference_video_id_async(
+            video_id,
+            start_frame_index,
+            frames_count,
+            frames_direction,
+            process_fn=self._convert_to_sly_annotation,
+            tracker=tracker,
+        )
+        return frame_iterator
+
+    def inference_project_id_async(
+        self,
+        project_id: int,
+        dataset_ids: List[int] = None,
+        output_project_id: int = None,
+        cache_project_on_model: bool = False,
+        batch_size: int = 16,
+    ):
+        frame_iterator = super().inference_project_id_async(
+            project_id,
+            dataset_ids,
+            output_project_id,
+            cache_project_on_model=cache_project_on_model,
+            batch_size=batch_size,
+            process_fn=self._convert_to_sly_ann_info,
+        )
+        return frame_iterator
+
+    def inference_project_id(
+        self,
+        project_id: int,
+        dataset_ids: List[int] = None,
+        output_project_id: int = None,
+        cache_project_on_model: bool = False,
+        batch_size: int = 16,
+    ):
+        return [
+            pred
+            for pred in self.inference_project_id_async(
+                project_id, dataset_ids, output_project_id, cache_project_on_model, batch_size
+            )
+        ]
+
+    def _convert_to_sly_ann_info(self, pred_json: dict):
+        image_id = pred_json["image_id"]
+        image_name = pred_json["image_name"]
+        annotation = pred_json["annotation"]
+        return sly.api.annotation_api.AnnotationInfo(
+            image_id=image_id,
+            image_name=image_name,
+            annotation=annotation,
+            created_at=None,
+            updated_at=None,
+        )
+
+    def _convert_to_sly_annotation(self, pred_json: dict):
+        model_meta = self.get_model_meta()
+        meta = get_meta_from_annotation(pred_json["annotation"], model_meta)
+        pred_ann = sly.Annotation.from_json(pred_json["annotation"], meta)
+        return pred_ann
+
+    def _convert_to_sly_annotation_batch(self, pred_list_raw: List[dict]):
+        meta = self.get_model_meta()
+        for pred in pred_list_raw:
+            meta = get_meta_from_annotation(pred["annotation"], meta)
+        predictions = [sly.Annotation.from_json(pred["annotation"], meta) for pred in pred_list_raw]
+        return predictions