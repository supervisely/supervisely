--- conflicted
+++ resolved
@@ -148,19 +148,12 @@
         {% if not experiment.training.evaluation.id %}
         <a :href="`${location.pathname}#evaluation-2`" class="active">Evaluation</a>
         {% endif %}
-<<<<<<< HEAD
+        {% if widgets.training_plots %}
+        <a :href="`${location.pathname}#training-plots`">Training Plots</a>
+        {% endif %}
         <a :href="`${location.pathname}#artifacts`">Artifacts</a>
         <a :href="`${location.pathname}#classes`">Classes</a>
         <a :href="`${location.pathname}#hyperparameters`">Hyperparameters</a>
         <a :href="`${location.pathname}#api-integration-amp-deployment`">API Integration & Deployment</a>
-=======
-        {% if widgets.training_plots %}
-        <a :href="`${window.location.pathname}#training-plots`">Training Plots</a>
-        {% endif %}
-        <a :href="`${window.location.pathname}#artifacts`">Artifacts</a>
-        <a :href="`${window.location.pathname}#classes`">Classes</a>
-        <a :href="`${window.location.pathname}#hyperparameters`">Hyperparameters</a>
-        <a :href="`${window.location.pathname}#api-integration-amp-deployment`">API Integration & Deployment</a>
->>>>>>> c1e0bafb
     </div>
 </div>