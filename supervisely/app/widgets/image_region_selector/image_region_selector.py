--- conflicted
+++ resolved
@@ -213,7 +213,6 @@
 
     def get_json_state(self):
         return {
-<<<<<<< HEAD
             "imageLink": self._image_link,
             "imageName": self._image_name,
             "imageUrl": self._image_url,
@@ -230,21 +229,6 @@
             "disabled": self._disabled,
             "widget_width": self._widget_width,
             "widget_height": self._widget_height,
-=======
-            "imageLink": self.image_link,
-            "imageName": self.image_name,
-            "imageUrl": self.image_url,
-            "imageHash": self.image_hash,
-            "imageSize": self.image_size,
-            "imageId": self.image_id,
-            "imageWidth": self.image_width,
-            "imageHeight": self.image_height,
-            "datasetId": self.dataset_id,
-            "originalBbox": self.original_bbox,
-            "scaledBbox": self.scaled_bbox,
-            "widget_width": self.widget_width,
-            "widget_height": self.widget_height,
->>>>>>> cd9d06ca
             "widget_id": self.widget_id,
         }
 
