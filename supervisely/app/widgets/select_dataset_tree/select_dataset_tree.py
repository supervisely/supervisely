--- conflicted
+++ resolved
@@ -119,13 +119,6 @@
         self._dataset_id = default_id or env.dataset_id(raise_not_found=False)
         if self._project_id:
             project_info = self._api.project.get_info_by_id(self._project_id)
-<<<<<<< HEAD
-            if (
-                project_info.type not in [pt.value for pt in allowed_project_types]
-                and allowed_project_types is not None
-            ):
-                self._project_id = None
-=======
             if allowed_project_types is not None:
                 allowed_values = []
                 if not isinstance(allowed_project_types, list):
@@ -137,7 +130,6 @@
 
                 if project_info.type not in allowed_values:
                     self._project_id = None
->>>>>>> 5a557b8d
 
         self._multiselect = multiselect
         self._compact = compact
@@ -494,12 +486,9 @@
             ):
                 self._select_dataset.select_all()
                 self._select_dataset_field.hide()
-<<<<<<< HEAD
-=======
 
             for callback in self._project_changed_callbacks:
                 callback(project_id)
->>>>>>> 5a557b8d
 
         self._select_team = Select(
             items=self._get_select_items(),
