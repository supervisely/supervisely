from typing import Callable, Dict, List, Optional, Union

import supervisely.io.env as env
from supervisely.api.api import Api
from supervisely.app.widgets import Widget
from supervisely.app.widgets.container.container import Container
from supervisely.app.widgets.select.select import Select
from supervisely.app.widgets.tree_select.tree_select import TreeSelect
from supervisely.project.project_type import ProjectType


class SelectDatasetTree(Widget):
    """SelectDatasetTree widget in Supervisely is a widget that allows users to select datasets from a tree-like structure.
    Read about it in `Developer Portal <https://developer.supervisely.com/app-development/widgets/selection/selectdatasettree>`_
        (including screenshots and examples).

    :param default_id: The ID of the dataset to be selected by default.
    :type default_id: Union[int, None]
    :param project_id: The ID of the project to read datasets from.
    :type project_id: Union[int, None]
    :param multiselect: Whether multiple datasets can be selected.
    :type multiselect: bool
    :param compact: Whether the widget should be compact (e.g. no team, workspace, and project selectors).
    :type compact: bool
    :param select_all_datasets: Whether all datasets should be selected by default.
    :type select_all_datasets: bool
    :param allowed_project_types: The list of project types that are allowed to be selected.
    :type allowed_project_types: Optional[List[ProjectType]]
    :param flat: Whether the dataset selector should be flat.
    :type flat: bool
    :param always_open: Whether the dataset selector should always be open.
    :type always_open: bool
    :param team_is_selectable: Whether the team selector should be selectable.
    :type team_is_selectable: bool
    :param workspace_is_selectable: Whether the workspace selector should be selectable.
    :type workspace_is_selectable: bool
    :param append_to_body: Determines where the popover is attached. If False, it is positioned inside the input's container. This can cause the popover to be hidden if the input is within a Card or a widget that restricts visibility.
    :type append_to_body: bool
    :param widget_id: The unique identifier of the widget.
    :type widget_id: Union[str, None]

    :Public methods:
    - `set_project_id(project_id: int) -> None`: Set the project ID to read datasets from.
    - `get_selected_ids() -> Optional[List[int]]`: Get the IDs of the selected datasets.
    - `get_selected_id() -> Optional[int]`: Get the ID of the selected dataset.
    - `value_changed(func: Callable) -> Callable`: Decorator to set the callback function for the value changed event.
    - `set_dataset_id(dataset_id: int) -> None`: Set the ID of the dataset to be selected by default.
    - `set_dataset_ids(dataset_ids: List[int]) -> None`: Set the IDs of the datasets to be selected by default.
    - `get_selected_project_id() -> Optional[int]`: Get the ID of the selected project.
    - `get_selected_team_id() -> int`: Get the ID of the selected team.
    - `set_team_id(team_id: int) -> None`: Set the team ID to read workspaces from.
    - `get_selected_workspace_id() -> int`: Get the ID of the selected workspace.
    - `set_workspace_id(workspace_id: int) -> None`: Set the workspace ID to read projects from.
    - `is_all_selected() -> bool`: Check if all datasets are selected.

    :Properties:
    - `team_id`: The ID of the team selected in the widget.
    - `workspace_id`: The ID of the workspace selected in the widget.
    - `project_id`: The ID of the project selected in the widget.

    :Usage example:

        .. code-block:: python
            from supervisely.app.widgets import SelectDatasetTree

            project_id = 123
            dataset_id = 456

            select_dataset_tree = SelectDatasetTree(
                default_id=dataset_id,
                project_id=project_id,
                multiselect=True,
                flat=True)

            @select_dataset_tree.value_changed
            def on_change(selected_ids):
                print(selected_ids) # Output: [456, 789]
    """

    def __init__(
        self,
        default_id: Union[int, None] = None,
        project_id: Union[int, None] = None,
        multiselect: bool = False,
        compact: bool = False,
        select_all_datasets: bool = False,
        allowed_project_types: Optional[List[ProjectType]] = None,
        flat: bool = False,
        always_open: bool = False,
        team_is_selectable: bool = True,
        workspace_is_selectable: bool = True,
        append_to_body: bool = True,
        widget_id: Union[str, None] = None,
    ):
        self._api = Api()

        if default_id is not None and project_id is None:
            raise ValueError("Project ID must be provided when default dataset ID is set.")

        if not multiselect and select_all_datasets:
            raise ValueError("Select all datasets is only available in multiselect mode.")

        # Reading team_id and workspace_id from environment variables.
        # If not found, error will be raised.
        self._team_id = env.team_id()
        self._workspace_id = env.workspace_id()

        # Using environment variables to set the default values if they are not provided.
        self._project_id = project_id or env.project_id(raise_not_found=False)
        self._dataset_id = default_id or env.dataset_id(raise_not_found=False)

        self._multiselect = multiselect
        self._compact = compact
        self._append_to_body = append_to_body

        # Extract values from Enum to match the .type property of the ProjectInfo object.
        self._project_types = (
            [project_type.value for project_type in allowed_project_types]
            if allowed_project_types is not None
            else None
        )

        # Widget components.
        self._select_team = None
        self._select_workspace = None
        self._select_project = None
        self._select_dataset = None

        # List of widgets will be used to create a Container.
        self._widgets = []

        if not compact:
            # If the widget is not compact, create team, workspace, and project selectors.
            self._create_selectors(team_is_selectable, workspace_is_selectable)

        # Create the dataset selector.
        self._create_dataset_selector(flat, always_open, select_all_datasets)

        # Group the selectors and the dataset selector into a container.
        self._content = Container(self._widgets)
        super().__init__(widget_id=widget_id, file_path=__file__)

    @property
    def team_id(self) -> int:
        """The ID of the team selected in the widget.

        :return: The ID of the team.
        :rtype: int
        """
        return self._team_id

    @team_id.setter
    def team_id(self, team_id: int) -> None:
        """Set the team ID to read workspaces from.

        :param team_id: The ID of the team.
        :type team_id: int
        """
        if not self._compact:
            self._select_team.set_value(team_id)
            self._select_workspace.set(self._get_select_items(team_id=team_id))
        self._team_id = team_id

    def get_selected_team_id(self) -> int:
        """Get the ID of the selected team.

        :return: The ID of the selected team.
        :rtype: int
        """
        return self.team_id

    def set_team_id(self, team_id: int) -> None:
        """Set the team ID to read workspaces from.

        :param team_id: The ID of the team.
        :type team_id: int
        """
        self.team_id = team_id

    @property
    def workspace_id(self) -> int:
        """The ID of the workspace selected in the widget.

        :return: The ID of the workspace.
        :rtype: int
        """
        return self._workspace_id

    @workspace_id.setter
    def workspace_id(self, workspace_id: int) -> None:
        """Set the workspace ID to read projects from.

        :param workspace_id: The ID of the workspace.
        :type workspace_id: int
        """
        if not self._compact:
            self._select_workspace.set_value(workspace_id)
            self._select_project.set(self._get_select_items(workspace_id=workspace_id))
        self._workspace_id = workspace_id

    def get_selected_workspace_id(self) -> int:
        """Get the ID of the selected workspace.

        :return: The ID of the selected workspace.
        :rtype: int
        """
        return self.workspace_id

    def set_workspace_id(self, workspace_id: int) -> None:
        """Set the workspace ID to read projects from.

        :param workspace_id: The ID of the workspace.
        :type workspace_id: int
        """
        self.workspace_id = workspace_id

    @property
    def project_id(self) -> Optional[int]:
        """The ID of the project selected in the widget.

        :return: The ID of the project.
        :rtype: Optional[int]
        """
        return self._project_id

    @project_id.setter
    def project_id(self, project_id: int) -> None:
        """Set the project ID to read datasets from.

        :param project_id: The ID of the project.
        :type project_id: int
        """
        if not self._compact:
            self._select_project.set_value(project_id)
        self._project_id = project_id
        self._select_dataset.set_items(self._read_datasets(project_id))

    def get_selected_project_id(self) -> Optional[int]:
        """Get the ID of the selected project.

        :return: The ID of the selected project.
        :rtype: Optional[int]
        """
        return self.project_id

    def set_dataset_id(self, dataset_id: int) -> None:
        """Set the ID of the dataset to be selected by default.

        :param id: The ID of the dataset.
        :type id: int
        """
        self._dataset_id = dataset_id
        self._select_dataset.set_selected_by_id(dataset_id)

    def set_dataset_ids(self, dataset_ids: List[int]) -> None:
        """Set the IDs of the datasets to be selected by default.

        :raise ValueError: If multiselect is disabled.
        :param ids: The IDs of the datasets.
        :type ids: List[int]
        """
        if not self._multiselect:
            raise ValueError("This method can only be called when multiselect is enabled.")
        self._dataset_id = dataset_ids
        self._select_dataset.set_selected_by_id(dataset_ids)

    def value_changed(self, func: Callable) -> Callable:
        """Decorator to set the callback function for the value changed event.

        :param func: The callback function.
        :type func: Callable
        :return: The callback function.
        :rtype: Callable
        """

        @self._select_dataset.value_changed
        def _click(items: Union[List[TreeSelect.Item], TreeSelect.Item]):
            if isinstance(items, list):
                res = [item.id for item in items]
            else:
                res = items.id

            func(res)

        return _click

    def _create_dataset_selector(
        self, flat: bool, always_open: bool, select_all_datasets: bool
    ) -> None:
        """Create the dataset selector.

        :param flat: Whether the dataset selector should be flat.
        :type flat: bool
        :param always_open: Whether the dataset selector should always be open.
        :type always_open: bool
        :param select_all_datasets: Whether all datasets should be selected by default.
        :type select_all_datasets: bool
        """
        self._select_dataset = TreeSelect(
            items=self._read_datasets(self._project_id),
            multiple_select=self._multiselect,
            flat=flat,
            always_open=always_open,
<<<<<<< HEAD
            append_to_body=False,
=======
            append_to_body=self._append_to_body,
>>>>>>> 505c6047
            width=193,
        )
        if self._dataset_id is not None:
            self._select_dataset.set_selected_by_id(self._dataset_id)
        if select_all_datasets:
            self._select_dataset.select_all()

        # Adding the dataset selector to the list of widgets to be added to the container.
        self._widgets.append(self._select_dataset)

    def _create_selectors(self, team_is_selectable: bool, workspace_is_selectable: bool):
        """Create the team, workspace, and project selectors.

        :param team_is_selectable: Whether the team selector should be selectable.
        :type team_is_selectable: bool
        :param workspace_is_selectable: Whether the workspace selector should be selectable.
        :type workspace_is_selectable: bool
        """

        def team_selector_handler(team_id: int):
            """Handler function for the event when the team selector value changes.

            :param team_id: The ID of the selected team.
            :type team_id: int
            """
            self._select_workspace.set(items=self._get_select_items(team_id=team_id))
            self._team_id = team_id

        def workspace_selector_handler(workspace_id: int):
            """Handler function for the event when the workspace selector value changes.

            :param workspace_id: The ID of the selected workspace.
            :type workspace_id: int
            """
            self._select_project.set(items=self._get_select_items(workspace_id=workspace_id))
            self._workspace_id = workspace_id

        def project_selector_handler(project_id: int):
            """Handler function for the event when the project selector value changes.

            :param project_id: The ID of the selected project.
            :type project_id: int
            """
            self._select_dataset.set_items(self._read_datasets(project_id))
            self._project_id = project_id

        self._select_team = Select(
            items=self._get_select_items(),
        )
        self._select_team.set_value(self._team_id)
        if not team_is_selectable:
            self._select_team.disable()

        self._select_workspace = Select(
            items=self._get_select_items(team_id=self._team_id),
            filterable=True,
        )
        self._select_workspace.set_value(self._workspace_id)
        if not workspace_is_selectable:
            self._select_workspace.disable()

        self._select_project = Select(
            items=self._get_select_items(workspace_id=self._workspace_id),
            filterable=True,
        )
        self._select_project.set_value(self._project_id)

        # Register the event handlers.
        self._select_team.value_changed(team_selector_handler)
        self._select_workspace.value_changed(workspace_selector_handler)
        self._select_project.value_changed(project_selector_handler)

        # Adding widgets to the list, so they can be added to the container.
        self._widgets.extend([self._select_team, self._select_workspace, self._select_project])

    def _get_select_items(self, **kwargs) -> List[Select.Item]:
        """Get the list of items for the team, workspace, and project selectors.
        Possible keyword arguments are 'team_id' and 'workspace_id'.

        :return: The list of items.
        :rtype: List[Select.Item]
        """
        if not kwargs:
            items = self._api.team.get_list()
        elif "team_id" in kwargs:
            items = self._api.workspace.get_list(kwargs["team_id"])
        elif "workspace_id" in kwargs:
            projects_list = self._api.project.get_list(kwargs["workspace_id"])
            if self._project_types is not None:
                items = [
                    project for project in projects_list if project.type in self._project_types
                ]  # TODO: Filter project from API, not from here.
            else:
                items = projects_list

        return [Select.Item(value=item.id, label=item.name) for item in items]

    def get_json_data(self) -> Dict:
        """Get the JSON data of the widget.

        :return: The JSON data.
        :rtype: Dict
        """
        return {}

    def get_json_state(self) -> Dict:
        """Get the JSON state of the widget.

        :return: The JSON state.
        :rtype: Dict
        """
        return {}

    def _read_datasets(self, project_id: Optional[int]) -> Optional[List[TreeSelect.Item]]:
        """Get the lisf of TreeSelect.Item objects representing the dataset hierarchy.

        :param project_id: The ID of the project.
        :type project_id: Optional[int]
        :return: The list of TreeSelect.Item objects.
        :rtype: Optional[List[TreeSelect.Item]]
        """
        if not project_id:
            return None
        dataset_tree = self._api.dataset.get_tree(project_id)

        def convert_tree_to_list(node, parent_id: Optional[int] = None):
            """
            Recursively converts a tree of DatasetInfo objects into a list of
                SelectDatasetTree.Item objects.

            :param node: The current node in the tree (a tuple of DatasetInfo and its children).
            :param parent_id: The ID of the parent dataset, if any.
            :return: A list of dictionaries representing the dataset hierarchy.
            """
            result = []
            for dataset_info, children in node.items():
                item = TreeSelect.Item(
                    id=dataset_info.id,
                    label=dataset_info.name,
                    children=convert_tree_to_list(children, parent_id=dataset_info.id),
                )

                result.append(item)

            return result

        return convert_tree_to_list(dataset_tree)

    def set_project_id(self, project_id: int) -> None:
        """Set the project ID to read datasets from.

        :param project_id: The ID of the project.
        :type project_id: int
        """
        self.project_id = project_id

    def _get_selected(self) -> Optional[Union[List[int], int]]:
        """Get the ID of the selected dataset(s).

        :return: The ID of the selected dataset(s).
        :rtype: Optional[Union[List[int], int]]
        """
        selected = self._select_dataset.get_selected()
        if not selected:
            return None

        if isinstance(selected, list):
            return [item.id for item in selected]
        else:
            return selected.id

    def get_selected_ids(self) -> Optional[List[int]]:
        """Get the IDs of the selected datasets.

        raise ValueError if multiselect is disabled.
        return: The IDs of the selected datasets.
        rtype: Optional[List[int]]
        """
        if not self._multiselect:
            raise ValueError("This method can only be called when multiselect is enabled.")
        return self._get_selected()

    def get_selected_id(self) -> Optional[int]:
        """Get the ID of the selected dataset.

        raise ValueError if multiselect is enabled.
        return: The ID of the selected dataset.
        rtype: Optional[int]
        """
        if self._multiselect:
            raise ValueError("This method can only be called when multiselect is disabled.")
        return self._get_selected()

    def is_all_selected(self) -> bool:
        """Check if all datasets are selected.

        return: True if all datasets are selected, False otherwise.
        rtype: bool
        """
        return self._select_dataset.is_all_selected()<|MERGE_RESOLUTION|>--- conflicted
+++ resolved
@@ -301,11 +301,7 @@
             multiple_select=self._multiselect,
             flat=flat,
             always_open=always_open,
-<<<<<<< HEAD
-            append_to_body=False,
-=======
             append_to_body=self._append_to_body,
->>>>>>> 505c6047
             width=193,
         )
         if self._dataset_id is not None:
