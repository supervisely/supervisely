<div id="{{{widget.widget_id}}}">
	<sly-field
		title="Result project"
		description="Define destination project and dataset"
	>
		<div class="fflex">
			<el-radio
				class="radio"
				v-model="state.{{{widget.widget_id}}}.project_mode"
				label="new_project"
				@input="(val) => {
                            if (val === 'new_project') {
                                state.{{{widget.widget_id}}}.dataset_mode = 'new_dataset';
                                state.{{{widget.widget_id}}}.project_id = null;
                                state.{{{widget.widget_id}}}.dataset_id = null;
                            }
                          }"
			>
				Create new project
			</el-radio>
			<el-radio
				class="radio"
				v-model="state.{{{widget.widget_id}}}.project_mode"
				label="existing_project"
				@input="(val) => {
                            if (val === 'existing_project') {
                                state.{{{widget.widget_id}}}.project_name = '';
                            }
                          }"
			>
				Add to existing project
			</el-radio>
		</div>
		<div class="mt5">
			<div v-if="state.{{{widget.widget_id}}}.project_mode === 'new_project'">
				<el-input
					placeholder="Please input project name"
					v-model="state.{{{widget.widget_id}}}.project_name"
				></el-input>
				<div class="mt5" style="color: #5a6772">
					<i
						>If project with the same name already exists, a new name will be
						generated automatically</i
					>
				</div>
			</div>
			<div
				v-if="state.{{{widget.widget_id}}}.project_mode === 'existing_project'"
			>
				<sly-select-project
					:workspace-id="state.{{{widget.widget_id}}}.workspace_id"
					:project-id.sync="state.{{{widget.widget_id}}}.project_id"
					:options="{showLabel: false, availableTypes: [state.{{{widget.widget_id}}}.project_type]}"
				>
				</sly-select-project>
			</div>
		</div>
	</sly-field>

	<el-checkbox
		v-model="state.{{{widget.widget_id}}}.use_project_datasets_structure"
	>
		<div style="display: inline-block">
			Use source project datasets structure for destination project
		</div>
	</el-checkbox>

	<sly-field
		title="Result dataset"
		description="All selected items will be placed to a single dataset"
		v-if="!state.{{{widget.widget_id}}}.use_project_datasets_structure"
	>
		<div class="fflex">
			<el-radio
				class="radio"
				v-model="state.{{{widget.widget_id}}}.dataset_mode"
				label="new_dataset"
				@input="(val) => {
                            if (val === 'new_dataset') {
                                state.{{{widget.widget_id}}}.dataset_id = null;
                            }
<<<<<<< HEAD
                          }"
			>
				Create new dataset
			</el-radio>
			<el-radio
				class="radio"
				v-model="state.{{{widget.widget_id}}}.dataset_mode"
				label="existing_dataset"
				:disabled="state.{{{widget.widget_id}}}.project_mode === 'new_project'"
				@input="(val) => {
                            if (val === 'existing_dataset') {
                                state.{{{widget.widget_id}}}.dataset_name = '';
                            }
                          }"
			>
				Add to existing dataset
			</el-radio>
		</div>
		<div class="mt5">
			<div v-if="state.{{{widget.widget_id}}}.dataset_mode === 'new_dataset'">
				<el-input
					placeholder="Please input dataset name"
					v-model="state.{{{widget.widget_id}}}.dataset_name"
				></el-input>
				<div class="mt5" style="color: #5a6772">
					<i
						>If dataset with the same name already exists, a new name will be
						generated automatically</i
					>
				</div>
			</div>
			<div
				v-if="state.{{{widget.widget_id}}}.dataset_mode === 'existing_dataset'"
			>
				<sly-select-dataset
					:project-id="state.{{{widget.widget_id}}}.project_id"
					:datasets.sync="state.{{{widget.widget_id}}}.dataset_id"
					:options="{showLabel: false}"
				>
				</sly-select-dataset>
			</div>
		</div>
	</sly-field>
</div>
=======
                          }">
        Create new dataset
      </el-radio>
      <el-radio class="radio" v-model="state.{{{widget.widget_id}}}.dataset_mode" label="existing_dataset"
        :disabled="state.{{{widget.widget_id}}}.project_mode === 'new_project'" @input="(val) => {
                            if (val === 'existing_dataset') {
                                state.{{{widget.widget_id}}}.dataset_name = '';
                            }
                          }">
        Add to existing dataset
      </el-radio>
    </div>
    <div class="mt5">
      <div v-if="state.{{{widget.widget_id}}}.dataset_mode === 'new_dataset'">
        <el-input placeholder="Please input dataset name" v-model="state.{{{widget.widget_id}}}.dataset_name"></el-input>
        <div class="mt5" style="color: #5a6772">
          <i>If dataset with the same name already exists, a new name will be
            generated automatically</i>
        </div>
      </div>
      <div v-if="state.{{{widget.widget_id}}}.dataset_mode === 'existing_dataset'">
        <sly-select-dataset :project-id="state.{{{widget.widget_id}}}.project_id"
          :datasets.sync="state.{{{widget.widget_id}}}.dataset_id" :options="{showLabel: false}">
        </sly-select-dataset>
      </div>
    </div>
  </sly-field>
  
<sly-field 
  title="Conflict resolution"
  v-if="state.{{{widget.widget_id}}}.dataset_id"
  description="Select which conflict resolution method to use while uploading images"
>
  <el-select v-model="state.{{{widget.widget_id}}}.conflict_resolution" placeholder="Select conflict resolution method">
    <el-option label="Rename" value="rename">Rename</el-option>
    <el-option label="Skip" value="skip">Skip</el-option>
    <el-option label="Replace" value="replace">Replace</el-option>
  </el-select>

  <div v-if="state.{{{widget.widget_id}}}.conflict_resolution === 'rename'" style="margin-top: 10px; color: #5a6772; font-style: italic;">
    <i class="el-icon-info" style="margin-right: 5px; color: #3B96FF;"></i>
    Existing images will be renamed to avoid conflicts.
  </div>

  <div v-if="state.{{{widget.widget_id}}}.conflict_resolution === 'skip'" style="margin-top: 10px; color: #5a6772; font-style: italic;">
    <i class="el-icon-info" style="margin-right: 5px; color: #3B96FF;"></i>
    Existing images will be kept, and new conflicting images will not be uploaded.
  </div>

  <div v-if="state.{{{widget.widget_id}}}.conflict_resolution === 'replace'" style="margin-top: 10px; color: #5a6772; font-style: italic;">
    <i class="el-icon-info" style="margin-right: 5px; color: #3B96FF;"></i>
    Existing images will be replaced with the new ones. The existing images will be removed in the process, this action could not be reverted.
  </div>
</sly-field>
</div> 
>>>>>>> 5fbb3c2f
<|MERGE_RESOLUTION|>--- conflicted
+++ resolved
@@ -1,183 +1,164 @@
 <div id="{{{widget.widget_id}}}">
-	<sly-field
-		title="Result project"
-		description="Define destination project and dataset"
-	>
-		<div class="fflex">
-			<el-radio
-				class="radio"
-				v-model="state.{{{widget.widget_id}}}.project_mode"
-				label="new_project"
-				@input="(val) => {
+  <sly-field
+    title="Result project"
+    description="Define destination project and dataset"
+  >
+    <div class="fflex">
+      <el-radio
+        class="radio"
+        v-model="state.{{{widget.widget_id}}}.project_mode"
+        label="new_project"
+        @input="(val) => {
                             if (val === 'new_project') {
                                 state.{{{widget.widget_id}}}.dataset_mode = 'new_dataset';
                                 state.{{{widget.widget_id}}}.project_id = null;
                                 state.{{{widget.widget_id}}}.dataset_id = null;
                             }
                           }"
-			>
-				Create new project
-			</el-radio>
-			<el-radio
-				class="radio"
-				v-model="state.{{{widget.widget_id}}}.project_mode"
-				label="existing_project"
-				@input="(val) => {
+      >
+        Create new project
+      </el-radio>
+      <el-radio
+        class="radio"
+        v-model="state.{{{widget.widget_id}}}.project_mode"
+        label="existing_project"
+        @input="(val) => {
                             if (val === 'existing_project') {
                                 state.{{{widget.widget_id}}}.project_name = '';
                             }
                           }"
-			>
-				Add to existing project
-			</el-radio>
-		</div>
-		<div class="mt5">
-			<div v-if="state.{{{widget.widget_id}}}.project_mode === 'new_project'">
-				<el-input
-					placeholder="Please input project name"
-					v-model="state.{{{widget.widget_id}}}.project_name"
-				></el-input>
-				<div class="mt5" style="color: #5a6772">
-					<i
-						>If project with the same name already exists, a new name will be
-						generated automatically</i
-					>
-				</div>
-			</div>
-			<div
-				v-if="state.{{{widget.widget_id}}}.project_mode === 'existing_project'"
-			>
-				<sly-select-project
-					:workspace-id="state.{{{widget.widget_id}}}.workspace_id"
-					:project-id.sync="state.{{{widget.widget_id}}}.project_id"
-					:options="{showLabel: false, availableTypes: [state.{{{widget.widget_id}}}.project_type]}"
-				>
-				</sly-select-project>
-			</div>
-		</div>
-	</sly-field>
+      >
+        Add to existing project
+      </el-radio>
+    </div>
+    <div class="mt5">
+      <div v-if="state.{{{widget.widget_id}}}.project_mode === 'new_project'">
+        <el-input
+          placeholder="Please input project name"
+          v-model="state.{{{widget.widget_id}}}.project_name"
+        ></el-input>
+        <div class="mt5" style="color: #5a6772">
+          <i>
+            If project with the same name already exists, a new name will be
+            generated automatically
+          </i>
+        </div>
+      </div>
+      <div
+        v-if="state.{{{widget.widget_id}}}.project_mode === 'existing_project'"
+      >
+        <sly-select-project
+          :workspace-id="state.{{{widget.widget_id}}}.workspace_id"
+          :project-id.sync="state.{{{widget.widget_id}}}.project_id"
+          :options="{showLabel: false, availableTypes: [state.{{{widget.widget_id}}}.project_type]}"
+        ></sly-select-project>
+      </div>
+    </div>
+  </sly-field>
 
-	<el-checkbox
-		v-model="state.{{{widget.widget_id}}}.use_project_datasets_structure"
-	>
-		<div style="display: inline-block">
-			Use source project datasets structure for destination project
-		</div>
-	</el-checkbox>
+  <el-checkbox
+    v-model="state.{{{widget.widget_id}}}.use_project_datasets_structure"
+  >
+    <div style="display: inline-block">
+      Use source project datasets structure for destination project
+    </div>
+  </el-checkbox>
 
-	<sly-field
-		title="Result dataset"
-		description="All selected items will be placed to a single dataset"
-		v-if="!state.{{{widget.widget_id}}}.use_project_datasets_structure"
-	>
-		<div class="fflex">
-			<el-radio
-				class="radio"
-				v-model="state.{{{widget.widget_id}}}.dataset_mode"
-				label="new_dataset"
-				@input="(val) => {
+  <sly-field
+    title="Result dataset"
+    description="All selected items will be placed to a single dataset"
+    v-if="!state.{{{widget.widget_id}}}.use_project_datasets_structure"
+  >
+    <div class="fflex">
+      <el-radio
+        class="radio"
+        v-model="state.{{{widget.widget_id}}}.dataset_mode"
+        label="new_dataset"
+        @input="(val) => {
                             if (val === 'new_dataset') {
                                 state.{{{widget.widget_id}}}.dataset_id = null;
                             }
-<<<<<<< HEAD
                           }"
-			>
-				Create new dataset
-			</el-radio>
-			<el-radio
-				class="radio"
-				v-model="state.{{{widget.widget_id}}}.dataset_mode"
-				label="existing_dataset"
-				:disabled="state.{{{widget.widget_id}}}.project_mode === 'new_project'"
-				@input="(val) => {
+      >
+        Create new dataset
+      </el-radio>
+      <el-radio
+        class="radio"
+        v-model="state.{{{widget.widget_id}}}.dataset_mode"
+        label="existing_dataset"
+        :disabled="state.{{{widget.widget_id}}}.project_mode === 'new_project'"
+        @input="(val) => {
                             if (val === 'existing_dataset') {
                                 state.{{{widget.widget_id}}}.dataset_name = '';
                             }
                           }"
-			>
-				Add to existing dataset
-			</el-radio>
-		</div>
-		<div class="mt5">
-			<div v-if="state.{{{widget.widget_id}}}.dataset_mode === 'new_dataset'">
-				<el-input
-					placeholder="Please input dataset name"
-					v-model="state.{{{widget.widget_id}}}.dataset_name"
-				></el-input>
-				<div class="mt5" style="color: #5a6772">
-					<i
-						>If dataset with the same name already exists, a new name will be
-						generated automatically</i
-					>
-				</div>
-			</div>
-			<div
-				v-if="state.{{{widget.widget_id}}}.dataset_mode === 'existing_dataset'"
-			>
-				<sly-select-dataset
-					:project-id="state.{{{widget.widget_id}}}.project_id"
-					:datasets.sync="state.{{{widget.widget_id}}}.dataset_id"
-					:options="{showLabel: false}"
-				>
-				</sly-select-dataset>
-			</div>
-		</div>
-	</sly-field>
-</div>
-=======
-                          }">
-        Create new dataset
-      </el-radio>
-      <el-radio class="radio" v-model="state.{{{widget.widget_id}}}.dataset_mode" label="existing_dataset"
-        :disabled="state.{{{widget.widget_id}}}.project_mode === 'new_project'" @input="(val) => {
-                            if (val === 'existing_dataset') {
-                                state.{{{widget.widget_id}}}.dataset_name = '';
-                            }
-                          }">
+      >
         Add to existing dataset
       </el-radio>
     </div>
     <div class="mt5">
       <div v-if="state.{{{widget.widget_id}}}.dataset_mode === 'new_dataset'">
-        <el-input placeholder="Please input dataset name" v-model="state.{{{widget.widget_id}}}.dataset_name"></el-input>
+        <el-input
+          placeholder="Please input dataset name"
+          v-model="state.{{{widget.widget_id}}}.dataset_name"
+        ></el-input>
         <div class="mt5" style="color: #5a6772">
-          <i>If dataset with the same name already exists, a new name will be
-            generated automatically</i>
+          <i>
+            If dataset with the same name already exists, a new name will be
+            generated automatically
+          </i>
         </div>
       </div>
-      <div v-if="state.{{{widget.widget_id}}}.dataset_mode === 'existing_dataset'">
-        <sly-select-dataset :project-id="state.{{{widget.widget_id}}}.project_id"
-          :datasets.sync="state.{{{widget.widget_id}}}.dataset_id" :options="{showLabel: false}">
-        </sly-select-dataset>
+      <div
+        v-if="state.{{{widget.widget_id}}}.dataset_mode === 'existing_dataset'"
+      >
+        <sly-select-dataset
+          :project-id="state.{{{widget.widget_id}}}.project_id"
+          :datasets.sync="state.{{{widget.widget_id}}}.dataset_id"
+          :options="{showLabel: false}"
+        ></sly-select-dataset>
       </div>
     </div>
   </sly-field>
-  
-<sly-field 
-  title="Conflict resolution"
-  v-if="state.{{{widget.widget_id}}}.dataset_id"
-  description="Select which conflict resolution method to use while uploading images"
->
-  <el-select v-model="state.{{{widget.widget_id}}}.conflict_resolution" placeholder="Select conflict resolution method">
-    <el-option label="Rename" value="rename">Rename</el-option>
-    <el-option label="Skip" value="skip">Skip</el-option>
-    <el-option label="Replace" value="replace">Replace</el-option>
-  </el-select>
 
-  <div v-if="state.{{{widget.widget_id}}}.conflict_resolution === 'rename'" style="margin-top: 10px; color: #5a6772; font-style: italic;">
-    <i class="el-icon-info" style="margin-right: 5px; color: #3B96FF;"></i>
-    Existing images will be renamed to avoid conflicts.
-  </div>
+  <sly-field
+    title="Conflict resolution"
+    v-if="state.{{{widget.widget_id}}}.dataset_id"
+    description="Select which conflict resolution method to use while uploading images"
+  >
+    <el-select
+      v-model="state.{{{widget.widget_id}}}.conflict_resolution"
+      placeholder="Select conflict resolution method"
+    >
+      <el-option label="Rename" value="rename">Rename</el-option>
+      <el-option label="Skip" value="skip">Skip</el-option>
+      <el-option label="Replace" value="replace">Replace</el-option>
+    </el-select>
 
-  <div v-if="state.{{{widget.widget_id}}}.conflict_resolution === 'skip'" style="margin-top: 10px; color: #5a6772; font-style: italic;">
-    <i class="el-icon-info" style="margin-right: 5px; color: #3B96FF;"></i>
-    Existing images will be kept, and new conflicting images will not be uploaded.
-  </div>
+    <div
+      v-if="state.{{{widget.widget_id}}}.conflict_resolution === 'rename'"
+      style="margin-top: 10px; color: #5a6772; font-style: italic"
+    >
+      <i class="el-icon-info" style="margin-right: 5px; color: #3b96ff"></i>
+      Existing images will be renamed to avoid conflicts.
+    </div>
 
-  <div v-if="state.{{{widget.widget_id}}}.conflict_resolution === 'replace'" style="margin-top: 10px; color: #5a6772; font-style: italic;">
-    <i class="el-icon-info" style="margin-right: 5px; color: #3B96FF;"></i>
-    Existing images will be replaced with the new ones. The existing images will be removed in the process, this action could not be reverted.
-  </div>
-</sly-field>
-</div> 
->>>>>>> 5fbb3c2f
+    <div
+      v-if="state.{{{widget.widget_id}}}.conflict_resolution === 'skip'"
+      style="margin-top: 10px; color: #5a6772; font-style: italic"
+    >
+      <i class="el-icon-info" style="margin-right: 5px; color: #3b96ff"></i>
+      Existing images will be kept, and new conflicting images will not be
+      uploaded.
+    </div>
+
+    <div
+      v-if="state.{{{widget.widget_id}}}.conflict_resolution === 'replace'"
+      style="margin-top: 10px; color: #5a6772; font-style: italic"
+    >
+      <i class="el-icon-info" style="margin-right: 5px; color: #3b96ff"></i>
+      Existing images will be replaced with the new ones. The existing images
+      will be removed in the process, this action could not be reverted.
+    </div>
+  </sly-field>
+</div>