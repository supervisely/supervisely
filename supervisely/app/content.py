--- conflicted
+++ resolved
@@ -1,10 +1,7 @@
 from __future__ import annotations
 
 import asyncio
-<<<<<<< HEAD
-=======
 import contextlib
->>>>>>> e112304b
 import copy
 import enum
 import json
@@ -13,10 +10,7 @@
 import threading
 import time
 import traceback
-<<<<<<< HEAD
-=======
 from concurrent.futures import ThreadPoolExecutor
->>>>>>> e112304b
 
 import jsonpatch
 from fastapi import Request
@@ -29,8 +23,6 @@
 from supervisely.io import env as sly_env
 from supervisely.io.fs import dir_exists, mkdir
 from supervisely.sly_logger import logger
-<<<<<<< HEAD
-=======
 
 _pool = ThreadPoolExecutor()
 
@@ -43,7 +35,6 @@
         yield  # the lock is held
     finally:
         lock.release()
->>>>>>> e112304b
 
 
 class Field(str, enum.Enum):
