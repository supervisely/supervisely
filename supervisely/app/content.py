from __future__ import annotations

import asyncio
import contextlib
import copy
import enum
import json
import os
import queue
import threading
import time
import traceback
from concurrent.futures import ThreadPoolExecutor

import jsonpatch
from fastapi import Request

from supervisely._utils import is_production
from supervisely.api.api import Api
from supervisely.app.fastapi import run_sync
from supervisely.app.fastapi.websocket import WebsocketManager
from supervisely.app.singleton import Singleton
from supervisely.io import env as sly_env
from supervisely.io.fs import dir_exists, mkdir
from supervisely.sly_logger import logger

_pool = ThreadPoolExecutor()


@contextlib.asynccontextmanager
<<<<<<< HEAD
async def async_lock(lock):
=======
async def async_lock(lock: threading.Lock):
>>>>>>> d2cf3dbf
    loop = asyncio.get_event_loop()
    await loop.run_in_executor(_pool, lock.acquire)
    try:
        yield  # the lock is held
    finally:
        lock.release()


class Field(str, enum.Enum):
    STATE = "state"
    DATA = "data"
    CONTEXT = "context"


def get_data_dir():
    dir = None

    task_id = sly_env.task_id(raise_not_found=False)
    if task_id is not None:
        dir = f"/sessions/{task_id}"

    # order matters
    keys = ["SLY_APP_DATA_DIR", "DEBUG_APP_DIR"]

    for key in keys:
        value = os.environ.get(key)
        if value is not None:
            dir = value
            logger.debug(f"Load dir from env {key}={value}")
            break
    if dir is None:
        raise ValueError(f"One of the env variables have to be defined: {[*keys, 'TASK_ID']}")

    if dir_exists(dir) is False:
        logger.info(f"App data directory {dir} doesn't exist. Will be made automatically.")
        mkdir(dir)
    return dir


def get_synced_data_dir():
    dir = "/sly-app-data"

    # order matters
    keys = ["SLY_APP_DATA_DIR", "DEBUG_APP_DIR"]

    for key in keys:
        value = os.environ.get(key)
        if value is not None:
            dir = value
            logger.debug(f"Load dir from env {key}={value}")
            break

    if dir_exists(dir) is False:
        logger.info(f"Synced app data directory {dir} doesn't exist. Will be made automatically.")
        mkdir(dir)
    return dir


class _PatchableJson(dict):
    def __init__(self, field: Field, *args, **kwargs):
        super().__init__(*args, **kwargs)
        self._ws = WebsocketManager()
        self._last = copy.deepcopy(dict(self))
        self._lock = threading.Lock()
<<<<<<< HEAD
        self._loop = asyncio.get_event_loop()
=======
>>>>>>> d2cf3dbf
        self._field = field.value

    def get_changes(self, patch=None):
        if patch is None:
            patch = self._get_patch()
        return {self._field: json.loads(patch.to_string())}

    def _get_patch(self):
        patch = jsonpatch.JsonPatch.from_diff(self._last, self)
        return patch

    async def _apply_patch(self, patch):
        async with async_lock(self._lock):
            patch.apply(self._last, in_place=True)
            self._last = copy.deepcopy(self._last)

    async def synchronize_changes(self):
        patch = self._get_patch()
        await self._apply_patch(patch)
        await self._ws.broadcast(self.get_changes(patch))

    async def send_changes_async(self):
        await self.synchronize_changes()

    def send_changes(self):
        run_sync(self.synchronize_changes())

    def raise_for_key(self, key: str):
        if key in self:
            raise KeyError(f"Key {key} already exists in {self._field}")


class StateJson(_PatchableJson, metaclass=Singleton):
    _global_lock: threading.Lock = None

    def __init__(self, *args, **kwargs):
        if StateJson._global_lock is None:
            StateJson._global_lock = threading.Lock()
        super().__init__(Field.STATE, *args, **kwargs)

    async def _apply_patch(self, patch):
        await super()._apply_patch(patch)
        # @TODO: _replace_global to patching for optimization
        await StateJson._replace_global(dict(self))

    @classmethod
    async def from_request(cls, request: Request) -> StateJson:
        if "application/json" not in request.headers.get("Content-Type", ""):
            return None
        content = await request.json()

        if content.get("context", {}).get("outside_request", False) is True:
            return None
        # TODO: should we always replace STATE with {}?
        d = content.get(Field.STATE, {})
        await cls._replace_global(d)
        return cls(d, __local__=True)

    @classmethod
    async def _replace_global(cls, d: dict):
        # pylint: disable=not-async-context-manager
        async with async_lock(cls._global_lock):
            global_state = cls()
            # !!! May cause problems with some apps !!!
            # global_state.clear()
            global_state.update(copy.deepcopy(d))
            global_state._last = copy.deepcopy(d)
            ContentOrigin().update(state=copy.deepcopy(d))


class DataJson(_PatchableJson, metaclass=Singleton):
    def __init__(self, *args, **kwargs):
        super().__init__(Field.DATA, *args, **kwargs)

    async def _apply_patch(self, patch):
        async with async_lock(self._lock):
            patch.apply(self._last, in_place=True)
            self._last = copy.deepcopy(self._last)
            ContentOrigin().update(data_patch=copy.deepcopy(patch))


class ContentOrigin(metaclass=Singleton):
    def __init__(self):
        self._SLEEP_TIME = sly_env.content_origin_update_interval()
        self._data_patch_queue = queue.Queue()
        self._last_sent_data = {}
        self._state_queue = queue.Queue()
        self._stop = threading.Event()
        self._loop_thread = threading.Thread(
            target=self._update_content_loop, name="ContentOrigin._update_content_loop"
        )

    def start(self):
        if not self._loop_thread.is_alive():
            self._loop_thread.start()
            self._stop.clear()
            DataJson().send_changes()
            StateJson().send_changes()

    def stop(self):
        self._stop.set()

    def update(self, data_patch=None, state=None):
        if is_production():
            if data_patch is not None:
                self._data_patch_queue.put(data_patch)
            if state is not None:
                self._state_queue.put(state)

    def _send(self, data_patch: jsonpatch.JsonPatch, state: dict):
        task_id = sly_env.task_id()
        api = Api()
        api.task._update_app_content(task_id, data_patch=list(data_patch), state=state)

    def _update_content_loop(self):
        failed_patch = None
        while True:
            last_state = None
            state_count = 0
            patches = []
            while not self._data_patch_queue.empty():
                patches.append(self._data_patch_queue.get())
            while not self._state_queue.empty():
                last_state = self._state_queue.get()
                state_count += 1

            if patches or last_state is not None:
                try:
                    merged_patch = None
                    data = copy.deepcopy(self._last_sent_data)
                    for patch in [failed_patch, *patches]:
                        if patch is None:
                            continue
                        patch.apply(data, in_place=True)
                    merged_patch = jsonpatch.JsonPatch.from_diff(self._last_sent_data, data)
                    self._send(data_patch=merged_patch, state=last_state)
                    self._last_sent_data = copy.deepcopy(data)
                    failed_patch = None
                except Exception as exc:
                    failed_patch = merged_patch
                    logger.error(
                        traceback.format_exc(),
                        exc_info=True,
                        extra={"exc_str": str(exc)},
                    )
                finally:
                    for _ in range(len(patches)):
                        self._data_patch_queue.task_done()
                    for _ in range(state_count):
                        self._state_queue.task_done()

            elif self._stop.is_set():
                return

            time.sleep(self._SLEEP_TIME)<|MERGE_RESOLUTION|>--- conflicted
+++ resolved
@@ -28,11 +28,7 @@
 
 
 @contextlib.asynccontextmanager
-<<<<<<< HEAD
-async def async_lock(lock):
-=======
 async def async_lock(lock: threading.Lock):
->>>>>>> d2cf3dbf
     loop = asyncio.get_event_loop()
     await loop.run_in_executor(_pool, lock.acquire)
     try:
@@ -97,10 +93,7 @@
         self._ws = WebsocketManager()
         self._last = copy.deepcopy(dict(self))
         self._lock = threading.Lock()
-<<<<<<< HEAD
         self._loop = asyncio.get_event_loop()
-=======
->>>>>>> d2cf3dbf
         self._field = field.value
 
     def get_changes(self, patch=None):
