--- conflicted
+++ resolved
@@ -1,10 +1,7 @@
 from __future__ import annotations
 
 import asyncio
-<<<<<<< HEAD
-=======
 import contextlib
->>>>>>> bb4f3b3c
 import copy
 import enum
 import json
@@ -13,10 +10,7 @@
 import threading
 import time
 import traceback
-<<<<<<< HEAD
-=======
 from concurrent.futures import ThreadPoolExecutor
->>>>>>> bb4f3b3c
 
 import jsonpatch
 from fastapi import Request
@@ -30,14 +24,6 @@
 from supervisely.io.fs import dir_exists, mkdir
 from supervisely.sly_logger import logger
 
-<<<<<<< HEAD
-
-async def init_lock():
-    return asyncio.run(asyncio.Lock())
-
-
-GLOBAL_LOCK = init_lock()
-=======
 _pool = ThreadPoolExecutor()
 
 
@@ -49,7 +35,6 @@
         yield  # the lock is held
     finally:
         lock.release()
->>>>>>> bb4f3b3c
 
 
 class Field(str, enum.Enum):
@@ -107,12 +92,8 @@
         super().__init__(*args, **kwargs)
         self._ws = WebsocketManager()
         self._last = copy.deepcopy(dict(self))
-<<<<<<< HEAD
-        self._lock = GLOBAL_LOCK
-=======
         self._lock = threading.Lock()
         self._loop = asyncio.get_event_loop()
->>>>>>> bb4f3b3c
         self._field = field.value
 
     def get_changes(self, patch=None):
@@ -146,11 +127,7 @@
 
 
 class StateJson(_PatchableJson, metaclass=Singleton):
-<<<<<<< HEAD
-    _global_lock: asyncio.Lock = GLOBAL_LOCK
-=======
     _global_lock: threading.Lock = None
->>>>>>> bb4f3b3c
 
     def __init__(self, *args, **kwargs):
         if StateJson._global_lock is None:
