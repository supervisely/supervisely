--- conflicted
+++ resolved
@@ -4,12 +4,8 @@
 import sys
 from contextlib import suppress
 from pathlib import Path
-<<<<<<< HEAD
 from threading import Event
 from time import sleep
-=======
-import traceback
->>>>>>> f7fbbe6c
 
 from fastapi import (
     FastAPI,
@@ -381,15 +377,12 @@
             JinjaWidgets().auto_widget_id = False
             JinjaWidgets().context["__no_html_mode__"] = False
         if session_info_extra_content is not None:
-<<<<<<< HEAD
             session_info_extra_content_layout = Identity(
                 session_info_extra_content, widget_id="__app_session_info_extra_content__"
             )
-=======
-            session_info_extra_content_layout = Identity(session_info_extra_content, widget_id="__app_session_info_extra_content__")
+
         if session_info_solid:
             JinjaWidgets().context["__app_session_info_solid__"] = True
->>>>>>> f7fbbe6c
 
         if is_production():
             logger.info("Application is running on Supervisely Platform in production mode")
