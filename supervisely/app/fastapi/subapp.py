--- conflicted
+++ resolved
@@ -538,13 +538,8 @@
         :return: context manager
         :rtype: _type_
         """
-<<<<<<< HEAD
         self._graceful_stop_event = ThreadingEvent()
-        if graceful_stop is False:
-=======
-        self._graceful_stop_event = Event()
         if graceful is False:
->>>>>>> 928c6028
             self._graceful_stop_event.set()
         return suppress(self.StopException)
 
