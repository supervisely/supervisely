--- conflicted
+++ resolved
@@ -62,7 +62,6 @@
 </head>
 
 <body style="background-color: #f4f7fe">
-<<<<<<< HEAD
 	<center>
 		<div id="app-global-loading-icon">
 			<img src="https://app.supervise.ly/loading.gif" />
@@ -87,7 +86,7 @@
 
 	<div id="sly-app">
 		<sly-app>
-			<template v-slot="{ post, state, data, session }">
+			<template v-slot="{ post, state, data, session, isStaticVersion, publicApiInstance }">
 				<div :style="{'padding': `${state.app_body_padding} ${state.app_body_padding} 0`, 'display': 'flex', 'flex-direction': 'row', 'place-items': 'center'}"
 					{% if __app_session_info_solid__ %} {% if __app_session_info_extra_content__ %}
 					class="app-session-header-solid extended-app-header" {% else %} class="app-session-header-solid" {%
@@ -142,87 +141,6 @@
 
 			const extractTo = `./`;
 			const pythonCode = `
-=======
-  <center>
-    <div id="app-global-loading-icon">
-      <img src="https://app.supervise.ly/loading.gif" />
-    </div>
-  </center>
-  {% if __webpy_script__ %}
-  <script src="https://cdn.jsdelivr.net/pyodide/{{{pyodide_version}}}/full/pyodide.js"></script>
-  {% endif %}
-  <script
-    src="https://cdn.jsdelivr.net/gh/supervisely/js-bundle@{{{js_bundle_version}}}/sly-app-widgets-{{{js_bundle_version}}}.bundle.js"></script>
-  <script type="module"
-    src="https://cdn.jsdelivr.net/gh/supervisely-ecosystem/supervisely-app-frontend-js@v{{{js_frontend_version}}}/SlyApp.js"></script>
-  <script>
-    window.parent.postMessage('{ "showHeader": false }', "*");
-  </script>
-
-  {% for scripts in __widget_scripts__.values() %} {% if scripts is string %}
-  <script src="{{{ scripts }}}"></script>
-  {% else %} {% for scripts in scripts %}
-  <script src="{{{ scripts }}}"></script>
-  {% endfor %} {% endif %} {% endfor %}
-
-  <div id="sly-app">
-    <sly-app>
-      <template v-slot="{ post, state, data, session, isStaticVersion, publicApiInstance }">
-        <div
-          :style="{'padding': `${state.app_body_padding} ${state.app_body_padding} 0`, 'display': 'flex', 'flex-direction': 'row', 'place-items': 'center'}"
-          {% if __app_session_info_solid__ %} {% if __app_session_info_extra_content__ %}
-          class="app-session-header-solid extended-app-header" {% else %} class="app-session-header-solid" {% endif %}
-          {% else %} {% if __app_session_info_extra_content__ %} class="extended-app-header" {% endif %} {% endif %}>
-          <sly-app-header v-if="session" :session="session" :data="data" :state="state"></sly-app-header>
-          {% if __app_session_info_extra_content__ %}
-          {{{__app_session_info_extra_content__}}} {% endif %}
-        </div>
-        <div :style="{'padding': `0 ${state.app_body_padding} ${state.app_body_padding}`}" {% if __webpy_script__
-          %}v-loading="state.app_initializing" {% endif %}>
-          {% if __no_html_mode__ %} {% include 'no_html_main.html' %} {% else
-          %} {% include 'main.html' %} {% endif %} {% include
-          'dialog_window.html' %}
-        </div>
-      </template>
-    </sly-app>
-  </div>
-
-  <!-- Offline session styles fix -->
-  <script>
-    let resizeCounter = 0;
-    let resizeInterval = setInterval(() => {
-      resizeCounter += 1;
-      window.dispatchEvent(new Event("resize"));
-
-      if (resizeCounter > 3) {
-        clearInterval(resizeInterval);
-      }
-    }, 2000);
-
-    let pyodide = null;
-    let mainScriptTxt = null;
-
-    async function loadDependency(pyodide, url, modulePath) {
-      const pythonCode = await fetch(url).then(response => response.text());
-      const FS = pyodide.FS;
-      FS.writeFile(modulePath, pythonCode);
-    }
-
-    async function setupAndImportPythonPackage(url, packageName) {
-      const FS = pyodide.FS;
-
-      const response = await fetch(url);
-      if (!response.ok) {
-        throw new Error(`Failed to fetch TAR file: ${response.statusText}`);
-      }
-      const tarData = await response.arrayBuffer();
-
-      const tarPath = `${packageName}.tar`;
-      FS.writeFile(tarPath, new Uint8Array(tarData));
-
-      const extractTo = `./`;
-      const pythonCode = `
->>>>>>> 39cd4be9
 import tarfile
 import sys
 import os
