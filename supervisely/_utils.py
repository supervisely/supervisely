# coding: utf-8

import asyncio
import base64
import copy
import hashlib
import json
import os
import random
import re
import string
import time
import urllib
from datetime import datetime
from functools import wraps
from tempfile import gettempdir
from typing import Any, Dict, List, Literal, Optional, Tuple

import numpy as np
from requests.utils import DEFAULT_CA_BUNDLE_PATH

from supervisely.io import env as sly_env
from supervisely.io import fs as sly_fs
from supervisely.sly_logger import logger

random.seed(time.time())


def rand_str(length):
    chars = string.ascii_letters + string.digits  # [A-z][0-9]
    return "".join((random.choice(chars)) for _ in range(length))


def generate_free_name(used_names, possible_name, with_ext=False, extend_used_names=False):
    res_name = possible_name
    new_suffix = 1
    while res_name in set(used_names):
        if with_ext is True:
            res_name = "{}_{:02d}{}".format(
                sly_fs.get_file_name(possible_name),
                new_suffix,
                sly_fs.get_file_ext(possible_name),
            )
        else:
            res_name = "{}_{:02d}".format(possible_name, new_suffix)
        new_suffix += 1
    if extend_used_names:
        used_names.add(res_name)
    return res_name


def generate_names(base_name, count):
    name = sly_fs.get_file_name(base_name)
    ext = sly_fs.get_file_ext(base_name)

    names = [base_name]
    for idx in range(1, count):
        names.append("{}_{:02d}{}".format(name, idx, ext))

    return names


def camel_to_snake(name):
    s1 = re.sub("(.)([A-Z][a-z]+)", r"\1_\2", name)
    return re.sub("([a-z0-9])([A-Z])", r"\1_\2", s1).lower()


def snake_to_human(snake_str: str) -> str:
    """Return a human-readable string from a snake_case string.
    E.g. 'hello_world' -> 'Hello World'

    :param snake_str: snake_case string
    :type snake_str: str
    :return: Human-readable string
    :rtype: str
    """
    components = snake_str.split("_")
    return " ".join(word.capitalize() for word in components)


def take_with_default(v, default):
    return v if v is not None else default


def batched(seq, batch_size=50):
    for i in range(0, len(seq), batch_size):
        yield seq[i : i + batch_size]


def get_bytes_hash(bytes):
    return base64.b64encode(hashlib.sha256(bytes).digest()).decode("utf-8")


def get_string_hash(data):
    return base64.b64encode(hashlib.sha256(str.encode(data)).digest()).decode("utf-8")


def unwrap_if_numpy(x):
    return x.item() if isinstance(x, np.number) else x


def _dprint(json_data):
    print(json.dumps(json_data))


class NpEncoder(json.JSONEncoder):
    def default(self, obj):
        if isinstance(obj, np.integer):
            return int(obj)
        elif isinstance(obj, np.floating):
            return float(obj)
        elif isinstance(obj, np.ndarray):
            return obj.tolist()
        else:
            return super(NpEncoder, self).default(obj)


COMMUNITY = "community"
ENTERPRISE = "enterprise"


def validate_percent(value):
    if 0 <= value <= 100:
        pass
    else:
        raise ValueError("Percent has to be in range [0; 100]")


def sizeof_fmt(num, suffix="B"):
    for unit in ["", "Ki", "Mi", "Gi", "Ti", "Pi", "Ei", "Zi"]:
        if abs(num) < 1024.0:
            return "%3.1f %s%s" % (num, unit, suffix)
        num /= 1024.0
    return "%.1f %s%s" % (num, "Yi", suffix)


def _remove_sensitive_information(d: dict):
    new_dict = copy.deepcopy(d)
    fields = ["api_token", "API_TOKEN", "AGENT_TOKEN", "apiToken", "spawnApiToken"]
    for field in fields:
        if field in new_dict:
            new_dict[field] = "***"

    for parent_key in ["state", "context"]:
        if parent_key in new_dict and type(new_dict[parent_key]) is dict:
            for field in fields:
                if field in new_dict[parent_key]:
                    new_dict[parent_key][field] = "***"
    return new_dict


def validate_img_size(img_size):
    if not isinstance(img_size, (tuple, list)):
        raise TypeError(
            '{!r} has to be a tuple or a list. Given type "{}".'.format("img_size", type(img_size))
        )
    return tuple(img_size)


def is_development() -> bool:
    mode = os.environ.get("ENV", "development")
    if mode == "production":
        return False
    else:
        return True


def is_debug_with_sly_net() -> bool:
    mode = os.environ.get("DEBUG_WITH_SLY_NET")
    if mode is not None:
        return True
    else:
        return False


def is_docker():
    path = "/proc/self/cgroup"
    return (
        os.path.exists("/.dockerenv")
        or os.path.isfile(path)
        and any("docker" in line for line in open(path))
    )


def is_production() -> bool:
    return not is_development()


def is_community() -> bool:
    server_address = sly_env.server_address()

    if (
        server_address.rstrip("/") == "https://app.supervise.ly"
        or server_address.rstrip("/") == "https://app.supervisely.com"
    ):
        return True
    else:
        return False


def abs_url(relative_url: str) -> str:
    from supervisely.api.api import SERVER_ADDRESS

    server_address = os.environ.get(SERVER_ADDRESS, "")
    if server_address == "":
        logger.warn("SERVER_ADDRESS env variable is not defined")
    return urllib.parse.urljoin(server_address, relative_url)


def compress_image_url(
    url: str,
    width: Optional[int] = None,
    height: Optional[int] = None,
    quality: Optional[int] = 70,
) -> str:
    """NOTE: This function is deprecated. Use resize_image_url instead.
    Returns a URL to a compressed image with given parameters.

    :param url: Full Image storage URL, can be obtained from ImageInfo.
    :type url: str
    :param width: Width of the compressed image.
    :type width: int, optional
    :param height: Height of the compressed image.
    :type height: int, optional
    :param quality: Quality of the compressed image.
    :type quality: int, optional
    :return: Full URL to a compressed image.
    :rtype: str
    """
    if width is None:
        width = ""
    if height is None:
        height = ""
    return url.replace(
        "/image-converter",
        f"/previews/{width}x{height},jpeg,q{quality}/image-converter",
    )


def resize_image_url(
    full_storage_url: str,
    ext: Literal["jpeg", "png"] = "jpeg",
    method: Literal["fit", "fill", "fill-down", "force", "auto"] = "auto",
    width: int = 0,
    height: int = 0,
    quality: int = 70,
) -> str:
    """Returns a URL to a resized image with given parameters.
    Default sizes are 0, which means that the image will not be resized,
    just compressed if the extension is jpeg to the given quality.
    Learn more about resize parameters `here <https://docs.imgproxy.net/usage/processing#resize>`_.

    :param full_storage_url: Full Image storage URL, can be obtained from ImageInfo.
    :type full_storage_url: str
    :param ext: Image extension, jpeg or png.
    :type ext: Literal["jpeg", "png"], optional
    :param method: Resize type, fit, fill, fill-down, force, auto.
    :type method: Literal["fit", "fill", "fill-down", "force", "auto"], optional
    :param width: Width of the resized image.
    :type width: int, optional
    :param height: Height of the resized image.
    :type height: int, optional
    :param quality: Quality of the resized image.
    :type quality: int, optional
    :return: Full URL to a resized image.
    :rtype: str

    :Usage example:

    .. code-block:: python

        import supervisely as sly
        from supervisely_utils import resize_image_url

        api = sly.Api(server_address, token)

        image_id = 376729
        img_info = api.image.get_info_by_id(image_id)

        img_resized_url = resize_image_url(
            img_info.full_storage_url, ext="jpeg", method="fill", width=512, height=256)
        print(img_resized_url)
        # Output: https://app.supervisely.com/previews/q/ext:jpeg/resize:fill:512:256:0/q:70/plain/h5un6l2bnaz1vj8a9qgms4-public/images/original/2/X/Re/<image_name>.jpg
    """
    # original url example: https://app.supervisely.com/h5un6l2bnaz1vj8a9qgms4-public/images/original/2/X/Re/<image_name>.jpg
    # resized url example:  https://app.supervisely.com/previews/q/ext:jpeg/resize:fill:300:0:0/q:70/plain/h5un6l2bnaz1vj8a9qgms4-public/images/original/2/X/Re/<image_name>.jpg
    # to add: previews/q/ext:jpeg/resize:fill:300:0:0/q:70/plain/
    try:
        parsed_url = urllib.parse.urlparse(full_storage_url)
        server_address = f"{parsed_url.scheme}://{parsed_url.netloc}"

        resize_string = f"previews/q/ext:{ext}/resize:{method}:{width}:{height}:0/q:{quality}/plain"
        url = full_storage_url.replace(server_address, f"{server_address}/{resize_string}")
        return url
    except Exception as e:
        logger.debug(f"Failed to resize image with url: {full_storage_url}: {repr(e)}")
        return full_storage_url


def get_preview_link(title="preview"):
    return (
        f'<a href="javascript:;">{title}<i class="zmdi zmdi-cast" style="margin-left: 5px"></i></a>'
    )


def get_datetime(value: str) -> datetime:
    if value is None:
        return None
    return datetime.strptime(value, "%Y-%m-%dT%H:%M:%S.%fZ")


def get_readable_datetime(value: str) -> str:
    dt = get_datetime(value)
    if dt is None:
        return None
    return dt.strftime("%Y-%m-%d %H:%M:%S")


def get_unix_timestamp() -> int:
    """Return the current Unix timestamp.

    :return: Current Unix timestamp.
    :rtype: int
    """
    return int(time.time())


def get_certificates_list(path: str = DEFAULT_CA_BUNDLE_PATH) -> List[str]:
    with open(path, "r", encoding="ascii") as f:
        content = f.read().strip()
        certs = []

        begin_cert = "-----BEGIN CERTIFICATE-----"
        end_cert = "-----END CERTIFICATE-----"

        while begin_cert in content:
            start_index = content.index(begin_cert)
            end_index = content.index(end_cert, start_index) + len(end_cert)
            cert = content[start_index:end_index]
            certs.append(cert)
            content = content[end_index:]
        return certs


def setup_certificates():
    """
    This function is used to add extra certificates to the default CA bundle on Supervisely import.
    """
    path_to_certificate: str = os.environ.get("SLY_EXTRA_CA_CERTS", "").strip()
    if path_to_certificate == "":
        return

    if os.path.exists(path_to_certificate):
        if os.path.isfile(path_to_certificate):
            with open(path_to_certificate, "r", encoding="ascii") as f:
                extra_ca_contents = f.read().strip()
                if extra_ca_contents == "":
                    raise RuntimeError(f"File with certificates is empty: {path_to_certificate}")

            certificates = get_certificates_list(DEFAULT_CA_BUNDLE_PATH)
            requests_ca_bundle = os.environ.get("REQUESTS_CA_BUNDLE", "").strip()
            if requests_ca_bundle != "" and os.path.exists(requests_ca_bundle):
                if os.path.isfile(requests_ca_bundle):
                    certificates = get_certificates_list(requests_ca_bundle)
                else:
                    raise RuntimeError(f"Path to bundle is not a file: {requests_ca_bundle}")

            certificates.insert(0, extra_ca_contents)
            new_bundle_path = os.path.join(gettempdir(), "sly_extra_ca_certs.crt")
            with open(new_bundle_path, "w", encoding="ascii") as f:
                f.write("\n".join(certificates))

            old_request_ca_bundle_path = requests_ca_bundle
            os.environ["REQUESTS_CA_BUNDLE"] = new_bundle_path
            if (
                os.environ.get("SSL_CERT_FILE", "").strip() == ""
                or os.environ.get("SSL_CERT_FILE", "").strip() == old_request_ca_bundle_path
            ):
                os.environ["SSL_CERT_FILE"] = new_bundle_path
            logger.info(f"Certificates were added to the bundle: {path_to_certificate}")
        else:
            raise RuntimeError(f"Path to certificate is not a file: {path_to_certificate}")
    else:
        raise RuntimeError(f"Path to certificate does not exist: {path_to_certificate}")


def add_callback(func, callback):
    @wraps(func)
    def wrapper(*args, **kwargs):
        res = func(*args, **kwargs)
        callback()
        return res

    return wrapper


<<<<<<< HEAD
def compare_dicts(
    template: Dict[Any, Any], data: Dict[Any, Any], strict: bool = True
) -> Tuple[List[str], List[str]]:
    """Compare two dictionaries recursively (by keys only) and return lists of missing and extra fields.
    If strict is True, the keys of the template and data dictionaries must match exactly.
    Otherwise, the data dictionary may contain additional keys that are not in the template dictionary.

    :param template: The template dictionary.
    :type template: Dict[Any, Any]
    :param data: The data dictionary.
    :type data: Dict[Any, Any]
    :param strict: If True, the keys of the template and data dictionaries must match exactly.
    :type strict: bool, optional
    :return: A tuple containing a list of missing fields and a list of extra fields.
    :rtype: Tuple[List[str], List[str]]
    """
    missing_fields = []
    extra_fields = []

    if not isinstance(template, dict) or not isinstance(data, dict):
        return missing_fields, extra_fields

    if strict:
        template_keys = set(template.keys())
        data_keys = set(data.keys())

        missing_fields = list(template_keys - data_keys)
        extra_fields = list(data_keys - template_keys)

        for key in template_keys & data_keys:
            sub_missing, sub_extra = compare_dicts(template[key], data[key], strict)
            missing_fields.extend([f"{key}.{m}" for m in sub_missing])
            extra_fields.extend([f"{key}.{e}" for e in sub_extra])
    else:
        for key in template:
            if key not in data:
                missing_fields.append(key)
            else:
                sub_missing, sub_extra = compare_dicts(template[key], data[key], strict)
                missing_fields.extend([f"{key}.{m}" for m in sub_missing])
                extra_fields.extend([f"{key}.{e}" for e in sub_extra])

    return missing_fields, extra_fields
=======
def get_or_create_event_loop() -> asyncio.AbstractEventLoop:
    """
    Get the current event loop or create a new one if it doesn't exist.
    Works for different Python versions and contexts.

    :return: Event loop
    :rtype: asyncio.AbstractEventLoop
    """
    try:
        # Preferred method for asynchronous context (Python 3.7+)
        return asyncio.get_running_loop()
    except RuntimeError:
        # If the loop is not running, get the current one or create a new one (Python 3.8 and 3.9)
        try:
            return asyncio.get_event_loop()
        except RuntimeError:
            # For Python 3.10+ or if the call occurs outside of an active loop context
            loop = asyncio.new_event_loop()
            asyncio.set_event_loop(loop)
            return loop
>>>>>>> cd6bc090
<|MERGE_RESOLUTION|>--- conflicted
+++ resolved
@@ -394,7 +394,6 @@
     return wrapper
 
 
-<<<<<<< HEAD
 def compare_dicts(
     template: Dict[Any, Any], data: Dict[Any, Any], strict: bool = True
 ) -> Tuple[List[str], List[str]]:
@@ -438,7 +437,8 @@
                 extra_fields.extend([f"{key}.{e}" for e in sub_extra])
 
     return missing_fields, extra_fields
-=======
+
+
 def get_or_create_event_loop() -> asyncio.AbstractEventLoop:
     """
     Get the current event loop or create a new one if it doesn't exist.
@@ -458,5 +458,4 @@
             # For Python 3.10+ or if the call occurs outside of an active loop context
             loop = asyncio.new_event_loop()
             asyncio.set_event_loop(loop)
-            return loop
->>>>>>> cd6bc090
+            return loop