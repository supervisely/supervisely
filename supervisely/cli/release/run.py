--- conflicted
+++ resolved
@@ -391,11 +391,8 @@
         release_version,
         modal_template,
         slug,
-<<<<<<< HEAD
         user_id,
-=======
         sub_app_directory if sub_app_directory != None else "",
->>>>>>> 0ee7c71b
     )
     if response.status_code != 200:
         error = f"[red][Error][/] Error releasing the application. Please contact Supervisely team. Status Code: {response.status_code}"
