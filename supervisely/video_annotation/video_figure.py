# coding: utf-8

from __future__ import annotations
from typing import Tuple, Dict, Optional, List
import uuid
from uuid import UUID
from bidict import bidict

from supervisely._utils import take_with_default
from supervisely.geometry.any_geometry import AnyGeometry
from supervisely.geometry.rectangle import Rectangle
from supervisely.video_annotation.video_object_collection import VideoObjectCollection
from supervisely.video_annotation.constants import ID, KEY, OBJECT_ID, OBJECT_KEY, META
from supervisely.api.module_api import ApiField
from supervisely.annotation.json_geometries_map import GET_GEOMETRY_FROM_STR
from supervisely.video_annotation.key_id_map import KeyIdMap

<<<<<<< HEAD
from supervisely.geometry.constants import LABELER_LOGIN, UPDATED_AT, CREATED_AT, CLASS_ID
from supervisely.video_annotation.video_object import VideoObject
from supervisely.geometry.geometry import Geometry
=======
from supervisely.geometry.constants import (
    LABELER_LOGIN,
    UPDATED_AT,
    CREATED_AT,
    CLASS_ID,
)
>>>>>>> ab44b0e0


class OutOfImageBoundsExtension(Exception):
    pass


class VideoFigure:
<<<<<<< HEAD
    """
    VideoFigure object for :class:`VideoAnnotation<supervisely.video_annotation.video_annotation.VideoAnnotation>`. :class:`VideoFigure<VideoFigure>` object is immutable.

    :param video_object: VideoObject object.
    :type video_object: VideoObject
    :param geometry: Label :class:`geometry<supervisely.geometry.geometry.Geometry>`.
    :type geometry: Geometry
    :param frame_index: Index of Frame to which VideoFigure belongs.
    :type frame_index: int
    :param key_id_map: KeyIdMap object.
    :type key_id_map: KeyIdMap, optional
    :param class_id: ID of :class:`VideoObject<VideoObject>` to which VideoFigure belongs.
    :type class_id: int, optional
    :param labeler_login: Login of the user who created VideoFigure.
    :type labeler_login: str, optional
    :param updated_at: Date and Time when VideoFigure was modified last. Date Format: Year:Month:Day:Hour:Minute:Seconds. Example: '2021-01-22T19:37:50.158Z'.
    :type updated_at: str, optional
    :param created_at: Date and Time when VideoFigure was created. Date Format is the same as in "updated_at" parameter.
    :type created_at: str, optional
    :Usage example:

     .. code-block:: python

        import supervisely as sly

        obj_class_car = sly.ObjClass('car', sly.Rectangle)
        video_obj_car = sly.VideoObject(obj_class_car)
        fr_index = 7
        geometry = sly.Rectangle(0, 0, 100, 100)
        video_figure_car = sly.VideoFigure(video_obj_car, geometry, fr_index)
        video_figure_car_json = video_figure_car.to_json()
        print(video_figure_car_json)
        # Output: {
        #     "key": "5e8afd2e26a54ab18154b355fa9665f8",
        #     "objectKey": "5860b7a5519b4de7b3d9c1720a40b38a",
        #     "geometryType": "rectangle",
        #     "geometry": {
        #         "points": {
        #             "exterior": [
        #                 [
        #                     0,
        #                     0
        #                 ],
        #                 [
        #                     100,
        #                     100
        #                 ]
        #             ],
        #             "interior": []
        #         }
        #     }
        # }
    """
    def __init__(self, video_object: VideoObject, geometry: Geometry, frame_index: int, key: Optional[UUID]=None,
                 class_id: Optional[int]=None, labeler_login: Optional[str]=None, updated_at: Optional[str]=None,
                 created_at: Optional[str]=None):
=======
    def __init__(
        self,
        video_object,
        geometry,
        frame_index,
        key=None,
        class_id=None,
        labeler_login=None,
        updated_at=None,
        created_at=None,
    ):
>>>>>>> ab44b0e0
        self._video_object = video_object
        self._set_geometry_inplace(geometry)
        self._frame_index = frame_index
        self._key = take_with_default(key, uuid.uuid4())
        self.class_id = class_id
        self.labeler_login = labeler_login
        self.updated_at = updated_at
        self.created_at = created_at

    def _add_creation_info(self, d):
        if self.labeler_login is not None:
            d[LABELER_LOGIN] = self.labeler_login
        if self.updated_at is not None:
            d[UPDATED_AT] = self.updated_at
        if self.created_at is not None:
            d[CREATED_AT] = self.created_at

    def _set_geometry_inplace(self, geometry):
        """
        Checks the given geometry for correctness. Raise error if given geometry type != geometry type of VideoObject class
        :param geometry: Geometry class object (Point, Rectangle etc)
        """
        self._geometry = geometry
        self._validate_geometry_type()
        self._validate_geometry()

    @property
    def video_object(self):
        """
        VideoObject of current VideoFigure.

        :return: VideoObject object
        :rtype: :class:`VideoObject<VideoObject>`
        :Usage example:

         .. code-block:: python

            video_obj_car = video_figure_car.video_object
            print(video_obj_car.to_json())
            # Output: {
            #     "key": "d573c6f081544e3da20022d932b259c1",
            #     "classTitle": "car",
            #     "tags": []
            # }
        """
        return self._video_object

    @property
    def parent_object(self):
        """
        VideoObject of current VideoFigure.

        :return: VideoObject object
        :rtype: :class:`VideoObject<VideoObject>`
        :Usage example:

         .. code-block:: python

            video_obj_car = video_figure_car.parent_object
            print(video_obj_car.to_json())
            # Output: {
            #     "key": "d573c6f081544e3da20022d932b259c1",
            #     "classTitle": "car",
            #     "tags": []
            # }
        """
        return self._video_object

    @property
    def geometry(self):
        """
        Geometry of the current VideoFigure.

        :return: Geometry object
        :rtype: :class:`Geometry<supervisely.geometry>`
        :Usage example:

         .. code-block:: python

            geometry = video_figure_car.geometry
            print(geometry.to_json())
            # Output: {
            #     "points": {
            #         "exterior": [
            #             [
            #                 0,
            #                 0
            #             ],
            #             [
            #                 100,
            #                 100
            #             ]
            #         ],
            #         "interior": []
            #     }
            # }
        """
        return self._geometry

    @property
    def frame_index(self):
        """
        Frame index of the current VideoFigure.

        :return: Index of Frame to which VideoFigure belongs
        :rtype: :class:`int`
        :Usage example:

         .. code-block:: python

            fr_index = video_figure_car.frame_index
            print(fr_index) # 7
        """
        return self._frame_index

    def key(self):
        return self._key

    def _validate_geometry(self):
        """
        Checks geometry of VideoFigure class object for correctness
        """
<<<<<<< HEAD
        self._geometry.validate(self.parent_object.obj_class.geometry_type.geometry_name(),
                                self.parent_object.obj_class.geometry_config)
=======
        self._geometry.validate(
            self.parent_object.obj_class.geometry_type.geometry_name(),
            self.parent_object.obj_class.geometry_config,
        )
>>>>>>> ab44b0e0

    def _validate_geometry_type(self):
        """
        Raise error if given geometry type != geometry type of VideoObject class
        """
        if self.parent_object.obj_class.geometry_type != AnyGeometry:
            if type(self._geometry) is not self.parent_object.obj_class.geometry_type:
<<<<<<< HEAD
                raise RuntimeError("Input geometry type {!r} != geometry type of ObjClass {}"
                                   .format(type(self._geometry), self.parent_object.obj_class.geometry_type))

    def to_json(self, key_id_map: Optional[UUID]=None, save_meta: Optional[bool]=False) -> Dict:
        """
        Convert the VideoFigure to a json dict. Read more about `Supervisely format <https://docs.supervise.ly/data-organization/00_ann_format_navi>`_.

        :param key_id_map: KeyIdMap object.
        :type key_id_map: KeyIdMap, optional
        :param save_meta: Save frame index or not.
        :type save_meta: bool, optional
        :return: Json format as a dict
        :rtype: :class:`dict`

        :Usage example:

         .. code-block:: python

            import supervisely as sly

            obj_class_car = sly.ObjClass('car', sly.Rectangle)
            video_obj_car = sly.VideoObject(obj_class_car)
            fr_index = 7
            geometry = sly.Rectangle(0, 0, 100, 100)
            video_figure_car = sly.VideoFigure(video_obj_car, geometry, fr_index)
            video_figure_json = video_figure_car.to_json(save_meta=True)
            print(video_figure_json)
            # Output: {
            #     "key": "591d0511ba28462c8cd657691743359c",
            #     "objectKey": "e061bc50bd464c23a008b712d195570a",
            #     "geometryType": "rectangle",
            #     "geometry": {
            #         "points": {
            #             "exterior": [
            #                 [
            #                     0,
            #                     0
            #                 ],
            #                 [
            #                     100,
            #                     100
            #                 ]
            #             ],
            #             "interior": []
            #         }
            #     },
            #     "meta": {
            #         "frame": 7
            #     }
            # }
=======
                raise RuntimeError(
                    "Input geometry type {!r} != geometry type of ObjClass {}".format(
                        type(self._geometry), self.parent_object.obj_class.geometry_type
                    )
                )

    def to_json(self, key_id_map=None, save_meta=True):
        """
        The function to_json convert VideoFigure to json format
        :param key_id_map: KeyIdMap class object
        :param save_meta: bool
        :return: VideoFigure in json format
>>>>>>> ab44b0e0
        """
        data_json = {
            KEY: self.key().hex,
            OBJECT_KEY: self.parent_object.key().hex,
            ApiField.GEOMETRY_TYPE: self.geometry.geometry_name(),
            ApiField.GEOMETRY: self.geometry.to_json(),
        }

        if key_id_map is not None:
            item_id = key_id_map.get_figure_id(self.key())
            if item_id is not None:
                data_json[ID] = item_id

            object_id = key_id_map.get_object_id(self.parent_object.key())
            if object_id is not None:
                data_json[OBJECT_ID] = object_id
        if save_meta is True:
            data_json[ApiField.META] = self.get_meta()

        self._add_creation_info(data_json)
        return data_json

    def get_meta(self):
        return {ApiField.FRAME: self.frame_index}

    @classmethod
<<<<<<< HEAD
    def from_json(cls, data: Dict, objects: VideoObjectCollection, frame_index: int, key_id_map: Optional[KeyIdMap] = None) -> VideoFigure:
        """
        Convert a json dict to VideoFigure. Read more about `Supervisely format <https://docs.supervise.ly/data-organization/00_ann_format_navi>`_.

        :param data: Dict in json format.
        :type data: dict
        :param objects: VideoObjectCollection object.
        :type objects: VideoObjectCollection
        :param frame_index: Index of Frame to which VideoFigure belongs.
        :type frame_index: int
        :param key_id_map: KeyIdMap object.
        :type key_id_map: KeyIdMap, optional
        :raises: :class:`RuntimeError`, if video object ID and video object key are None, if video object key and key_id_map are None, if video object with given id not found in key_id_map
        :return: VideoFigure object
        :rtype: :class:`VideoFigure`

        :Usage example:

         .. code-block:: python

            import supervisely as sly

            # Create VideoFigure from json we use data from example to_json(see above)
            new_video_figure = sly.VideoFigure.from_json(video_figure_json, sly.VideoObjectCollection([video_obj_car]), fr_index)
=======
    def from_json(
        cls,
        data,
        objects: VideoObjectCollection,
        frame_index,
        key_id_map: KeyIdMap = None,
    ):
        """
        The function from_json convert VideoFigure from json format to VideoFigure class object.
        :param data: input VideoFigure in json format
        :param objects: VideoObjectCollection
        :param frame_index: int
        :param key_id_map: KeyIdMap class object
        :return: VideoFigure class object
>>>>>>> ab44b0e0
        """
        object_id = data.get(OBJECT_ID, None)
        object_key = None
        if OBJECT_KEY in data:
            object_key = uuid.UUID(data[OBJECT_KEY])

        if object_id is None and object_key is None:
            raise RuntimeError(
                "Figure can not be deserialized from json: object_id or object_key are not found"
            )

        if object_key is None:
            if key_id_map is None:
                raise RuntimeError("Figure can not be deserialized: key_id_map is None")
            object_key = key_id_map.get_object_key(object_id)
            if object_key is None:
                raise RuntimeError(
                    "Object with id={!r} not found in key_id_map".format(object_id)
                )

        object = objects.get(object_key)
        if object is None:
            raise RuntimeError(
                "Figure can not be deserialized: corresponding object {!r} not found in ObjectsCollection".format(
                    object_key.hex
                )
            )

        shape_str = data[ApiField.GEOMETRY_TYPE]
        geometry_json = data[ApiField.GEOMETRY]

        shape = GET_GEOMETRY_FROM_STR(shape_str)
        geometry = shape.from_json(geometry_json)

        key = uuid.UUID(data[KEY]) if KEY in data else uuid.uuid4()

        if key_id_map is not None:
            key_id_map.add_figure(key, data.get(ID, None))

        class_id = data.get(CLASS_ID, None)
        labeler_login = data.get(LABELER_LOGIN, None)
        updated_at = data.get(UPDATED_AT, None)
        created_at = data.get(CREATED_AT, None)

<<<<<<< HEAD
        return cls(object, geometry, frame_index, key,
                   class_id=class_id, labeler_login=labeler_login, updated_at=updated_at, created_at=created_at)

    def clone(self, video_object: Optional[VideoObject]=None, geometry: Optional[Geometry]=None, frame_index: Optional[int]=None,
              key: Optional[UUID]=None, class_id: Optional[int]=None, labeler_login: Optional[str]=None,
              updated_at: Optional[str]=None, created_at: Optional[str]=None) -> VideoFigure:
        """
        Makes a copy of VideoFigure with new fields, if fields are given, otherwise it will use fields of the original VideoFigure.

        :param video_object: VideoObject object.
        :type video_object: VideoObject, optional
        :param geometry: Label :class:`geometry<supervisely.geometry.geometry.Geometry>`.
        :type geometry: Geometry, optional
        :param frame_index: Index of Frame to which VideoFigure belongs.
        :type frame_index: int, optional
        :param key_id_map: KeyIdMap object.
        :type key_id_map: KeyIdMap, optional
        :param class_id: ID of :class:`ObjClass<supervisely.annotation.obj_class.ObjClass>` to which VideoFigure belongs.
        :type class_id: int, optional
        :param labeler_login: Login of the user who created VideoFigure.
        :type labeler_login: str, optional
        :param updated_at: Date and Time when VideoFigure was modified last. Date Format: Year:Month:Day:Hour:Minute:Seconds. Example: '2021-01-22T19:37:50.158Z'.
        :type updated_at: str, optional
        :param created_at: Date and Time when VideoFigure was created. Date Format is the same as in "updated_at" parameter.
        :type created_at: str, optional
        :return: VideoFigure object
        :rtype: :class:`VideoFigure`

        :Usage example:

         .. code-block:: python

            import supervisely as sly

            obj_class_car = sly.ObjClass('car', sly.Rectangle)
            video_obj_car = sly.VideoObject(obj_class_car)
            fr_index = 7
            geometry = sly.Rectangle(0, 0, 100, 100)
            video_figure_car = sly.VideoFigure(video_obj_car, geometry, fr_index)

            obj_class_bus = sly.ObjClass('bus', sly.Rectangle)
            video_obj_bus = sly.VideoObject(obj_class_bus)
            fr_index_bus = 15
            geometry_bus = sly.Rectangle(0, 0, 500, 600)

            # Remember that VideoFigure object is immutable, and we need to assign new instance of VideoFigure to a new variable
            video_figure_bus = video_figure_car.clone(video_object=video_obj_bus, geometry=geometry_bus, frame_index=fr_index_bus)
            print(video_figure_bus.to_json())
            # Output: {
            #     "key": "c2f501e94f42483ebd202697608e8d26",
            #     "objectKey": "942c79137b4547c59193276317f73897",
            #     "geometryType": "rectangle",
            #     "geometry": {
            #         "points": {
            #             "exterior": [
            #                 [
            #                     0,
            #                     0
            #                 ],
            #                 [
            #                     600,
            #                     500
            #                 ]
            #             ],
            #             "interior": []
            #         }
            #     }
            # }
        """
        return self.__class__(video_object=take_with_default(video_object, self.parent_object),
                              geometry=take_with_default(geometry, self.geometry),
                              frame_index=take_with_default(frame_index, self.frame_index),
                              key=take_with_default(key, self._key),
                              class_id=take_with_default(class_id, self.class_id),
                              labeler_login=take_with_default(labeler_login, self.labeler_login),
                              updated_at=take_with_default(updated_at, self.updated_at),
                              created_at=take_with_default(created_at, self.created_at)
                              )

    def validate_bounds(self, img_size: Tuple[int, int], _auto_correct: Optional[bool] = False) -> None:
        """
        Checks if given image with given size contains a figure.

        :param img_size: Size of the image (height, width).
        :type img_size: Tuple[int, int]
        :param _auto_correct: Correct the geometry of a shape if it is out of bounds or not.
        :type _auto_correct: bool, optional
        :raises: :class:`OutOfImageBoundsExtension<supervisely.video_annotation.video_figure.OutOfImageBoundsExtension>`, if figure is out of image bounds
        :return: None
        :rtype: :class:`NoneType`

        :Usage Example:

         .. code-block:: python

            import supervisely as sly

            obj_class_car = sly.ObjClass('car', sly.Rectangle)
            video_obj_car = sly.VideoObject(obj_class_car)
            fr_index = 7
            geometry = sly.Rectangle(0, 0, 100, 100)
            video_figure_car = sly.VideoFigure(video_obj_car, geometry, fr_index)

            im_size = (50, 200)
            video_figure_car.validate_bounds(im_size)
            # raise OutOfImageBoundsExtension("Figure is out of image bounds")
=======
        return cls(
            object,
            geometry,
            frame_index,
            key,
            class_id=class_id,
            labeler_login=labeler_login,
            updated_at=updated_at,
            created_at=created_at,
        )

    def clone(
        self,
        video_object=None,
        geometry=None,
        frame_index=None,
        key=None,
        class_id=None,
        labeler_login=None,
        updated_at=None,
        created_at=None,
    ):
        return self.__class__(
            video_object=take_with_default(video_object, self.parent_object),
            geometry=take_with_default(geometry, self.geometry),
            frame_index=take_with_default(frame_index, self.frame_index),
            key=take_with_default(key, self._key),
            class_id=take_with_default(class_id, self.class_id),
            labeler_login=take_with_default(labeler_login, self.labeler_login),
            updated_at=take_with_default(updated_at, self.updated_at),
            created_at=take_with_default(created_at, self.created_at),
        )

    def validate_bounds(self, img_size, _auto_correct=False):
        """
        The function validate_bounds checks if given image contains a figure. Raise error if figure is out of image bounds
        :param img_size: tuple or list of integers
        :param _auto_correct: bool
>>>>>>> ab44b0e0
        """
        canvas_rect = Rectangle.from_size(img_size)
        if canvas_rect.contains(self.geometry.to_bbox()) is False:
            raise OutOfImageBoundsExtension("Figure is out of image bounds")

        if _auto_correct is True:
            geometries_after_crop = [
                cropped_geometry for cropped_geometry in self.geometry.crop(canvas_rect)
            ]
            if len(geometries_after_crop) != 1:
                raise OutOfImageBoundsExtension("Several geometries after crop")
            self._set_geometry_inplace(geometries_after_crop[0])<|MERGE_RESOLUTION|>--- conflicted
+++ resolved
@@ -5,6 +5,8 @@
 import uuid
 from uuid import UUID
 from bidict import bidict
+
+from supervisely.api.module_api import ApiField
 
 from supervisely._utils import take_with_default
 from supervisely.geometry.any_geometry import AnyGeometry
@@ -15,18 +17,14 @@
 from supervisely.annotation.json_geometries_map import GET_GEOMETRY_FROM_STR
 from supervisely.video_annotation.key_id_map import KeyIdMap
 
-<<<<<<< HEAD
-from supervisely.geometry.constants import LABELER_LOGIN, UPDATED_AT, CREATED_AT, CLASS_ID
 from supervisely.video_annotation.video_object import VideoObject
 from supervisely.geometry.geometry import Geometry
-=======
 from supervisely.geometry.constants import (
     LABELER_LOGIN,
     UPDATED_AT,
     CREATED_AT,
     CLASS_ID,
 )
->>>>>>> ab44b0e0
 
 
 class OutOfImageBoundsExtension(Exception):
@@ -34,7 +32,6 @@
 
 
 class VideoFigure:
-<<<<<<< HEAD
     """
     VideoFigure object for :class:`VideoAnnotation<supervisely.video_annotation.video_annotation.VideoAnnotation>`. :class:`VideoFigure<VideoFigure>` object is immutable.
 
@@ -91,19 +88,6 @@
     def __init__(self, video_object: VideoObject, geometry: Geometry, frame_index: int, key: Optional[UUID]=None,
                  class_id: Optional[int]=None, labeler_login: Optional[str]=None, updated_at: Optional[str]=None,
                  created_at: Optional[str]=None):
-=======
-    def __init__(
-        self,
-        video_object,
-        geometry,
-        frame_index,
-        key=None,
-        class_id=None,
-        labeler_login=None,
-        updated_at=None,
-        created_at=None,
-    ):
->>>>>>> ab44b0e0
         self._video_object = video_object
         self._set_geometry_inplace(geometry)
         self._frame_index = frame_index
@@ -226,15 +210,10 @@
         """
         Checks geometry of VideoFigure class object for correctness
         """
-<<<<<<< HEAD
-        self._geometry.validate(self.parent_object.obj_class.geometry_type.geometry_name(),
-                                self.parent_object.obj_class.geometry_config)
-=======
         self._geometry.validate(
             self.parent_object.obj_class.geometry_type.geometry_name(),
             self.parent_object.obj_class.geometry_config,
         )
->>>>>>> ab44b0e0
 
     def _validate_geometry_type(self):
         """
@@ -242,9 +221,11 @@
         """
         if self.parent_object.obj_class.geometry_type != AnyGeometry:
             if type(self._geometry) is not self.parent_object.obj_class.geometry_type:
-<<<<<<< HEAD
-                raise RuntimeError("Input geometry type {!r} != geometry type of ObjClass {}"
-                                   .format(type(self._geometry), self.parent_object.obj_class.geometry_type))
+                raise RuntimeError(
+                    "Input geometry type {!r} != geometry type of ObjClass {}".format(
+                        type(self._geometry), self.parent_object.obj_class.geometry_type
+                    )
+                )
 
     def to_json(self, key_id_map: Optional[UUID]=None, save_meta: Optional[bool]=False) -> Dict:
         """
@@ -293,20 +274,6 @@
             #         "frame": 7
             #     }
             # }
-=======
-                raise RuntimeError(
-                    "Input geometry type {!r} != geometry type of ObjClass {}".format(
-                        type(self._geometry), self.parent_object.obj_class.geometry_type
-                    )
-                )
-
-    def to_json(self, key_id_map=None, save_meta=True):
-        """
-        The function to_json convert VideoFigure to json format
-        :param key_id_map: KeyIdMap class object
-        :param save_meta: bool
-        :return: VideoFigure in json format
->>>>>>> ab44b0e0
         """
         data_json = {
             KEY: self.key().hex,
@@ -333,7 +300,6 @@
         return {ApiField.FRAME: self.frame_index}
 
     @classmethod
-<<<<<<< HEAD
     def from_json(cls, data: Dict, objects: VideoObjectCollection, frame_index: int, key_id_map: Optional[KeyIdMap] = None) -> VideoFigure:
         """
         Convert a json dict to VideoFigure. Read more about `Supervisely format <https://docs.supervise.ly/data-organization/00_ann_format_navi>`_.
@@ -358,22 +324,6 @@
 
             # Create VideoFigure from json we use data from example to_json(see above)
             new_video_figure = sly.VideoFigure.from_json(video_figure_json, sly.VideoObjectCollection([video_obj_car]), fr_index)
-=======
-    def from_json(
-        cls,
-        data,
-        objects: VideoObjectCollection,
-        frame_index,
-        key_id_map: KeyIdMap = None,
-    ):
-        """
-        The function from_json convert VideoFigure from json format to VideoFigure class object.
-        :param data: input VideoFigure in json format
-        :param objects: VideoObjectCollection
-        :param frame_index: int
-        :param key_id_map: KeyIdMap class object
-        :return: VideoFigure class object
->>>>>>> ab44b0e0
         """
         object_id = data.get(OBJECT_ID, None)
         object_key = None
@@ -418,9 +368,16 @@
         updated_at = data.get(UPDATED_AT, None)
         created_at = data.get(CREATED_AT, None)
 
-<<<<<<< HEAD
-        return cls(object, geometry, frame_index, key,
-                   class_id=class_id, labeler_login=labeler_login, updated_at=updated_at, created_at=created_at)
+        return cls(
+            object,
+            geometry,
+            frame_index,
+            key,
+            class_id=class_id,
+            labeler_login=labeler_login,
+            updated_at=updated_at,
+            created_at=created_at,
+        )
 
     def clone(self, video_object: Optional[VideoObject]=None, geometry: Optional[Geometry]=None, frame_index: Optional[int]=None,
               key: Optional[UUID]=None, class_id: Optional[int]=None, labeler_login: Optional[str]=None,
@@ -525,46 +482,6 @@
             im_size = (50, 200)
             video_figure_car.validate_bounds(im_size)
             # raise OutOfImageBoundsExtension("Figure is out of image bounds")
-=======
-        return cls(
-            object,
-            geometry,
-            frame_index,
-            key,
-            class_id=class_id,
-            labeler_login=labeler_login,
-            updated_at=updated_at,
-            created_at=created_at,
-        )
-
-    def clone(
-        self,
-        video_object=None,
-        geometry=None,
-        frame_index=None,
-        key=None,
-        class_id=None,
-        labeler_login=None,
-        updated_at=None,
-        created_at=None,
-    ):
-        return self.__class__(
-            video_object=take_with_default(video_object, self.parent_object),
-            geometry=take_with_default(geometry, self.geometry),
-            frame_index=take_with_default(frame_index, self.frame_index),
-            key=take_with_default(key, self._key),
-            class_id=take_with_default(class_id, self.class_id),
-            labeler_login=take_with_default(labeler_login, self.labeler_login),
-            updated_at=take_with_default(updated_at, self.updated_at),
-            created_at=take_with_default(created_at, self.created_at),
-        )
-
-    def validate_bounds(self, img_size, _auto_correct=False):
-        """
-        The function validate_bounds checks if given image contains a figure. Raise error if figure is out of image bounds
-        :param img_size: tuple or list of integers
-        :param _auto_correct: bool
->>>>>>> ab44b0e0
         """
         canvas_rect = Rectangle.from_size(img_size)
         if canvas_rect.contains(self.geometry.to_bbox()) is False:
