--- conflicted
+++ resolved
@@ -13,7 +13,6 @@
 
 class FrameCollection(KeyIndexedCollection):
     """
-<<<<<<< HEAD
     Collection with :class:`Frame<supervisely.video_annotation.frame.Frame>` instances. :class:`FrameCollection<FrameCollection>` object is immutable.
 
     :Usage example:
@@ -152,7 +151,7 @@
     """
     item_type = Frame
 
-    def to_json(self, key_id_map: Optional[KeyIdMap] = None) -> List[Dict]:
+    def to_json(self, key_id_map: KeyIdMap=None) -> List[Dict]:
         """
         Convert the FrameCollection to a list of json dicts. Read more about `Supervisely format <https://docs.supervise.ly/data-organization/00_ann_format_navi>`_.
 
@@ -182,23 +181,10 @@
             #         "figures": []
             #     }
             # ]
-=======
-    Collection that stores Frame instances.
-    """
-
-    item_type = Frame
-
-    def to_json(self, key_id_map=None):
-        """
-        Converts collection to json serializable list.
-        :param key_id_map: KeyIdMap class object
-        :return: list of frames in json format
->>>>>>> ab44b0e0
         """
         return [frame.to_json(key_id_map) for frame in self]
 
     @classmethod
-<<<<<<< HEAD
     def from_json(cls, data: List[Dict], objects: VideoObjectCollection, frames_count: Optional[int] = None,
                   key_id_map: Optional[KeyIdMap] = None) -> FrameCollection:
         """
@@ -236,21 +222,6 @@
             fr_collection = sly.FrameCollection.from_json(fr_collection_json, objects)
         """
         frames = [cls.item_type.from_json(frame_json, objects, frames_count, key_id_map) for frame_json in data]
-=======
-    def from_json(cls, data, objects, frames_count=None, key_id_map=None):
-        """
-        Creates collection from json serializable list
-        :param data: list of frames in json format
-        :param objects: VideoObjectCollection
-        :param frames_count: int
-        :param key_id_map: int
-        :return: FrameCollection class object
-        """
-        frames = [
-            cls.item_type.from_json(frame_json, objects, frames_count, key_id_map)
-            for frame_json in data
-        ]
->>>>>>> ab44b0e0
         return cls(frames)
 
     def __str__(self):
@@ -259,7 +230,6 @@
     @property
     def figures(self):
         """
-<<<<<<< HEAD
         Get figures from all frames in collection.
 
         :return: List of figures from all frames in collection
@@ -287,16 +257,12 @@
 
             fr_collection = sly.FrameCollection([frame_1, frame_2])
             figures = fr_collection.figures
-=======
-        :return: list of figures from all frames in collection
->>>>>>> ab44b0e0
         """
         figures_array = []
         for frame in self:
             figures_array.extend(frame.figures)
         return figures_array
 
-<<<<<<< HEAD
     def get_figures_and_keys(self, key_id_map: KeyIdMap) -> Tuple[List, List]:
         """
         Get figures from all frames in collection in json format, keys from all figures in frames in collection.
@@ -382,12 +348,6 @@
             #         }
             #     }
             # ]
-=======
-    def get_figures_and_keys(self, key_id_map):
-        """
-        :param key_id_map: KeyIdMap class object
-        :return: list of figures from all frames in collection in json format, list of keys from all figures in frames in collection
->>>>>>> ab44b0e0
         """
         keys = []
         figures_json = []
