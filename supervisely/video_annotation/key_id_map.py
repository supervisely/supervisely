--- conflicted
+++ resolved
@@ -16,7 +16,6 @@
 # @TODO: reimplement to support different item types - videos, volumes, 3d episodes, ...
 class KeyIdMap:
     """
-<<<<<<< HEAD
     KeyIdMap object for :class:`VideoAnnotation<supervisely.video_annotation.video_annotation.VideoAnnotation>`. It consist from dict with bidict values.
 
     :Usage example:
@@ -32,11 +31,6 @@
         #     "videos": {}
         # }
     """
-=======
-    This is a class for creating and using key_id_maps for videos
-    """
-
->>>>>>> ab44b0e0
     def __init__(self):
         self._data = dict()
         self._data[TAGS] = bidict()
@@ -44,11 +38,7 @@
         self._data[FIGURES] = bidict()
         self._data[VIDEOS] = bidict()
 
-<<<<<<< HEAD
     def _add(self, key_type, key: uuid.UUID, id: Optional[int] = None):
-=======
-    def _add(self, key_type, key: uuid.UUID, id: int = None):
->>>>>>> ab44b0e0
         """
         Add given data in self._data dictionary. Raise error if data type of any parameter is invalid
         :param key_type: str
@@ -67,7 +57,6 @@
             raise RuntimeError("Id should be of type int")
         self._data[key_type].update(bidict({key: id}))
 
-<<<<<<< HEAD
     def add_object(self, key: UUID, id: int) -> None:
         """
         Add UUID and ID of :class:`VideoObject<supervisely.video_annotation.video_object.VideoObject>` in KeyIdMap.
@@ -185,37 +174,6 @@
             #         "775f2c581cec44ca8c10419c20c52fcc": 77
             #     }
             # }
-=======
-    def add_object(self, key: uuid.UUID, id: int):
-        """
-        Add objects in self._data dictionary with given key and id.
-        :param key: uuid class object
-        :param id: int
-        """
-        self._add(OBJECTS, key, id)
-
-    def add_tag(self, key: uuid.UUID, id: int):
-        """
-        Add tags in self._data dictionary with given key and id.
-        :param key: uuid class object
-        :param id: int
-        """
-        self._add(TAGS, key, id)
-
-    def add_figure(self, key: uuid.UUID, id: int):
-        """
-        Add figures in self._data dictionary with given key and id.
-        :param key: uuid class object
-        :param id: int
-        """
-        self._add(FIGURES, key, id)
-
-    def add_video(self, key: uuid.UUID, id: int):
-        """
-        Add videos in self._data dictionary with given key and id.
-        :param key: uuid class object
-        :param id: int
->>>>>>> ab44b0e0
         """
         self._add(VIDEOS, key, id)
 
@@ -245,7 +203,6 @@
             return None
         return self._data[key_type].inverse[id]
 
-<<<<<<< HEAD
     def get_object_id(self, key: UUID) -> int:
         """
         Get :class:`VideoObject<supervisely.video_annotation.video_object.VideoObject>` ID.
@@ -409,68 +366,6 @@
             #     "figures": {},
             #     "videos": {}
             # }
-=======
-    def get_object_id(self, key: uuid.UUID):
-        """
-        :param key: uuid class object
-        :return: Id by given key for objects field.
-        """
-        return self._get_id_by_key(OBJECTS, key)
-
-    def get_tag_id(self, key: uuid.UUID):
-        """
-        :param key: uuid class object
-        :return: Id by given key for tags field.
-        """
-        return self._get_id_by_key(TAGS, key)
-
-    def get_figure_id(self, key: uuid.UUID):
-        """
-        :param key: uuid class object
-        :return: Id by given key for figures field.
-        """
-        return self._get_id_by_key(FIGURES, key)
-
-    def get_video_id(self, key: uuid.UUID):
-        """
-        :param key: uuid class object
-        :return: Id by given key for videos field.
-        """
-        return self._get_id_by_key(VIDEOS, key)
-
-    def get_object_key(self, id: int):
-        """
-        :param id: int
-        :return: Key by given id for objects field.
-        """
-        return self._get_key_by_id(OBJECTS, id)
-
-    def get_tag_key(self, id: int):
-        """
-        :param id: int
-        :return: Key by given id for tags field.
-        """
-        return self._get_key_by_id(TAGS, id)
-
-    def get_figure_key(self, id: int):
-        """
-        :param id: int
-        :return: Key by given id for figures field.
-        """
-        return self._get_key_by_id(FIGURES, id)
-
-    def get_video_key(self, id: int):
-        """
-        :param id: int
-        :return: Key by given id for videos field.
-        """
-        return self._get_key_by_id(VIDEOS, id)
-
-    def to_dict(self):
-        """
-        Convert current self._data dictionary with bidict values to dictionary with dict values
-        :return: dict
->>>>>>> ab44b0e0
         """
         simple_dict = {}
         for type_str, value_bidict in self._data.items():
@@ -480,7 +375,6 @@
             simple_dict[type_str] = sub_dict
         return simple_dict
 
-<<<<<<< HEAD
     def dump_json(self, path: str) -> None:
         """
         Write KeyIdMap to file with given path.
@@ -495,18 +389,11 @@
          .. code-block:: python
 
             key_id_map.dump_json('/home/admin/work/projects/key_id.json')
-=======
-    def dump_json(self, path):
-        """
-        Save current class object data in json format by given path
-        :param path: str
->>>>>>> ab44b0e0
         """
         simple_dict = self.to_dict()
         dump_json_file(simple_dict, path, indent=4)
 
     @classmethod
-<<<<<<< HEAD
     def load_json(cls, path: str) -> KeyIdMap:
         """
         Decoding data from json file with given filename to KeyIdMap.
@@ -521,13 +408,6 @@
          .. code-block:: python
 
             new_key_id = KeyIdMap.load_json('/home/admin/work/projects/key_id.json')
-=======
-    def load_json(cls, path):
-        """
-        Download json data by given path and convert in to dict with bidict values
-        :param path: str
-        :return: dict
->>>>>>> ab44b0e0
         """
         simple_dict = load_json_file(path)
         result = cls()
@@ -552,7 +432,6 @@
             key_id_map._add(key_type, key, id)
 
     @classmethod
-<<<<<<< HEAD
     def add_tags_to(cls, key_id_map: KeyIdMap, keys: List[UUID], ids: List[int]) -> None:
         """
         Add :class:`VideoTag<supervisely.video_annotation.video_tag.VideoTag>` type of instances with given values(keys, ids) to KeyIdMap object.
@@ -576,19 +455,10 @@
             uuid_2 = uuid.uuid4()
             tag_id_2 = 3686
             KeyIdMap.add_tags_to(key_id_map, [uuid_1, uuid_2], [tag_id_1, tag_id_2])
-=======
-    def add_tags_to(cls, key_id_map, keys, ids):
-        """
-        Add tags type of key with given values(keys, ids) to KeyIdMap class object
-        :param key_id_map: KeyIdMap class object
-        :param keys: list of uuid class objects
-        :param ids: list of integers
->>>>>>> ab44b0e0
         """
         cls._add_to(key_id_map, TAGS, keys, ids)
 
     @classmethod
-<<<<<<< HEAD
     def add_tag_to(cls, key_id_map: KeyIdMap, key: UUID, id: int) -> None:
         """
         Add :class:`VideoTag<supervisely.video_annotation.video_tag.VideoTag>` type of instance with given key and id to KeyIdMap object.
@@ -610,19 +480,10 @@
             new_uuid = uuid.uuid4()
             new_tag_id = 1213
             KeyIdMap.add_tag_to(key_id_map, new_uuid, new_tag_id)
-=======
-    def add_tag_to(cls, key_id_map, key, id):
-        """
-        Add tags type of key with given key and id to KeyIdMap class object
-        :param key_id_map: KeyIdMap class object
-        :param key: uuid class object
-        :param id: int
->>>>>>> ab44b0e0
         """
         cls._add_tags_to(key_id_map, [key], [id])
 
     @classmethod
-<<<<<<< HEAD
     def add_objects_to(cls, key_id_map: KeyIdMap, keys: List[UUID], ids: List[int]) -> None:
         """
         Add :class:`VideoObject<supervisely.video_annotation.video_object.VideoObject>` type of instances with given values(keys, ids) to KeyIdMap object.
@@ -646,19 +507,10 @@
             uuid_2 = uuid.uuid4()
             object_id_2 = 57
             KeyIdMap.add_objects_to(key_id_map, [uuid_1, uuid_2], [object_id_1, object_id_2])
-=======
-    def add_objects_to(cls, key_id_map, keys, ids):
-        """
-        Add objects type of key with given values(keys, ids) to KeyIdMap class object
-        :param key_id_map: KeyIdMap class object
-        :param keys: list of uuid class objects
-        :param ids: list of integers
->>>>>>> ab44b0e0
         """
         cls._add_to(key_id_map, OBJECTS, keys, ids)
 
     @classmethod
-<<<<<<< HEAD
     def add_object_to(cls, key_id_map: KeyIdMap, key: UUID, id: int) -> None:
         """
         Add :class:`VideoObject<supervisely.video_annotation.video_object.VideoObject>` type of instance with given key and id to KeyIdMap object.
@@ -680,19 +532,10 @@
             new_uuid = uuid.uuid4()
             new_object_id = 76
             KeyIdMap.add_object_to(key_id_map, new_uuid, new_object_id)
-=======
-    def add_object_to(cls, key_id_map, key, id):
-        """
-        Add objects type of key with given key and id to KeyIdMap class object
-        :param key_id_map: KeyIdMap class object
-        :param key: uuid class object
-        :param id: int
->>>>>>> ab44b0e0
         """
         cls._add_objects_to(key_id_map, [key], [id])
 
     @classmethod
-<<<<<<< HEAD
     def add_figures_to(cls, key_id_map: KeyIdMap, keys: List[UUID], ids: List[int]) -> None:
         """
         Add :class:`VideoFigure<supervisely.video_annotation.video_figure.VideoFigure>` type of instances with given values(keys, ids) to KeyIdMap object.
@@ -716,19 +559,10 @@
             uuid_2 = uuid.uuid4()
             figure_id_2 = 57
             KeyIdMap.add_figures_to(key_id_map, [uuid_1, uuid_2], [figure_id_1, figure_id_2])
-=======
-    def add_figures_to(cls, key_id_map, keys, ids):
-        """
-        Add figures type of key with given values(keys, ids) to KeyIdMap class object
-        :param key_id_map: KeyIdMap class object
-        :param keys: list of uuid class objects
-        :param ids: list of integers
->>>>>>> ab44b0e0
         """
         cls._add_to(key_id_map, FIGURES, keys, ids)
 
     @classmethod
-<<<<<<< HEAD
     def add_figure_to(cls, key_id_map: KeyIdMap, key: UUID, id: int) -> None:
         """
         Add :class:`VideoFigure<supervisely.video_annotation.video_figure.VideoFigure>` type of instance with given key and id to KeyIdMap object.
@@ -750,19 +584,10 @@
             new_uuid = uuid.uuid4()
             new_figure_id = 3834
             KeyIdMap.add_figure_to(key_id_map, new_uuid, new_figure_id)
-=======
-    def add_figure_to(cls, key_id_map, key, id):
-        """
-        Add figure type of key with given key and id to KeyIdMap class object
-        :param key_id_map: KeyIdMap class object
-        :param key: uuid class object
-        :param id: int
->>>>>>> ab44b0e0
         """
         cls._add_figures_to(key_id_map, [key], [id])
 
     @classmethod
-<<<<<<< HEAD
     def add_videos_to(cls, key_id_map: KeyIdMap, keys: List[UUID], ids: List[int]) -> None:
         """
         Add :class:`VideoAnnotation<supervisely.video_annotation.video_annotation.VideoAnnotation>` type of instances with given values(keys, ids) to KeyIdMap object.
@@ -786,19 +611,10 @@
             uuid_2 = uuid.uuid4()
             video_id_2 = 5200
             KeyIdMap.add_videos_to(key_id_map, [uuid_1, uuid_2], [video_id_1, video_id_2])
-=======
-    def add_videos_to(cls, key_id_map, keys, ids):
-        """
-        Add videos type of key with given values(keys, ids) to KeyIdMap class object
-        :param key_id_map: KeyIdMap class object
-        :param keys: list of uuid class objects
-        :param ids: list of integers
->>>>>>> ab44b0e0
         """
         cls._add_to(key_id_map, VIDEOS, keys, ids)
 
     @classmethod
-<<<<<<< HEAD
     def add_video_to(cls, key_id_map: KeyIdMap, key: UUID, id: int) -> None:
         """
         Add :class:`VideoAnnotation<supervisely.video_annotation.video_annotation.VideoAnnotation>` type of instance with given key and id to KeyIdMap object.
@@ -820,13 +636,5 @@
             new_uuid = uuid.uuid4()
             new_video_id = 3834
             KeyIdMap.add_video_to(key_id_map, new_uuid, new_video_id)
-=======
-    def add_video_to(cls, key_id_map, key, id):
-        """
-        Add video type of key with given key and id to KeyIdMap class object
-        :param key_id_map: KeyIdMap class object
-        :param key: uuid class object
-        :param id: int
->>>>>>> ab44b0e0
         """
         cls._add_videos_to(key_id_map, [key], [id])