--- conflicted
+++ resolved
@@ -24,7 +24,6 @@
 
 class VideoObject(KeyObject):
     """
-<<<<<<< HEAD
     VideoObject object for :class:`VideoAnnotation<supervisely.video_annotation.video_annotation.VideoAnnotation>`. :class:`VideoObject<VideoObject>` object is immutable.
 
     :param obj_class: VideoObject :class:`class<supervisely.annotation.obj_class.ObjClass>`.
@@ -60,30 +59,10 @@
     def __init__(self, obj_class: ObjClass, tags: ObjClass[VideoTagCollection] = None, key: Optional[KeyIdMap]=None,
                  class_id: Optional[int]=None, labeler_login: Optional[str]=None, updated_at: Optional[str]=None,
                  created_at: Optional[str]=None):
-=======
-    This is a class for creating and using VideoObject objects for videos
-    """
-
-    def __init__(
-        self,
-        obj_class: ObjClass,
-        tags: VideoTagCollection = None,
-        key=None,
-        class_id=None,
-        labeler_login=None,
-        updated_at=None,
-        created_at=None,
-    ):
-        """
-        :param obj_class: ObjClass class object
-        :param tags: VideoTagCollection
-        :param key: uuid class object
-        """
->>>>>>> ab44b0e0
         self.labeler_login = labeler_login
         self.updated_at = updated_at
         self.created_at = created_at
-        self.class_id = class_id
+
         self._obj_class = obj_class
         self._key = take_with_default(key, uuid.uuid4())
         self._tags = take_with_default(tags, VideoTagCollection())
@@ -165,7 +144,10 @@
         """
         return self._tags.clone()
 
-<<<<<<< HEAD
+    @property
+    def class_id(self):
+        return self._class_id
+
     def add_tag(self, tag: VideoTag) -> VideoObject:
         """
         Adds VideoTag to the current VideoObject.
@@ -280,33 +262,6 @@
             #     "classTitle": "vehicle",
             #     "tags": []
             # }
-=======
-    @property
-    def class_id(self):
-        return self._class_id
-
-    def add_tag(self, tag: VideoTag):
-        """
-        Add given tag to VideoTagCollection
-        :param tag: VideoTag class object
-        :return: VideoObject class object
-        """
-        return self.clone(tags=self._tags.add(tag))
-
-    def add_tags(self, tags: list):
-        """
-        Add given tags to VideoTagCollection
-        :param tags: list of VideoTag class objects
-        :return: VideoObject class object
-        """
-        return self.clone(tags=self._tags.add_items(tags))
-
-    def to_json(self, key_id_map: KeyIdMap = None):
-        """
-        The function to_json convert VideoObject class object to json format
-        :param key_id_map: KeyIdMap class object
-        :return: VideoObject in json format
->>>>>>> ab44b0e0
         """
         data_json = {
             KEY: self.key().hex,
@@ -323,7 +278,6 @@
         return data_json
 
     @classmethod
-<<<<<<< HEAD
     def from_json(cls, data: Dict, project_meta: ProjectMeta, key_id_map: Optional[KeyIdMap] = None) -> VideoObject:
         """
         Convert a json dict to VideoObject. Read more about `Supervisely format <https://docs.supervise.ly/data-organization/00_ann_format_navi>`_.
@@ -353,15 +307,6 @@
             meta = sly.ProjectMeta(obj_classes=obj_collection)
 
             video_obj_from_json = sly.VideoObject.from_json(obj_car_json, meta)
-=======
-    def from_json(cls, data, project_meta: ProjectMeta, key_id_map: KeyIdMap = None):
-        """
-        The function from_json convert VideoObject from json format to VideoObject class object. Raise error if object class name is not found in the given project meta
-        :param data: input VideoObject in json format
-        :param project_meta: ProjectMeta class object
-        :param key_id_map: KeyIdMap class object
-        :return: VideoObject class object
->>>>>>> ab44b0e0
         """
         obj_class_name = data[LabelJsonFields.OBJ_CLASS_NAME]
         obj_class = project_meta.get_obj_class(obj_class_name)
@@ -381,11 +326,17 @@
         updated_at = data.get(UPDATED_AT, None)
         created_at = data.get(CREATED_AT, None)
 
-<<<<<<< HEAD
-        return cls(obj_class=obj_class,
-                   key=key,
-                   tags=VideoTagCollection.from_json(data[LabelJsonFields.TAGS], project_meta.tag_metas),
-                   class_id=class_id, labeler_login=labeler_login, updated_at=updated_at, created_at=created_at)
+        return cls(
+            obj_class=obj_class,
+            key=key,
+            tags=VideoTagCollection.from_json(
+                data[LabelJsonFields.TAGS], project_meta.tag_metas
+            ),
+            class_id=class_id,
+            labeler_login=labeler_login,
+            updated_at=updated_at,
+            created_at=created_at,
+        )
 
     def clone(self, obj_class: Optional[ObjClass]=None, tags: Optional[VideoTagCollection] = None, key: Optional[KeyIdMap]=None,
               class_id: Optional[int]=None, labeler_login: Optional[str]=None, updated_at: Optional[str]=None, created_at: Optional[str]=None) -> VideoObject:
@@ -450,42 +401,3 @@
                               labeler_login=take_with_default(labeler_login, self.labeler_login),
                               updated_at=take_with_default(updated_at, self.updated_at),
                               created_at=take_with_default(created_at, self.created_at))
-=======
-        return cls(
-            obj_class=obj_class,
-            key=key,
-            tags=VideoTagCollection.from_json(
-                data[LabelJsonFields.TAGS], project_meta.tag_metas
-            ),
-            class_id=class_id,
-            labeler_login=labeler_login,
-            updated_at=updated_at,
-            created_at=created_at,
-        )
-
-    def clone(
-        self,
-        obj_class: ObjClass = None,
-        tags: VideoTagCollection = None,
-        key=None,
-        class_id=None,
-        labeler_login=None,
-        updated_at=None,
-        created_at=None,
-    ):
-        """
-        :param obj_class: ObjClass
-        :param tags: VideoTagCollection
-        :param key: uuid class object
-        :return: VideoObject class object
-        """
-        return self.__class__(
-            obj_class=take_with_default(obj_class, self.obj_class),
-            key=take_with_default(key, self._key),
-            tags=take_with_default(tags, self.tags),
-            class_id=take_with_default(class_id, self.class_id),
-            labeler_login=take_with_default(labeler_login, self.labeler_login),
-            updated_at=take_with_default(updated_at, self.updated_at),
-            created_at=take_with_default(created_at, self.created_at),
-        )
->>>>>>> ab44b0e0
