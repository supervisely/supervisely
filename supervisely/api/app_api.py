--- conflicted
+++ resolved
@@ -4,7 +4,7 @@
 import json
 import os
 from time import sleep
-from typing import Any, Dict, List, NamedTuple, Optional
+from typing import Any, Dict, List, NamedTuple, Optional, Union
 
 from supervisely._utils import take_with_default
 from supervisely.api.module_api import ApiField
@@ -15,17 +15,11 @@
 DATA = "data"
 TEMPLATE = "template"
 
-<<<<<<< HEAD
-from supervisely import logger
-from supervisely._utils import sizeof_fmt
-from supervisely.io.fs import ensure_base_path
-=======
 from supervisely import env, logger
 from supervisely.api.dataset_api import DatasetInfo
 from supervisely.api.file_api import FileInfo
 from supervisely.api.project_api import ProjectInfo
 from supervisely.io.fs import ensure_base_path, str_is_url
->>>>>>> 7817aabf
 from supervisely.task.progress import Progress
 
 _context_menu_targets = {
@@ -779,8 +773,6 @@
                 break
         return is_ready
 
-<<<<<<< HEAD
-=======
     # ----------------------------------------- App Workflow ----------------------------------------- #
 
     def _add_edge(self, data: dict, transaction_type: str, task_id: Optional[int] = None) -> dict:
@@ -1122,7 +1114,6 @@
 
 
 # ----------------------------------------------- . ---------------------------------------------- #
->>>>>>> 7817aabf
 
 # info about app in team
 # {
