# coding: utf-8
from __future__ import annotations

import json
import time
from dataclasses import dataclass
from time import sleep
from typing import Any, Dict, List, NamedTuple, Optional, Union

from supervisely._utils import is_community, is_development, take_with_default
from supervisely.api.module_api import ApiField
from supervisely.api.task_api import TaskApi

# from supervisely.app.constants import DATA, STATE, CONTEXT, TEMPLATE
STATE = "state"
DATA = "data"
TEMPLATE = "template"

from functools import wraps

from pkg_resources import parse_version

from supervisely import env, logger
from supervisely.api.dataset_api import DatasetInfo
from supervisely.api.file_api import FileInfo
from supervisely.api.project_api import ProjectInfo
from supervisely.io.fs import ensure_base_path, str_is_url
from supervisely.io.json import validate_json
from supervisely.task.progress import Progress

_context_menu_targets = {
    "files_folder": {
        "help": "Context menu of folder in Team Files. Target value is directory path.",
        "type": str,
        "key": "slyFolder",
    },
    "files_file": {
        "help": "Context menu of file in Team Files. Target value is file path.",
        "type": str,
        "key": "slyFile",
    },
    "images_project": {
        "help": "Context menu of images project. Target value is project id.",
        "type": int,
        "key": "slyProjectId",
    },
    "images_dataset": {
        "help": "Context menu of images dataset. Target value is dataset id.",
        "type": int,
        "key": "slyDatasetId",
    },
    "videos_project": {
        "help": "Context menu of videos project. Target value is project id.",
        "type": int,
        "key": "slyProjectId",
    },
    "videos_dataset": {
        "help": "Context menu of videos dataset. Target value is dataset id.",
        "type": int,
        "key": "slyDatasetId",
    },
    "point_cloud_episodes_project": {
        "help": "Context menu of pointcloud episodes project. Target value is project id.",
        "type": int,
        "key": "slyProjectId",
    },
    "point_cloud_episodes_dataset": {
        "help": "Context menu of pointcloud episodes dataset. Target value is dataset id.",
        "type": int,
        "key": "slyDatasetId",
    },
    "point_cloud_project": {
        "help": "Context menu of pointclouds project. Target value is project id.",
        "type": int,
        "key": "slyProjectId",
    },
    "point_cloud_dataset": {
        "help": "Context menu of pointclouds dataset. Target value is dataset id.",
        "type": int,
        "key": "slyDatasetId",
    },
    "volumes_project": {
        "help": "Context menu of volumes project (DICOMs). Target value is project id.",
        "type": int,
        "key": "slyProjectId",
    },
    "volumes_dataset": {
        "help": "Context menu of volumes dataset (DICOMs). Target value is dataset id.",
        "type": int,
        "key": "slyDatasetId",
    },
    "team": {
        "help": "Context menu of team. Target value is team id.",
        "type": int,
        "key": "slyTeamId",
    },
    "team_member": {
        "help": "Context menu of team member. Target value is user id.",
        "type": int,
        "key": "slyMemberId",
    },
    "labeling_job": {
        "help": "Context menu of labeling job. Target value is labeling job id.",
        "type": int,
        "key": "slyJobId",
    },
    "ecosystem": {
        "help": "Run button in ecosystem. It is not needed to define any target",
        "key": "nothing",
    },
}

# Used to check if the instance is compatible with the workflow features
# and to avoid multiple requests to the API.
# Consists of the instance version and the result of the check for each necessary version during the session.
# Example: {"instance_version": "6.10.1", "6.9.31": True}
_workflow_compatibility_version_cache = {}


def check_workflow_compatibility(api, min_instance_version: str) -> bool:
    """Check if the instance is compatible with the workflow features.
    If the instance is not compatible, the user will be notified about it.

    :param api: Supervisely API object
    :type api: supervisely.api.api.Api
    :param min_instance_version: Minimum version of the instance that supports workflow features
    :type min_instance_version: str
    :return: True if the instance is compatible, False otherwise
    :rtype: bool
    """

    global _workflow_compatibility_version_cache
    try:
        if min_instance_version in _workflow_compatibility_version_cache:
            return _workflow_compatibility_version_cache[min_instance_version]

        instance_version = _workflow_compatibility_version_cache.setdefault(
            "instance_version", api.instance_version
        )

        if instance_version == "unknown":
            # to check again on the next call
            del _workflow_compatibility_version_cache["instance_version"]
            logger.info(
                "Can not check compatibility with Supervisely instance. "
                "Workflow features will be disabled."
            )
            return False

        is_compatible = parse_version(instance_version) >= parse_version(min_instance_version)
        _workflow_compatibility_version_cache[min_instance_version] = is_compatible

        if not is_compatible:
            message = f"Supervisely instance version '{instance_version}' does not support the following workflow features."
            if not is_community():
                message += f" To enable them, please update your instance to version '{min_instance_version}' or higher."

            logger.info(message)

        return is_compatible

    except Exception as e:
        logger.error(
            "Can not check compatibility with Supervisely instance. "
            f"Workflow features will be disabled. Error: {repr(e)}"
        )
        return False


class AppInfo(NamedTuple):
    """AppInfo"""

    id: int
    created_by_id: int
    module_id: int
    disabled: bool
    user_login: str
    config: dict
    name: str
    slug: str
    is_shared: bool
    tasks: List[Dict]
    repo: str
    team_id: int


class ModuleInfo(NamedTuple):
    """ModuleInfo in Ecosystem"""

    id: int
    slug: str
    name: str
    type: str
    config: dict
    readme: str
    repo: str
    github_repo: str
    meta: dict
    created_at: str
    updated_at: str

    @staticmethod
    def from_json(data: dict) -> ModuleInfo:
        info = ModuleInfo(
            id=data["id"],
            slug=data["slug"],
            name=data["name"],
            type=data["type"],
            config=data["config"],
            readme=data.get("readme"),
            repo=data.get("repositoryModuleUrl"),
            github_repo=data.get("repo"),
            meta=data.get("meta"),
            created_at=data["createdAt"],
            updated_at=data["updatedAt"],
        )
        if "contextMenu" in info.config:
            info.config["context_menu"] = info.config["contextMenu"]
        return info

    def get_latest_release(self, default=""):
        release = self.meta.get("releases", [default])[0]
        return release

    def arguments_help(self):
        modal_args = self.get_modal_window_arguments()
        if len(modal_args) == 0:
            print(
                f"App '{self.name}' has no additional options \n"
                "that can be configured manually in modal dialog window \n"
                "before running app."
            )
        else:
            print(
                f"App '{self.name}' has additional options "
                "that can be configured manually in modal dialog window before running app. "
                "You can change them or keep defaults: "
            )
            print(json.dumps(modal_args, sort_keys=True, indent=4))

        targets = self.get_context_menu_targets()

        if len(targets) > 0:
            print("App has to be started from the context menus:")
            for target in targets:
                print(
                    f'{target} : {_context_menu_targets.get(target, {"help": "empty description"})["help"]}'
                )
            print(
                "It is needed to call get_arguments method with defined target argument (pass one of the values above)."
            )

        if "ecosystem" in targets:
            pass

    def get_modal_window_arguments(self):
        params = self.config.get("modalTemplateState", {})
        return params

    def get_arguments(self, **kwargs) -> Dict[str, Any]:
        """Returns arguments for launching the application.
        It should be used with api.app.start() method.
        See usage example below.

        :return: arguments for launching the application
        :rtype: Dict[str, Any]
        :raises ValueError: if arguments was not passed, and the application is not
            starting from the context menu Ecosystem
        :raises KeyError: if more than one target was passed
        :raises KeyError: if invalid target was passed
        :raises ValueError: if invalid type of target value was passed
        :Usage example:

         .. code-block:: python

            import os
            from dotenv import load_dotenv

            import supervisely as sly

            # Load secrets and create API object from .env file (recommended)
            # Learn more here: https://developer.supervisely.com/getting-started/basics-of-authentication
            load_dotenv(os.path.expanduser("~/supervisely.env"))
            api = sly.Api.from_env()

            module_id = 81
            module_info = api.app.get_ecosystem_module_info(module_id)

            project_id = 12345
            params = module_info.get_arguments(images_project=project_id)

            # Now we can use params to start the application:
            session = api.app.start(
                agent_id=agent_id,
                module_id=module_id,
                workspace_id=workspace_id,
                task_name="Prepare download link",
                params=params,
                app_version="dninja",
                is_branch=True,
            )
        """
        params = self.config.get("modalTemplateState", {})
        targets = self.get_context_menu_targets()
        if len(targets) > 0 and len(kwargs) == 0 and "ecosystem" not in targets:
            raise ValueError(
                "target argument has to be defined. Call method 'arguments_help' to print help info for developer"
            )
        if len(kwargs) > 1:
            raise KeyError("Only one target is allowed")
        if len(kwargs) == 1:
            # params["state"] = {}
            for target_key, target_value in kwargs.items():
                if target_key not in targets:
                    raise KeyError(
                        f"You passed {target_key}, but allowed only one of the targets: {targets}"
                    )
                key = _context_menu_targets[target_key]["key"]
                valid_type = _context_menu_targets[target_key]["type"]
                if type(target_value) is not valid_type:
                    raise ValueError(
                        f"Target {target_key} has value {target_value} of type {type(target_value)}. Allowed type is {valid_type}"
                    )
                params[key] = target_value
        return params

    def get_context_menu_targets(self):
        if "context_menu" in self.config:
            if "target" in self.config["context_menu"]:
                return self.config["context_menu"]["target"]
        return []


class SessionInfo(NamedTuple):
    """SessionInfo"""

    task_id: int
    user_id: int
    module_id: int  # in ecosystem
    app_id: int  # in team (recent apps)

    details: dict

    @staticmethod
    def from_json(data: dict) -> SessionInfo:
        # {'taskId': 21012, 'userId': 6, 'moduleId': 83, 'appId': 578}

        if "meta" in data:
            info = SessionInfo(
                task_id=data["id"],
                user_id=data["createdBy"],
                module_id=data["moduleId"],
                app_id=data["meta"]["app"]["id"],
                details=data,
            )
        else:
            info = SessionInfo(
                task_id=data["taskId"],
                user_id=data["userId"],
                module_id=data["moduleId"],
                app_id=data["appId"],
                details={},
            )
        return info


@dataclass
class WorkflowSettings:
    """Used to customize the appearance and behavior of the workflow node.

    :param title: Title of the node. It is displayed in the node header.
                  Title is formatted with the `<h4>` tag.
    :type title: Optional[str]
    :param icon: Icon of the node. It is displayed in the node body.
                 The icon name should be from the Material Design Icons set.
                 Do not include the 'zmdi-' prefix.
    :type icon: Optional[str]
    :param icon_color: Color of the icon in hexadecimal format.
    :type icon_color: Optional[str]
    :param icon_bg_color: Background color of the icon in hexadecimal format.
    :type icon_bg_color: Optional[str]
    :param url: URL to be opened when the user clicks on it. Must start with a slash and be relative to the instance.
    :type url: Optional[str]
    :param url_title: Title of the URL.
    :type url_title: Optional[str]
    :param description: Description of the node. It is displayed under the title line.
                        It's not recommended to use it for long texts.
                        Description is formatted with the `<small>` tag and used to clarify specific information.
    :type description: Optional[str]
    """

    title: Optional[str] = None
    icon: Optional[str] = None
    icon_color: Optional[str] = None
    icon_bg_color: Optional[str] = None
    url: Optional[str] = None
    url_title: Optional[str] = None
    description: Optional[str] = None

    def __post_init__(self):
        if (self.url and not self.url_title) or (not self.url and self.url_title):
            logger.info(
                "Workflow Warning: both 'url' and 'url_title' must be set together in WorkflowSettings. "
                "Setting MainLink to default."
            )
            self.url = None
            self.url_title = None
        if not all([self.icon, self.icon_color, self.icon_bg_color]) and any(
            [self.icon, self.icon_color, self.icon_bg_color]
        ):
            logger.info(
                "Workflow Warning: all three parameters 'icon', 'icon_color', and 'icon_bg_color' must be set together in WorkflowSettings. "
                "Setting Icon to default."
            )
            self.icon = None
            self.icon_color = None
            self.icon_bg_color = None

    @property
    def as_dict(self) -> Dict[str, Any]:
        result = {}
        if self.title is not None:
            result["title"] = f"<h4>{self.title}</h4>"
        if self.description is not None:
            result["description"] = f"<small>{self.description}</small>"
        if self.icon is not None and self.icon_color is not None and self.icon_bg_color is not None:
            result["icon"] = {}
            result["icon"]["icon"] = f"zmdi-{self.icon}"
            result["icon"]["color"] = self.icon_color
            result["icon"]["backgroundColor"] = self.icon_bg_color
        if self.url is not None and self.url_title is not None:
            result["mainLink"] = {}
            result["mainLink"]["url"] = self.url
            result["mainLink"]["title"] = self.url_title
        return result


@dataclass
class WorkflowMeta:
    """Used to customize the appearance of the workflow main and/or relation node.

    :param relation_settings: customizes the appearance of the relation node - inputs and outputs
    :type relation_settings: Optional[WorkflowSettings]
    :param node_settings: customizes the appearance of the main node - the task itself
    :type node_settings: Optional[WorkflowSettings]
    """

    relation_settings: Optional[WorkflowSettings] = None
    node_settings: Optional[WorkflowSettings] = None

    def __post_init__(self):
        if not (self.relation_settings or self.node_settings):
            logger.info(
                "Workflow Warning: at least one of 'relation_settings' or 'node_settings' must be specified in WorkflowMeta. "
                "Customization will not be applied."
            )

    @property
    def as_dict(self) -> Dict[str, Any]:
        result = {}
        if self.relation_settings is not None:
            result["customRelationSettings"] = self.relation_settings.as_dict
        if self.node_settings is not None:
            result["customNodeSettings"] = self.node_settings.as_dict
        return result if result != {} else None

    @classmethod
    def create_as_dict(cls, **kwargs) -> Dict[str, Any]:
        instance = cls(**kwargs)
        return instance.as_dict


class AppApi(TaskApi):
    """AppApi"""

    class Workflow:
        """The workflow functionality is used to create connections between the states of projects and tasks (application sessions) that interact with them in some way.
        By assigning connections to various entities, the workflow tab allows tracking the history of project changes.
        The active task always acts as a node, for which input and output elements are defined.
        There can be multiple input and output elements.
        A task can also be used as an input or output element.
        For example, an inference task takes a deployed model and a project as inputs, and the output is a new state of the project.
        This functionality uses versioning optionally.

        If instances are not compatible with the workflow features, the functionality will be disabled.

        :param api: Supervisely API object
        :type api: supervisely.api.api.Api
        :param min_instance_version: Minimum version of the instance that supports workflow features
        :type min_instance_version: str
        """

        __custom_meta_schema = {
            "type": "object",
            "definitions": {
                "settings": {
                    "type": "object",
                    "properties": {
                        "icon": {
                            "type": "object",
                            "properties": {
                                "icon": {"type": "string"},
                                "color": {"type": "string"},
                                "backgroundColor": {"type": "string"},
                            },
                            "required": ["icon", "color", "backgroundColor"],
                            "additionalProperties": False,
                        },
                        "title": {"type": "string"},  # html
                        "description": {"type": "string"},  # html
                        "mainLink": {
                            "type": "object",
                            "properties": {"url": {"type": "string"}, "title": {"type": "string"}},
                            "required": ["url", "title"],
                            "additionalProperties": False,
                        },
                    },
                    "additionalProperties": False,
                }
            },
            "properties": {
                "customRelationSettings": {"$ref": "#/definitions/settings"},
                "customNodeSettings": {"$ref": "#/definitions/settings"},
            },
            "additionalProperties": False,
            "anyOf": [
                {"required": ["customRelationSettings"]},
                {"required": ["customNodeSettings"]},
            ],
        }

        def __init__(self, api):
            self._api = api
            # minimum instance version that supports workflow features
            self._min_instance_version = "6.9.31"
            # for development purposes
            self._enabled = True
            if is_development():
                self._enabled = False
            self.__last_warning_time = None

        def enable(self):
            """Enable the workflow functionality."""
            self._enabled = True
            logger.info("Workflow is enabled.")

        def disable(self):
            """Disable the workflow functionality."""
            self._enabled = False
            logger.info("Workflow is disabled.")

        def is_enabled(self) -> bool:
            """Check if the workflow functionality is enabled."""
            logger.debug(f"Workflow check: is {'enabled' if self._enabled else 'disabled'}.")
            return self._enabled

        # pylint: disable=no-self-argument
        def check_instance_compatibility(min_instance_version: Optional[str] = None):
            """Decorator to check instance compatibility with workflow features.
            If the instance is not compatible, the function will not be executed.

            :param min_instance_version: Determine the minimum instance version that accepts the workflow method.
            If not specified, the minimum version will be "6.9.31".
            :type min_instance_version: Optional[str]
            """

            def decorator(func):
                @wraps(func)
                def wrapper(self, *args, **kwargs):
                    version_to_check = (
                        min_instance_version
                        if min_instance_version is not None
                        else self._min_instance_version
                    )
                    if not self.is_enabled():
                        if (
                            self.__last_warning_time is None
                            or time.monotonic() - self.__last_warning_time > 60
                        ):
                            self.__last_warning_time = time.monotonic()
                            logger.warning(
                                "Workflow is disabled. "
                                "To enable it, use `api.app.workflow.enable()`."
                            )
                        return
                    if not check_workflow_compatibility(self._api, version_to_check):
                        logger.info(f"Workflow method `{func.__name__}` is disabled.")
                        return
                    return func(self, *args, **kwargs)

                return wrapper

            return decorator

        # pylint: enable=no-self-argument

        def _add_edge(
            self,
            data: dict,
            transaction_type: str,
            task_id: Optional[int] = None,
            meta: Optional[Union[WorkflowMeta, dict]] = None,
        ) -> dict:
            """
            Add input or output to a workflow node.

            :param data: Data to be added to the workflow node.
            :type data: dict
            :param transaction_type: Type of transaction "input" or "output".
            :type transaction_type: str
            :param task_id: Task ID. If not specified, the task ID will be determined automatically.
            :type task_id: Optional[int]
            :param meta: Additional data for node customization.
            :type meta: Optional[Union[WorkflowMeta, dict]]
            :return: Response from the API.
            :rtype: dict
            """
            try:
                if task_id is None:
                    node_id = self._api.task_id
                else:
                    node_id = task_id
                if node_id is None:
                    raise ValueError(
                        "Task ID cannot be automatically determined. Please specify it manually."
                    )
                node_type = "task"
                if not getattr(self, "team_id", None) and node_id:
                    self.team_id = self._api.task.get_info_by_id(node_id).get(ApiField.TEAM_ID)
                if not self.team_id:
                    raise ValueError("Failed to get Team ID")
                api_endpoint = f"workflow.node.add-{transaction_type}"
                data_type = data.get("data_type")
                data_id = data.get("data_id") if data_type != "app_session" else node_id
                data_meta = data.get("meta", {})
                if meta is not None:
                    if isinstance(meta, WorkflowMeta):
                        meta = meta.as_dict
                    if validate_json(meta, self.__custom_meta_schema):
                        data_meta.update(meta)
                    else:
                        logger.warn("Invalid customization meta, will not be added to the node.")
                payload = {
                    ApiField.TEAM_ID: self.team_id,
                    ApiField.NODE: {ApiField.TYPE: node_type, ApiField.ID: node_id},
                    ApiField.TYPE: data_type,
                }
                if data_id:
                    payload[ApiField.ID] = data_id
                if data_meta:
                    payload[ApiField.META] = data_meta
                response = self._api.post(api_endpoint, payload)
                return response.json()
            except Exception:
                logger.error(
                    f"Failed to add {transaction_type} node to the workflow "
                    "(this error will not interrupt other code execution)."
                )
                return {}

        @check_instance_compatibility()
        def add_input_project(
            self,
            project: Optional[Union[int, ProjectInfo]] = None,
            version_id: Optional[int] = None,
            version_num: Optional[int] = None,
            task_id: Optional[int] = None,
            meta: Optional[Union[WorkflowMeta, dict]] = None,
        ) -> dict:
            """
            Add input type "project" to the workflow node.
            The project version can be specified to indicate that the project version was used especially for this task.
            Arguments project and version_id are mutually exclusive. If both are specified, version_id will be used.
            Argument version_num can only be used in conjunction with the project.
            This type is used to show that the application has used the specified project.
            Customization of the project node is not supported and will be ignored.
            You can only customize the main node with this method.

            :param project: Project ID or ProjectInfo object.
            :type project: Optional[Union[int, ProjectInfo]]
            :param version_id: Version ID of the project.
            :type version_id: Optional[int]
            :param version_num: Version number of the project. This argument can only be used in conjunction with the project.
            :type version_num: Optional[int]
            :param task_id: Task ID. If not specified, the task ID will be determined automatically.
            :type task_id: Optional[int]
            :param meta: Additional data for node customization.
            :type meta: Optional[Union[WorkflowMeta, dict]]
            :return: Response from the API.
            :rtype: :class:`dict`
            """
            try:
                if project is None and version_id is None and version_num is None:
                    raise ValueError(
                        "At least one of project, version_id or version_num must be specified"
                    )
                if version_id is not None and version_num is not None:
                    raise ValueError("Only one of version_id or version_num can be specified")
                if project is None and version_num is not None:
                    raise ValueError(
                        "Argument version_num cannot be used without specifying a project argument"
                    )
                data_type = "project"
                data_id = None
                if isinstance(project, ProjectInfo):
                    data_id = project.id
                elif isinstance(project, int):
                    data_id = project
                if version_num:
                    version_id = self._api.project.version.get_id_by_number(data_id, version_num)
                if version_id:
                    data_id = version_id
                    data_type = "project_version"
                data = {
                    "data_type": data_type,
                    "data_id": data_id,
                }
                return self._add_edge(data, "input", task_id, meta)
            except Exception:
                logger.error(
                    "Failed to add input project node to the workflow "
                    "(this error will not interrupt other code execution)."
                )
                return {}

        @check_instance_compatibility()
        def add_input_dataset(
            self,
            dataset: Union[int, DatasetInfo],
            task_id: Optional[int] = None,
            meta: Optional[Union[WorkflowMeta, dict]] = None,
        ) -> dict:
            """
            Add input type "dataset" to the workflow node.
            This type is used to show that the application has used the specified dataset.
            Customization of the dataset node is not supported and will be ignored.
            You can only customize the main node with this method.

            :param dataset: Dataset ID or DatasetInfo object.
            :type dataset: Union[int, DatasetInfo]
            :param task_id: Task ID. If not specified, the task ID will be determined automatically.
            :type task_id: Optional[int]
            :param meta: Additional data for node customization.
            :type meta: Optional[Union[WorkflowMeta, dict]]
            :return: Response from the API.
            :rtype: :class:`dict`
            """
            try:
                data_type = "dataset"
                if isinstance(dataset, DatasetInfo):
                    dataset = dataset.id
                data = {"data_type": data_type, "data_id": dataset}
                return self._add_edge(data, "input", task_id, meta)
            except Exception:
                logger.error(
                    "Failed to add input dataset node to the workflow "
                    "(this error will not interrupt other code execution)."
                )
                return {}

        @check_instance_compatibility()
        def add_input_file(
            self,
            file: Union[int, FileInfo, str],
            model_weight: bool = False,
            task_id: Optional[int] = None,
            meta: Optional[Union[WorkflowMeta, dict]] = None,
        ) -> dict:
            """
            Add input type "file" to the workflow node.
            This type is used to show that the application has used the specified file.

            :param file: File ID, FileInfo object or file path in team Files.
            :type file: Union[int, FileInfo, str]
            :param model_weight: Flag to indicate if the file is a model weight.
            :type model_weight: bool
            :param task_id: Task ID. If not specified, the task ID will be determined automatically.
            :type task_id: Optional[int]
            :param meta: Additional data for node customization.
            :type meta: Optional[Union[WorkflowMeta, dict]]
            :return: Response from the API.
            :rtype: :class:`dict`
            """
            try:
                data = {}
                data_type = "file"
                if isinstance(file, FileInfo):
                    file_id = file.id
                elif isinstance(file, int):
                    file_id = file
                elif isinstance(file, str):
                    if str_is_url(file):
                        raise NotImplementedError("URLs are not supported yet")
                    file_id = self._api.file.get_info_by_path(env.team_id(), file).id
                else:
                    raise ValueError(f"Invalid file type: {type(file)}")
                if model_weight:
                    data_type = "model_weight"
                data["data_type"] = data_type
                data["data_id"] = file_id
                return self._add_edge(data, "input", task_id, meta)
            except Exception:
                logger.error(
                    "Failed to add input file node to the workflow "
                    "(this error will not interrupt other code execution)."
                )
                return {}

        @check_instance_compatibility()
        def add_input_folder(
            self,
            path: str,
            task_id: Optional[int] = None,
            meta: Optional[Union[WorkflowMeta, dict]] = None,
        ) -> dict:
            """
            Add input type "folder" to the workflow node.
            Path to the folder is a path in Team Files.
            This type is used to show that the application has used files from the specified folder.

            :param path: Path to the folder in Team Files.
            :type path: str
            :param task_id: Task ID. If not specified, the task ID will be determined automatically.
            :type task_id: Optional[int]
            :param meta: Additional data for node customization.
            :type meta: Optional[Union[WorkflowMeta, dict]]
            :return: Response from the API.
            :rtype: :class:`dict`
            """
            try:
                from pathlib import Path

                if not path.startswith("/"):
                    path = "/" + path
                try:
                    Path(path)
                except Exception as e:
                    raise ValueError(f"The provided string '{path}' is not a valid path: {str(e)}")
                data_type = "folder"
                data = {"data_type": data_type, "data_id": path}
                return self._add_edge(data, "input", task_id, meta)
            except Exception:
                logger.error(
                    "Failed to add input folder node to the workflow "
                    "(this error will not interrupt other code execution)."
                )
                return {}

        @check_instance_compatibility()
        def add_input_task(
            self,
            input_task_id: int,
            task_id: Optional[int] = None,
            meta: Optional[Union[WorkflowMeta, dict]] = None,
        ) -> dict:
            """
            Add input type "task" to the workflow node.
            This type usually indicates that the one application has used another application for its work.

            :param input_task_id: Task ID that is used as input.
            :type input_task_id: int
            :param task_id: Task ID of the node. If not specified, the task ID will be determined automatically.
            :type task_id: Optional[int]
            :param meta: Additional data for node customization.
            :type meta: Optional[Union[WorkflowMeta, dict]]
            :return: Response from the API.
            :rtype: :class:`dict`
            """
            try:
                data_type = "task"
                data = {"data_type": data_type, "data_id": input_task_id}
                return self._add_edge(data, "input", task_id, meta)
            except Exception:
                logger.error(
                    "Failed to add input task node to the workflow "
                    "(this error will not interrupt other code execution)."
                )
                return {}

        # pylint: disable=redundant-keyword-arg
        @check_instance_compatibility(
            min_instance_version="6.11.11"
        )  # Min instance version that accepts this method
        def add_input_job(
            self,
            id: int,
            task_id: Optional[int] = None,
            meta: Optional[Union[WorkflowMeta, dict]] = None,
        ) -> dict:
            """
            Add input type "job" to the workflow node. Job is a Labeling Job.
            This type indicates that the application has utilized a labeling job during its operation.

            :param id: Labeling Job ID.
            :type id: int
            :param task_id: Task ID. If not specified, the task ID will be determined automatically.
            :type task_id: Optional[int]
            :param meta: Additional data for node customization.
            :type meta: Optional[Union[WorkflowMeta, dict]]
            :return: Response from the API.
            :rtype: :class:`dict`
            """
            try:
                data_type = "job"
                data = {"data_type": data_type, "data_id": id}
                return self._add_edge(data, "input", task_id, meta)
            except Exception:
                logger.error(
                    "Failed to add input job node to the workflow "
                    "(this error will not interrupt other code execution)."
                )
                return {}

        # pylint: enable=redundant-keyword-arg

        @check_instance_compatibility()
        def add_output_project(
            self,
            project: Union[int, ProjectInfo],
            version_id: Optional[int] = None,
            task_id: Optional[int] = None,
            meta: Optional[Union[WorkflowMeta, dict]] = None,
        ) -> dict:
            """
            Add output type "project" to the workflow node.
            The project version can be specified with "version" argument to indicate that the project version was created especially as result of this task.
            This type is used to show that the application has created a project with the result of its work.
            Customization of the project node is not supported and will be ignored.
            You can only customize the main node with this method.

            :param project: Project ID or ProjectInfo object.
            :type project: Union[int, ProjectInfo]
            :param version_id: Version ID of the project.
            :type version_id: Optional[int]
            :param task_id: Task ID. If not specified, the task ID will be determined automatically.
            :type task_id: Optional[int]
            :param meta: Additional data for node customization.
            :type meta: Optional[Union[WorkflowMeta, dict]]
            :return: Response from the API.
            :rtype: :class:`dict`
            """
            try:
                if project is None and version_id is None:
                    raise ValueError("Project or version must be specified")
                data_type = "project"
                data_id = None
                if isinstance(project, ProjectInfo):
                    data_id = project.id
                elif isinstance(project, int):
                    data_id = project
                if version_id:
                    data_id = version_id
                    data_type = "project_version"
                data = {
                    "data_type": data_type,
                    "data_id": data_id,
                }
                return self._add_edge(data, "output", task_id, meta)
            except Exception:
                logger.error(
                    "Failed to add output project node to the workflow "
                    "(this error will not interrupt other code execution)."
                )
                return {}

        @check_instance_compatibility()
        def add_output_dataset(
            self,
            dataset: Union[int, DatasetInfo],
            task_id: Optional[int] = None,
            meta: Optional[Union[WorkflowMeta, dict]] = None,
        ) -> dict:
            """
            Add output type "dataset" to the workflow node.
            This type is used to show that the application has created a dataset with the result of its work.
            Customization of the dataset node is not supported and will be ignored.
            You can only customize the main node with this method.

            :param dataset: Dataset ID or DatasetInfo object.
            :type dataset: Union[int, DatasetInfo]
            :param task_id: Task ID. If not specified, the task ID will be determined automatically.
            :type task_id: Optional[int]
            :param meta: Additional data for node customization.
            :type meta: Optional[Union[WorkflowMeta, dict]]
            :return: Response from the API.
            :rtype: :class:`dict`
            """
            try:
                data_type = "dataset"
                if isinstance(dataset, DatasetInfo):
                    dataset = dataset.id
                data = {"data_type": data_type, "data_id": dataset}
                return self._add_edge(data, "output", task_id, meta)
            except Exception:
                logger.error(
                    "Failed to add output dataset node to the workflow "
                    "(this error will not interrupt other code execution)."
                )
                return {}

        @check_instance_compatibility()
        def add_output_file(
            self,
            file: Union[int, FileInfo],
            model_weight=False,
            task_id: Optional[int] = None,
            meta: Optional[Union[WorkflowMeta, dict]] = None,
        ) -> dict:
            """
            Add output type "file" to the workflow node.
            This type is used to show that the application has created a file with the result of its work.

            :param file: File ID or FileInfo object.
            :type file: Union[int, FileInfo]
            :param model_weight: Flag to indicate if the file is a model weight.
            :type model_weight: bool
            :param task_id: Task ID. If not specified, the task ID will be determined automatically.
            :type task_id: Optional[int]
            :param meta: Additional data for node customization.
            :type meta: Optional[Union[WorkflowMeta, dict]]
            :return: Response from the API.
            :rtype: :class:`dict`
            """
            try:
                data_type = "file"
                if isinstance(file, FileInfo):
                    file = file.id
                if model_weight:
                    data_type = "model_weight"
                data = {"data_type": data_type, "data_id": file}
                return self._add_edge(data, "output", task_id, meta)
            except Exception:
                logger.error(
                    "Failed to add output file node to the workflow "
                    "(this error will not interrupt other code execution)."
                )
                return {}

        @check_instance_compatibility()
        def add_output_folder(
            self,
            path: str,
            task_id: Optional[int] = None,
            meta: Optional[Union[WorkflowMeta, dict]] = None,
        ) -> dict:
            """
            Add output type "folder" to the workflow node.
            Path to the folder is a path in Team Files.
            This type is used to show that the application has created a folder with the result files of its work.

            :param path: Path to the folder.
            :type path: str
            :param task_id: Task ID. If not specified, the task ID will be determined automatically.
            :type task_id: Optional[int]
            :param meta: Additional data for node customization.
            :type meta: Optional[Union[WorkflowMeta, dict]]
            :return: Response from the API.
            :rtype: :class:`dict`
            """
            try:
                from pathlib import Path

                if not path.startswith("/"):
                    path = "/" + path
                try:
                    Path(path)
                except Exception as e:
                    raise ValueError(f"The provided string '{path}' is not a valid path: {str(e)}")
                data_type = "folder"
                data = {"data_type": data_type, "data_id": path}
                return self._add_edge(data, "output", task_id, meta)
            except Exception:
                logger.error(
                    "Failed to add output folder node to the workflow "
                    "(this error will not interrupt other code execution)."
                )
                return {}

        @check_instance_compatibility()
        def add_output_app(
            self,
            task_id: Optional[int] = None,
            meta: Optional[Union[WorkflowMeta, dict]] = None,
        ) -> dict:
            """
            Add output type "app_session" to the workflow node.
            This type is used to show that the application has an offline session in which you can find the result of its work.

            :param task_id: App Task ID. If not specified, the task ID will be determined automatically.
            :type task_id: Optional[int]
            :param meta: Additional data for node customization.
            :type meta: Optional[Union[WorkflowMeta, dict]]
            :return: Response from the API.
            :rtype: :class:`dict`
            """
            try:
                data_type = "app_session"
                data = {"data_type": data_type}
                return self._add_edge(data, "output", task_id, meta)
            except Exception:
                logger.error(
                    "Failed to add output app node to the workflow "
                    "(this error will not interrupt other code execution)."
                )
                return {}

        @check_instance_compatibility()
        def add_output_task(
            self,
            output_task_id: int,
            task_id: Optional[int] = None,
            meta: Optional[Union[WorkflowMeta, dict]] = None,
        ) -> dict:
            """
            Add output type "task" to the workflow node.
            This type is used to show that the application has created a task with the result of its work.

            :param output_task_id: Created task ID.
            :type output_task_id: int
            :param task_id: Task ID of the node. If not specified, the task ID will be determined automatically.
            :type task_id: Optional[int]
            :param meta: Additional data for node customization.
            :type meta: Optional[Union[WorkflowMeta, dict]]
            :return: Response from the API.
            :rtype: :class:`dict`
            """
            try:
                data_type = "task"
                data = {"data_type": data_type, "data_id": output_task_id}
                return self._add_edge(data, "output", task_id, meta)
            except Exception:
                logger.error(
                    "Failed to add output task node to the workflow "
                    "(this error will not interrupt other code execution)."
                )
                return {}

        # pylint: disable=redundant-keyword-arg
        @check_instance_compatibility(
            min_instance_version="6.11.11"
        )  # Min instance version that accepts this method
        def add_output_job(
            self,
            id: int,
            task_id: Optional[int] = None,
            meta: Optional[Union[WorkflowMeta, dict]] = None,
        ) -> dict:
            """
            Add output type "job" to the workflow node. Job is a Labeling Job.
            This type is used to show that the application has created a labeling job with the result of its work.

            :param id: Labeling Job ID.
            :type id: int
            :param task_id: Task ID. If not specified, the task ID will be determined automatically.
            :type task_id: Optional[int]
            :param meta: Additional data for node customization.
            :type meta: Optional[Union[WorkflowMeta, dict]]
            :return: Response from the API.
            :rtype: :class:`dict`
            """
            try:
                data_type = "job"
                data = {"data_type": data_type, "data_id": id}
                return self._add_edge(data, "output", task_id, meta)
            except Exception:
                logger.error(
                    "Failed to add output job node to the workflow "
                    "(this error will not interrupt other code execution)."
                )
                return {}

        # pylint: enable=redundant-keyword-arg

    def __init__(self, api):
        super().__init__(api)
        self.workflow = self.Workflow(api)

    @staticmethod
    def info_sequence():
        """info_sequence"""
        return [
            ApiField.ID,
            ApiField.CREATED_BY_ID,
            ApiField.MODULE_ID,
            ApiField.DISABLED,
            ApiField.USER_LOGIN,
            ApiField.CONFIG,
            ApiField.NAME,
            ApiField.SLUG,
            ApiField.IS_SHARED,
            ApiField.TASKS,
            ApiField.REPO,
            ApiField.TEAM_ID,
        ]

    @staticmethod
    def info_tuple_name():
        """info_tuple_name"""
        return "AppInfo"

    def _convert_json_info(self, info: dict, skip_missing=True) -> AppInfo:
        """_convert_json_info"""
        res = super(TaskApi, self)._convert_json_info(info, skip_missing=skip_missing)
        return AppInfo(**res._asdict())

    def get_info_by_id(self, id: int) -> AppInfo:
        """
        :param id: int
        :return: application info by numeric id
        """
        return self._get_info_by_id(id, "apps.info")

    def get_list(
        self,
        team_id: int,
        filter: Optional[List[dict]] = None,
        context: Optional[List[str]] = None,
        repository_key: Optional[str] = None,
        show_disabled: bool = False,
        integrated_into: Optional[List[str]] = None,
        session_tags: Optional[List[str]] = None,
        only_running: bool = False,
        with_shared: bool = True,
        force_all_sessions: bool = True,
    ) -> List[AppInfo]:
        """
        Get list of applications for the specified team.

        :param team_id: team id
        :type team_id: int
        :param filter: list of filters
        :type filter: Optional[List[dict]]
        :param context: list of application contexts
        :type context: Optional[List[str]]
        :param repository_key: repository key
        :type repository_key: Optional[str]
        :param show_disabled: show disabled applications
        :type show_disabled: bool
        :param integrated_into: destination of the application.
                    Available values: "panel", "files", "standalone", "data_commander",
                                    "image_annotation_tool", "video_annotation_tool",
                                    "dicom_annotation_tool", "pointcloud_annotation_tool"
        :type integrated_into: Optional[List[str]]
        :param session_tags: list of session tags
        :type session_tags: Optional[List[str]]
        :param only_running: show only running applications (status is one of "queued"/"consumed"/"started"/"deployed")
        :type only_running: bool
        :param with_shared: include shared applications
        :type with_shared: bool
        :param force_all_sessions: force to get all sessions (tasks) for each application.
                                Works only if only_running is False.
                                Note that it can be a long operation.
        :type force_all_sessions: bool

        :return: list of applications
        :rtype: List[AppInfo]


        :Usage example:

         .. code-block:: python

            import supervisely as sly

            os.environ['SERVER_ADDRESS'] = 'https://app.supervisely.com'
            os.environ['API_TOKEN'] = 'Your Supervisely API Token'
            api = sly.Api.from_env()

            team_id = 447

            # Get list of all applications (including all tasks in `tasks` field)
            apps = api.app.get_list(team_id=team_id)

            # Get list of all applications (only running tasks included in `tasks` field)
            apps = api.app.get_list(team_id=team_id, force_all_sessions=False)

            # Get list of only running applications
            apps = api.app.get_list(team_id=team_id, only_running=True)

            # Get list of applications with specific filters
            filter = [{"field": "moduleId", "operator": "=", "value": 428}]
            apps = api.app.get_list(team_id=team_id, filter=filter)
        """

        if only_running is True:
            # no need to get all sessions if only running sessions are requested
            # (`force_all_sessions` has higher priority than only_running)
            force_all_sessions = False

        return self.get_list_all_pages(
            method="apps.list",
            data={
                "teamId": team_id,
                "filter": take_with_default(
                    filter, []
                ),  # for example [{"field": "id", "operator": "=", "value": None}]
                "context": take_with_default(context, []),  # for example ["images_project"]
                "repositoryKey": repository_key,
                "integratedInto": take_with_default(
                    integrated_into, []
                ),  # for example ["image_annotation_tool"]
                "sessionTags": take_with_default(session_tags, []),  # for example ["string"]
                "onlyRunning": only_running,
                "showDisabled": show_disabled,
                "withShared": with_shared,
                "forceAllSessions": force_all_sessions,
            },
        )

    def run_dtl(self, workspace_id, dtl_graph, agent_id=None):
        """run_dtl"""
        raise RuntimeError("Method is unavailable")

    def _run_plugin_task(
        self,
        task_type,
        agent_id,
        plugin_id,
        version,
        config,
        input_projects,
        input_models,
        result_name,
    ):
        """_run_plugin_task"""
        raise RuntimeError("Method is unavailable")

    def run_train(
        self,
        agent_id,
        input_project_id,
        input_model_id,
        result_nn_name,
        train_config=None,
    ):
        """run_train"""
        raise RuntimeError("Method is unavailable")

    def run_inference(
        self,
        agent_id,
        input_project_id,
        input_model_id,
        result_project_name,
        inference_config=None,
    ):
        """run_inference"""
        raise RuntimeError("Method is unavailable")

    def get_training_metrics(self, task_id):
        """get_training_metrics"""
        raise RuntimeError("Method is unavailable")

    def deploy_model(self, agent_id, model_id):
        """deploy_model"""
        raise RuntimeError("Method is unavailable")

    def get_import_files_list(self, id):
        """get_import_files_list"""
        raise RuntimeError("Method is unavailable")

    def download_import_file(self, id, file_path, save_path):
        """download_import_file"""
        raise RuntimeError("Method is unavailable")

    def create_task_detached(self, workspace_id, task_type: str = None):
        """create_task_detached"""
        raise RuntimeError("Method is unavailable")

    def upload_files(self, task_id, abs_paths, names, progress_cb=None):
        """upload_files"""
        raise RuntimeError("Method is unavailable")

    def initialize(self, task_id, template, data=None, state=None):
        """initialize"""
        d = take_with_default(data, {})
        if "notifyDialog" not in d:
            d["notifyDialog"] = None
        if "scrollIntoView" not in d:
            d["scrollIntoView"] = None

        s = take_with_default(state, {})
        fields = [
            {"field": TEMPLATE, "payload": template},
            {"field": DATA, "payload": d},
            {"field": STATE, "payload": s},
        ]
        resp = self._api.task.set_fields(task_id, fields)
        return resp

    def get_url(self, task_id):
        """get_url"""
        return f"/apps/sessions/{task_id}"

    def download_git_file(self, app_id, version, file_path, save_path):
        """download_git_file"""
        raise NotImplementedError()

    def download_git_archive(
        self,
        ecosystem_item_id,
        app_id,
        version,
        save_path,
        log_progress=True,
        ext_logger=None,
    ):
        # pylint: disable=possibly-used-before-assignment
        """download_git_archive"""
        payload = {
            ApiField.ECOSYSTEM_ITEM_ID: ecosystem_item_id,
            ApiField.VERSION: version,
            "isArchive": True,
        }
        if app_id is not None:
            payload[ApiField.APP_ID] = app_id

        response = self._api.post("ecosystem.file.download", payload, stream=True)
        if log_progress:
            if ext_logger is None:
                ext_logger = logger

            length = None
            # Content-Length
            if "Content-Length" in response.headers:
                length = int(response.headers["Content-Length"])
            progress = Progress("Downloading: ", length, ext_logger=ext_logger, is_size=True)

        mb1 = 1024 * 1024
        ensure_base_path(save_path)
        with open(save_path, "wb") as fd:
            log_size = 0
            for chunk in response.iter_content(chunk_size=mb1):
                fd.write(chunk)
                log_size += len(chunk)
                if log_progress and log_size > mb1:
                    progress.iters_done_report(log_size)
                    log_size = 0

    def get_info(self, module_id, version=None):
        """get_info"""
        data = {ApiField.ID: module_id}
        if version is not None:
            data[ApiField.VERSION] = version
        response = self._api.post("ecosystem.info", data)
        return response.json()

    def get_ecosystem_module_info(
        self, module_id: int, version: Optional[str] = None
    ) -> ModuleInfo:
        """Returns ModuleInfo object by module id and version.

        :param module_id: ID of the module
        :type module_id: int
        :param version: version of the module, e.g. "v1.0.0"
        :type version: Optional[str]
        :return: ModuleInfo object
        :rtype: ModuleInfo
        :Usage example:

         .. code-block:: python

            import os
            from dotenv import load_dotenv

            import supervisely as sly

            # Load secrets and create API object from .env file (recommended)
            # Learn more here: https://developer.supervisely.com/getting-started/basics-of-authentication
            load_dotenv(os.path.expanduser("~/supervisely.env"))
            api = sly.Api.from_env()

            module_id = 81
            module_info = api.app.get_ecosystem_module_info(module_id)
        """
        data = {ApiField.ID: module_id}
        if version is not None:
            data[ApiField.VERSION] = version
        response = self._api.post("ecosystem.info", data)
        return ModuleInfo.from_json(response.json())

    def get_ecosystem_module_id(self, slug: str) -> int:
        """Returns ecosystem module id by slug.
        E.g. slug = "supervisely-ecosystem/export-to-supervisely-format".
        Slug can be obtained from the application URL in browser.

        :param slug: module slug, starts with "supervisely-ecosystem/"
        :type slug: str
        :return: ID of the module
        :rtype: int
        :raises KeyError: if module with given slug not found
        :raises KeyError: if there are multiple modules with the same slug
        :Usage example:

         .. code-block:: python

            import os
            from dotenv import load_dotenv

            import supervisely as sly

            # Load secrets and create API object from .env file (recommended)
            # Learn more here: https://developer.supervisely.com/getting-started/basics-of-authentication
            load_dotenv(os.path.expanduser("~/supervisely.env"))
            api = sly.Api.from_env()

            slug = "supervisely-ecosystem/export-to-supervisely-format"
            module_id = api.app.get_ecosystem_module_id(slug)
            print(f"Module {slug} has id {module_id}")
            # Module supervisely-ecosystem/export-to-supervisely-format has id 81
        """
        modules = self.get_list_all_pages(
            method="ecosystem.list",
            data={"filter": [{"field": "slug", "operator": "=", "value": slug}]},
            convert_json_info_cb=lambda x: x,
        )
        if len(modules) == 0:
            raise KeyError(f"Module {slug} not found in ecosystem")
        if len(modules) > 1:
            raise KeyError(
                f"Ecosystem is broken: there are {len(modules)} modules with the same slug: {slug}. Please, contact tech support"
            )
        return modules[0]["id"]

    def get_list_ecosystem_modules(self):
        modules = self.get_list_all_pages(
            method="ecosystem.list",
            data={},
            convert_json_info_cb=lambda x: x,
        )
        if len(modules) == 0:
            raise KeyError("No modules found in ecosystem")
        return modules

    # def get_sessions(self, workspace_id: int, filter_statuses: List[TaskApi.Status] = None):
    #     filters = [{"field": "type", "operator": "=", "value": "app"}]
    #     # filters = []
    #     if filter_statuses is not None:
    #         s = [str(status) for status in filter_statuses]
    #         filters.append({"field": "status", "operator": "in", "value": s})
    #     result = self._api.task.get_list(workspace_id=workspace_id, filters=filters)
    #     return result

    def get_sessions(
        self,
<<<<<<< HEAD
        team_id,
        module_id,
        # only_running=False,
        show_disabled=False,
        session_name=None,
        statuses: List[TaskApi.Status] = None,
        with_shared: bool = False,
    ) -> List[SessionInfo]:
        infos_json = self.get_list_all_pages(
            method="apps.list",
            data={
                "teamId": team_id,
                "filter": [{"field": "moduleId", "operator": "=", "value": module_id}],
                # "onlyRunning": only_running,
                "showDisabled": show_disabled,
                "withShared": with_shared,
            },
            convert_json_info_cb=lambda x: x,
            # validate_total=False,
        )
        if len(infos_json) == 0:
            # raise KeyError(f"App [module_id = {module_id}] not found in team {team_id}")
            return []
        dev_tasks = []
        sessions = [task for info_json in infos_json for task in info_json["tasks"]]

        str_statuses = []
        if statuses is not None:
            for s in statuses:
                str_statuses.append(str(s))

=======
        team_id: int,
        module_id: int,
        show_disabled: bool = False,
        session_name: Optional[str] = None,
        statuses: Optional[List[TaskApi.Status]] = None,
        with_shared: bool = False,
    ) -> List[SessionInfo]:
        """
        Get list of sessions (tasks) for the specified team and module.

        :param team_id: team id
        :type team_id: int
        :param module_id: application module id
        :type module_id: int
        :param show_disabled: show disabled applications
        :type show_disabled: bool
        :param session_name: session name to filter sessions
        :type session_name: Optional[str]
        :param statuses: list of statuses to filter sessions
        :type statuses: Optional[List[TaskApi.Status]]
        :param with_shared: include shared application sessions
        :type with_shared: bool

        :return: list of sessions
        :rtype: List[SessionInfo]

        :Usage example:

         .. code-block:: python

            import supervisely as sly

            os.environ['SERVER_ADDRESS'] = 'https://app.supervisely.com'
            os.environ['API_TOKEN'] = 'Your Supervisely API Token'
            api = sly.Api.from_env()

            team_id = 447
            module_id = 428

            # Get list of all sessions for the specified team and module ID
            sessions = api.app.get_sessions(team_id, module_id)

            # Get list of sessions with specific statuses
            from supervisely.api.task_api import TaskApi

            statuses = [TaskApi.Status.STARTED]
            sessions = api.app.get_sessions(team_id, module_id, statuses=statuses)
        """

        infos_json = self.get_list(
            team_id,
            filter=[
                {
                    ApiField.FIELD: ApiField.MODULE_ID,
                    ApiField.OPERATOR: "=",
                    ApiField.VALUE: module_id,
                }
            ],
            with_shared=with_shared,
            only_running=False,
            force_all_sessions=False,
        )
        if len(infos_json) > 1 and with_shared is False:
            raise KeyError(
                f"Apps list in team is broken: app [module_id = {module_id}] added to team {team_id} multiple times"
            )
        sessions = []
        for app in infos_json:
            data = {
                ApiField.TEAM_ID: team_id,
                ApiField.APP_ID: app.id,
                # ApiField.ONLY_RUNNING: False,
                ApiField.SHOW_DISABLED: show_disabled,
                ApiField.WITH_SHARED: with_shared,
                ApiField.SORT: ApiField.STARTED_AT,
                ApiField.SORT_ORDER: "desc",
            }
            if statuses is not None:
                data[ApiField.FILTER] = [
                    {
                        ApiField.FIELD: ApiField.STATUS,
                        ApiField.OPERATOR: "in",
                        ApiField.VALUE: [str(s) for s in statuses],
                    }
                ]
            sessions.extend(
                self.get_list_all_pages(
                    method="apps.tasks.list",
                    data=data,
                    convert_json_info_cb=lambda x: x,
                )
            )
        session_infos = []
>>>>>>> 7b8dce9a
        for session in sessions:
            if session_name is not None and session["meta"]["name"] != session_name:
                continue
            session["moduleId"] = module_id
            session_infos.append(SessionInfo.from_json(session))
        return session_infos

    def start(
        self,
        agent_id,
        app_id=None,
        workspace_id=None,
        description="",
        params=None,
        log_level="info",
        users_id=None,
        app_version=None,
        is_branch=False,
        task_name="run-from-python",
        restart_policy="never",
        proxy_keep_url=False,
        module_id=None,
        redirect_requests={},
    ) -> SessionInfo:
        users_ids = None
        if users_id is not None:
            users_ids = [users_id]

        new_params = {}
        if "state" not in params:
            new_params["state"] = params
        else:
            new_params = params

        if app_version is None:
            module_info = self.get_ecosystem_module_info(module_id)
            app_version = module_info.get_latest_release().get("version", "")

        result = self._api.task.start(
            agent_id=agent_id,
            app_id=app_id,
            workspace_id=workspace_id,
            description=description,
            params=new_params,
            log_level=log_level,
            users_ids=users_ids,
            app_version=app_version,
            is_branch=is_branch,
            task_name=task_name,
            restart_policy=restart_policy,
            proxy_keep_url=proxy_keep_url,
            module_id=module_id,
            redirect_requests=redirect_requests,
        )
        if type(result) is not list:
            result = [result]
        if len(result) != 1:
            raise ValueError(f"{len(result)} tasks started instead of one")
        return SessionInfo.from_json(result[0])

    def wait(
        self,
        id: int,
        target_status: TaskApi.Status,
        attempts: Optional[int] = None,
        attempt_delay_sec: Optional[int] = None,
    ):
        """wait"""
        return self._api.task.wait(
            id=id,
            target_status=target_status,
            wait_attempts=attempts,
            wait_attempt_timeout_sec=attempt_delay_sec,
        )

    def stop(self, id: int) -> TaskApi.Status:
        """stop"""
        return self._api.task.stop(id)

    def get_status(self, task_id: int) -> TaskApi.Status:
        return self._api.task.get_status(task_id)

    def is_ready_for_api_calls(self, task_id: int) -> bool:
        """
        Checks if app is ready for API calls.
        :param task_id: ID of the running task.
        :type task_id: int
        :return: True if app is ready for API calls, False otherwise.
        """
        try:
            info = self._api.app.send_request(
                task_id, "is_running", {}, timeout=1, retries=1, raise_error=True
            )
            is_running = info.get("running", False)
            if is_running:
                logger.debug(f"App {task_id} is ready for API calls")
                return True
            return False
        except:
            logger.debug(f"App {task_id} is not ready for API calls yet")
            return False

    def wait_until_ready_for_api_calls(
        self, task_id: int, attempts: int = 10, attempt_delay_sec: Optional[int] = 10
    ) -> bool:
        """
        Waits until app is ready for API calls.

        :param task_id: ID of the running task.
        :type task_id: int
        :param attempts: Number of attempts to check if app is ready for API calls.
        :type attempts: int
        :param attempt_delay_sec: Delay between attempts in seconds.
        :type attempt_delay_sec: int
        :return: True if app is ready for API calls, False otherwise.
        """
        is_ready = False
        logger.info("Waiting for app to be ready for API calls")
        for attempt in range(attempts):
            is_ready = self.is_ready_for_api_calls(task_id)
            if not is_ready:
                sleep(attempt_delay_sec)
            else:
                is_ready = True
                break
        return is_ready


# info about app in team
# {
#     "id": 7,
#     "createdBy": 1,
#     "moduleId": 16,
#     "disabled": false,
#     "userLogin": "admin",
#     "config": {
#         "icon": "https://user-images.githubusercontent.com/12828725/182186256-5ee663ad-25c7-4a62-9af1-fbfdca715b57.png",
#         "author": {"name": "Maxim Kolomeychenko"},
#         "poster": "https://user-images.githubusercontent.com/12828725/182181033-d0d1a690-8388-472e-8862-e0cacbd4f082.png",
#         "needGPU": false,
#         "headless": true,
#         "categories": ["development"],
#         "lastCommit": "96eca85e1fbed45d59db405b17c04f4d920c6c81",
#         "description": "Demonstrates how to turn your python script into Supervisely App",
#         "main_script": "src/main.py",
#         "sessionTags": [],
#         "taskLocation": "workspace_tasks",
#         "defaultBranch": "master",
#         "isPrivateRepo": false,
#         "restartPolicy": "never",
#         "slyModuleInfo": {"baseSlug": "supervisely-ecosystem/hello-world-app"},
#         "communityAgent": true,
#         "iconBackground": "#FFFFFF",
#         "integratedInto": ["standalone"],
#         "storeDataOnAgent": false,
#     },
#     "name": "Hello World!",
#     "slug": "supervisely-ecosystem/hello-world-app",
#     "moduleDisabled": false,
#     "provider": "sly_gitea",
#     "repositoryId": 42,
#     "pathPrefix": "",
#     "baseUrl": null,
#     "isShared": false,
#     "tasks": [
#         {
#             "id": 19107,
#             "type": "app",
#             "size": "0",
#             "status": "finished",
#             "startedAt": "2022-08-04T14:59:45.797Z",
#             "finishedAt": "2022-08-04T14:59:49.793Z",
#             "meta": {
#                 "app": {
#                     "id": 7,
#                     "name": "Hello World!",
#                     "version": "v1.0.4",
#                     "isBranch": false,
#                     "logLevel": "info",
#                 },
#                 "name": "",
#                 "params": {"state": {}},
#                 "hasLogs": true,
#                 "logsCnt": 60,
#                 "hasMetrics": false,
#                 "sessionToken": "PDVBF6ecX09FY75n7ufa8q_MTB28XI6XIMcJ1md4ogeN0FLTbIZyC91Js_9YkGpUQhQbCYyTE8Q=",
#                 "restartPolicy": "never",
#             },
#             "attempt": 1,
#             "archived": false,
#             "nodeId": 1,
#             "createdBy": 6,
#             "teamId": 7,
#             "description": "",
#             "isShared": false,
#             "user": "max",
#         }
#     ],
#     "repo": "https://github.com/supervisely-ecosystem/hello-world-app",
#     "repoKey": "supervisely-ecosystem/hello-world-app",
#     "githubModuleUrl": "https://github.com/supervisely-ecosystem/hello-world-app",
#     "repositoryModuleUrl": "https://github.com/supervisely-ecosystem/hello-world-app",
#     "teamId": 7,
# }


# infor about module in ecosystem<|MERGE_RESOLUTION|>--- conflicted
+++ resolved
@@ -1543,39 +1543,6 @@
 
     def get_sessions(
         self,
-<<<<<<< HEAD
-        team_id,
-        module_id,
-        # only_running=False,
-        show_disabled=False,
-        session_name=None,
-        statuses: List[TaskApi.Status] = None,
-        with_shared: bool = False,
-    ) -> List[SessionInfo]:
-        infos_json = self.get_list_all_pages(
-            method="apps.list",
-            data={
-                "teamId": team_id,
-                "filter": [{"field": "moduleId", "operator": "=", "value": module_id}],
-                # "onlyRunning": only_running,
-                "showDisabled": show_disabled,
-                "withShared": with_shared,
-            },
-            convert_json_info_cb=lambda x: x,
-            # validate_total=False,
-        )
-        if len(infos_json) == 0:
-            # raise KeyError(f"App [module_id = {module_id}] not found in team {team_id}")
-            return []
-        dev_tasks = []
-        sessions = [task for info_json in infos_json for task in info_json["tasks"]]
-
-        str_statuses = []
-        if statuses is not None:
-            for s in statuses:
-                str_statuses.append(str(s))
-
-=======
         team_id: int,
         module_id: int,
         show_disabled: bool = False,
@@ -1669,7 +1636,6 @@
                 )
             )
         session_infos = []
->>>>>>> 7b8dce9a
         for session in sessions:
             if session_name is not None and session["meta"]["name"] != session_name:
                 continue
