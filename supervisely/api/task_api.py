# coding: utf-8
"""api for working with tasks"""

import json
import os
import time
from collections import OrderedDict, defaultdict
from pathlib import Path

# docs
from typing import Any, Callable, Dict, List, Literal, NamedTuple, Optional, Union

from requests_toolbelt import MultipartEncoder, MultipartEncoderMonitor
from tqdm import tqdm

from supervisely._utils import batched, take_with_default
from supervisely.api.module_api import (
    ApiField,
    ModuleApiBase,
    ModuleWithStatus,
    WaitingTimeExceeded,
)
from supervisely.collection.str_enum import StrEnum
from supervisely.io.fs import ensure_base_path, get_file_hash, get_file_name


class TaskFinishedWithError(Exception):
    """TaskFinishedWithError"""

    pass


class TaskApi(ModuleApiBase, ModuleWithStatus):
    """
    API for working with Tasks. :class:`TaskApi<TaskApi>` object is immutable.

    :param api: API connection to the server.
    :type api: Api
    :Usage example:

     .. code-block:: python

        import os
        from dotenv import load_dotenv

        import supervisely as sly

        # Load secrets and create API object from .env file (recommended)
        # Learn more here: https://developer.supervisely.com/getting-started/basics-of-authentication
        if sly.is_development():
            load_dotenv(os.path.expanduser("~/supervisely.env"))
        api = sly.Api.from_env()

        # Pass values into the API constructor (optional, not recommended)
        # api = sly.Api(server_address="https://app.supervise.ly", token="4r47N...xaTatb")

        task_id = 121230
        task_info = api.task.get_info_by_id(task_id)
    """

    class RestartPolicy(StrEnum):
        """RestartPolicy"""

        NEVER = "never"
        """"""
        ON_ERROR = "on_error"
        """"""

    class PluginTaskType(StrEnum):
        """PluginTaskType"""

        TRAIN = "train"
        """"""
        INFERENCE = "inference"
        """"""
        INFERENCE_RPC = "inference_rpc"
        """"""
        SMART_TOOL = "smarttool"
        """"""
        CUSTOM = "custom"
        """"""

    class Status(StrEnum):
        """Status"""

        QUEUED = "queued"
        """Application is queued for execution"""
        CONSUMED = "consumed"
        """Application is consumed by an agent"""
        STARTED = "started"
        """Application has been started"""
        DEPLOYED = "deployed"
        """Only for Plugins"""
        ERROR = "error"
        """Application has finished with an error"""
        FINISHED = "finished"
        """Application has finished successfully"""
        TERMINATING = "terminating"
        """Application is being terminated"""
        STOPPED = "stopped"
        """Application has been stopped"""

    def __init__(self, api):
        ModuleApiBase.__init__(self, api)
        ModuleWithStatus.__init__(self)

    def get_list(
        self, workspace_id: int, filters: Optional[List[Dict[str, str]]] = None
    ) -> List[NamedTuple]:
        """
        List of Tasks in the given Workspace.

        :param workspace_id: Workspace ID.
        :type workspace_id: int
        :param filters: List of params to sort output Projects.
        :type filters: List[dict], optional
        :return: List of Tasks with information for the given Workspace.
        :rtype: :class:`List[NamedTuple]`
        :Usage example:

         .. code-block:: python

            import supervisely as sly

            workspace_id = 23821

            os.environ['SERVER_ADDRESS'] = 'https://app.supervisely.com'
            os.environ['API_TOKEN'] = 'Your Supervisely API Token'
            api = sly.Api.from_env()

            task_infos = api.task.get_list(workspace_id)

            task_infos_filter = api.task.get_list(23821, filters=[{'field': 'id', 'operator': '=', 'value': 121230}])
            print(task_infos_filter)
            # Output: [
            #     {
            #         "id": 121230,
            #         "type": "clone",
            #         "status": "finished",
            #         "startedAt": "2019-12-19T12:13:09.702Z",
            #         "finishedAt": "2019-12-19T12:13:09.701Z",
            #         "meta": {
            #             "input": {
            #                 "model": {
            #                     "id": 1849
            #                 },
            #                 "isExternal": true,
            #                 "pluginVersionId": 84479
            #             },
            #             "output": {
            #                 "model": {
            #                     "id": 12380
            #                 },
            #                 "pluginVersionId": 84479
            #             }
            #         },
            #         "description": ""
            #     }
            # ]
        """
        return self.get_list_all_pages(
            "tasks.list",
            {ApiField.WORKSPACE_ID: workspace_id, ApiField.FILTER: filters or []},
        )

    def get_info_by_id(self, id: int) -> NamedTuple:
        """
        Get Task information by ID.

        :param id: Task ID in Supervisely.
        :type id: int
        :return: Information about Task.
        :rtype: :class:`NamedTuple`
        :Usage example:

         .. code-block:: python

            import supervisely as sly

            task_id = 121230

            os.environ['SERVER_ADDRESS'] = 'https://app.supervisely.com'
            os.environ['API_TOKEN'] = 'Your Supervisely API Token'
            api = sly.Api.from_env()

            task_info = api.task.get_info_by_id(task_id)
            print(task_info)
            # Output: {
            #     "id": 121230,
            #     "workspaceId": 23821,
            #     "description": "",
            #     "type": "clone",
            #     "status": "finished",
            #     "startedAt": "2019-12-19T12:13:09.702Z",
            #     "finishedAt": "2019-12-19T12:13:09.701Z",
            #     "userId": 16154,
            #     "meta": {
            #         "app": {
            #             "id": 10370,
            #             "name": "Auto Import",
            #             "version": "test-branch",
            #             "isBranch": true,
            #         },
            #         "input": {
            #             "model": {
            #                 "id": 1849
            #             },
            #             "isExternal": true,
            #             "pluginVersionId": 84479
            #         },
            #         "output": {
            #             "model": {
            #                 "id": 12380
            #             },
            #             "pluginVersionId": 84479
            #         }
            #     },
            #     "settings": {},
            #     "agentName": null,
            #     "userLogin": "alexxx",
            #     "teamId": 16087,
            #     "agentId": null
            # }
        """
        return self._get_info_by_id(id, "tasks.info")

    def get_status(self, task_id: int) -> Status:
        """
        Check status of Task by ID.

        :param id: Task ID in Supervisely.
        :type id: int
        :return: Status object
        :rtype: :class:`Status`
        :Usage example:

         .. code-block:: python

            import supervisely as sly

            task_id = 121230

            os.environ['SERVER_ADDRESS'] = 'https://app.supervisely.com'
            os.environ['API_TOKEN'] = 'Your Supervisely API Token'
            api = sly.Api.from_env()

            task_status = api.task.get_status(task_id)
            print(task_status)
            # Output: finished
        """
        status_str = self.get_info_by_id(task_id)[ApiField.STATUS]  # @TODO: convert json to tuple
        return self.Status(status_str)

    def raise_for_status(self, status: Status) -> None:
        """
        Raise error if Task status is ERROR.

        :param status: Status object.
        :type status: Status
        :return: None
        :rtype: :class:`NoneType`
        """
        if status is self.Status.ERROR:
            raise TaskFinishedWithError(f"Task finished with status {str(self.Status.ERROR)}")

    def wait(
        self,
        id: int,
        target_status: Status,
        wait_attempts: Optional[int] = None,
        wait_attempt_timeout_sec: Optional[int] = None,
    ):
        """
        Awaiting achievement by given Task of a given status.

        :param id: Task ID in Supervisely.
        :type id: int
        :param target_status: Status object(status of task we expect to destinate).
        :type target_status: Status
        :param wait_attempts: The number of attempts to determine the status of the task that we are waiting for.
        :type wait_attempts: int, optional
        :param wait_attempt_timeout_sec: Number of seconds for intervals between attempts(raise error if waiting time exceeded).
        :type wait_attempt_timeout_sec: int, optional
        :return: True if the desired status is reached, False otherwise
        :rtype: :class:`bool`
        """
        wait_attempts = wait_attempts or self.MAX_WAIT_ATTEMPTS
        effective_wait_timeout = wait_attempt_timeout_sec or self.WAIT_ATTEMPT_TIMEOUT_SEC
        for attempt in range(wait_attempts):
            status = self.get_status(id)
            self.raise_for_status(status)
            if status in [
                target_status,
                self.Status.FINISHED,
                self.Status.DEPLOYED,
                self.Status.STOPPED,
            ]:
                return
            time.sleep(effective_wait_timeout)
        raise WaitingTimeExceeded(
            f"Waiting time exceeded: total waiting time {wait_attempts * effective_wait_timeout} seconds, i.e. {wait_attempts} attempts for {effective_wait_timeout} seconds each"
        )

    def upload_dtl_archive(
        self, task_id: int, archive_path: str, progress_cb: Optional[Union[tqdm, Callable]] = None
    ):
        """upload_dtl_archive"""
        encoder = MultipartEncoder(
            {
                "id": str(task_id).encode("utf-8"),
                "name": get_file_name(archive_path),
                "archive": (
                    os.path.basename(archive_path),
                    open(archive_path, "rb"),
                    "application/x-tar",
                ),
            }
        )

        def callback(monitor_instance):
            read_mb = monitor_instance.bytes_read / 1024.0 / 1024.0
            if progress_cb is not None:
                progress_cb(read_mb)

        monitor = MultipartEncoderMonitor(encoder, callback)
        self._api.post("tasks.upload.dtl_archive", monitor)

    def _deploy_model(
        self,
        agent_id,
        model_id,
        plugin_id=None,
        version=None,
        restart_policy=RestartPolicy.NEVER,
        settings=None,
    ):
        """_deploy_model"""
        response = self._api.post(
            "tasks.run.deploy",
            {
                ApiField.AGENT_ID: agent_id,
                ApiField.MODEL_ID: model_id,
                ApiField.RESTART_POLICY: restart_policy.value,
                ApiField.SETTINGS: settings or {"gpu_device": 0},
                ApiField.PLUGIN_ID: plugin_id,
                ApiField.VERSION: version,
            },
        )
        return response.json()[ApiField.TASK_ID]

    def get_context(self, id: int) -> Dict:
        """
        Get context information by task ID.

        :param id: Task ID in Supervisely.
        :type id: int
        :return: Context information in dict format
        :rtype: :class:`dict`
        :Usage example:

         .. code-block:: python

            import supervisely as sly

            task_id = 121230

            os.environ['SERVER_ADDRESS'] = 'https://app.supervisely.com'
            os.environ['API_TOKEN'] = 'Your Supervisely API Token'
            api = sly.Api.from_env()

            context = api.task.get_context(task_id)
            print(context)
            # Output: {
            #     "team": {
            #         "id": 16087,
            #         "name": "alexxx"
            #     },
            #     "workspace": {
            #         "id": 23821,
            #         "name": "my_super_workspace"
            #     }
            # }
        """
        response = self._api.post("GetTaskContext", {ApiField.ID: id})
        return response.json()

    def _convert_json_info(self, info: dict):
        """_convert_json_info"""
        return info

    def run_dtl(self, workspace_id: int, dtl_graph: Dict, agent_id: Optional[int] = None):
        """run_dtl"""
        response = self._api.post(
            "tasks.run.dtl",
            {
                ApiField.WORKSPACE_ID: workspace_id,
                ApiField.CONFIG: dtl_graph,
                "advanced": {ApiField.AGENT_ID: agent_id},
            },
        )
        return response.json()[ApiField.TASK_ID]

    def _run_plugin_task(
        self,
        task_type,
        agent_id,
        plugin_id,
        version,
        config,
        input_projects,
        input_models,
        result_name,
    ):
        """_run_plugin_task"""
        response = self._api.post(
            "tasks.run.plugin",
            {
                "taskType": task_type,
                ApiField.AGENT_ID: agent_id,
                ApiField.PLUGIN_ID: plugin_id,
                ApiField.VERSION: version,
                ApiField.CONFIG: config,
                "projects": input_projects,
                "models": input_models,
                ApiField.NAME: result_name,
            },
        )
        return response.json()[ApiField.TASK_ID]

    def run_train(
        self,
        agent_id: int,
        input_project_id: int,
        input_model_id: int,
        result_nn_name: str,
        train_config: Optional[Dict] = None,
    ):
        """run_train"""
        model_info = self._api.model.get_info_by_id(input_model_id)
        return self._run_plugin_task(
            task_type=TaskApi.PluginTaskType.TRAIN.value,
            agent_id=agent_id,
            plugin_id=model_info.plugin_id,
            version=None,
            input_projects=[input_project_id],
            input_models=[input_model_id],
            result_name=result_nn_name,
            config={} if train_config is None else train_config,
        )

    def run_inference(
        self,
        agent_id: int,
        input_project_id: int,
        input_model_id: int,
        result_project_name: str,
        inference_config: Optional[Dict] = None,
    ):
        """run_inference"""
        model_info = self._api.model.get_info_by_id(input_model_id)
        return self._run_plugin_task(
            task_type=TaskApi.PluginTaskType.INFERENCE.value,
            agent_id=agent_id,
            plugin_id=model_info.plugin_id,
            version=None,
            input_projects=[input_project_id],
            input_models=[input_model_id],
            result_name=result_project_name,
            config={} if inference_config is None else inference_config,
        )

    def get_training_metrics(self, task_id: int):
        """get_training_metrics"""
        response = self._get_response_by_id(
            id=task_id, method="tasks.train-metrics", id_field=ApiField.TASK_ID
        )
        return response.json() if (response is not None) else None

    def deploy_model(self, agent_id: int, model_id: int) -> int:
        """deploy_model"""
        task_ids = self._api.model.get_deploy_tasks(model_id)
        if len(task_ids) == 0:
            task_id = self._deploy_model(agent_id, model_id)
        else:
            task_id = task_ids[0]
        self.wait(task_id, self.Status.DEPLOYED)
        return task_id

    def deploy_model_async(self, agent_id: int, model_id: int) -> int:
        """deploy_model_async"""
        task_ids = self._api.model.get_deploy_tasks(model_id)
        if len(task_ids) == 0:
            task_id = self._deploy_model(agent_id, model_id)
        else:
            task_id = task_ids[0]
        return task_id

    def start(
        self,
        agent_id,
        app_id: Optional[int] = None,
        workspace_id: Optional[int] = None,
        description: Optional[str] = "application description",
        params: Dict[str, Any] = None,
        log_level: Optional[Literal["info", "debug", "warning", "error"]] = "info",
        users_ids: Optional[List[int]] = None,
        app_version: Optional[str] = "",
        is_branch: Optional[bool] = False,
        task_name: Optional[str] = "pythonSpawned",
        restart_policy: Optional[Literal["never", "on_error"]] = "never",
        proxy_keep_url: Optional[bool] = False,
        module_id: Optional[int] = None,
        redirect_requests: Optional[Dict[str, int]] = {},
        limit_by_workspace: bool = False,
    ) -> Dict[str, Any]:
        """Starts the application task on the agent.

        :param agent_id: Agent ID. Can be obtained from TeamCluster page in UI.
        :type agent_id: int
        :param app_id: Deprecated. Use module_id instead.
        :type app_id: int, optional
        :param workspace_id: Workspace ID where the task will be created.
        :type workspace_id: int, optional
        :param description: Task description which will be shown in UI.
        :type description: str, optional
        :param params: Task parameters which will be passed to the application, check the
            code example below for more details.
        :type params: Dict[str, Any], optional
        :param log_level: Log level for the application.
        :type log_level: Literal["info", "debug", "warning", "error"], optional
        :param users_ids: List of user IDs for which will be created an instance of the application.
            For each user a separate task will be created.
        :type users_ids: List[int], optional
        :param app_version: Application version e.g. "v1.0.0" or branch name e.g. "dev".
        :type app_version: str, optional
        :param is_branch: If the application version is a branch name, set this parameter to True.
        :type is_branch: bool, optional
        :param task_name: Task name which will be shown in UI.
        :type task_name: str, optional
        :param restart_policy: when the task should be restarted: never or if error occurred.
        :type restart_policy: Literal["never", "on_error"], optional
        :param proxy_keep_url: For internal usage only.
        :type proxy_keep_url: bool, optional
        :param module_id: Module ID. Can be obtained from the apps page in UI.
        :type module_id: int, optional
        :param redirect_requests: For internal usage only in Develop and Debug mode.
        :type redirect_requests: Dict[str, int], optional
        :param limit_by_workspace: If set to True tasks will be only visible inside of the workspace
            with specified workspace_id.
        :type limit_by_workspace: bool, optional
        :return: Task information in JSON format.
        :rtype: Dict[str, Any]

        :Usage example:

         .. code-block:: python

            import supervisely as sly

            app_slug = "supervisely-ecosystem/export-to-supervisely-format"
            module_id = api.app.get_ecosystem_module_id(app_slug)
            module_info = api.app.get_ecosystem_module_info(module_id)

            project_id = 12345
            agent_id = 12345
            workspace_id = 12345

            params = module_info.get_arguments(images_project=project_id)

            session = api.app.start(
                agent_id=agent_id,
                module_id=module_id,
                workspace_id=workspace_id,
                task_name="Prepare download link",
                params=params,
                app_version="dninja",
                is_branch=True,
            )
        """
        if app_id is not None and module_id is not None:
            raise ValueError("Only one of the arguments (app_id or module_id) have to be defined")
        if app_id is None and module_id is None:
            raise ValueError("One of the arguments (app_id or module_id) have to be defined")

        advanced_settings = {
            ApiField.LIMIT_BY_WORKSPACE: limit_by_workspace,
        }

        data = {
            ApiField.AGENT_ID: agent_id,
            # "nodeId": agent_id,
            ApiField.WORKSPACE_ID: workspace_id,
            ApiField.DESCRIPTION: description,
            ApiField.PARAMS: take_with_default(params, {"state": {}}),
            ApiField.LOG_LEVEL: log_level,
            ApiField.USERS_IDS: take_with_default(users_ids, []),
            ApiField.APP_VERSION: app_version,
            ApiField.IS_BRANCH: is_branch,
            ApiField.TASK_NAME: task_name,
            ApiField.RESTART_POLICY: restart_policy,
            ApiField.PROXY_KEEP_URL: proxy_keep_url,
            ApiField.ADVANCED_SETTINGS: advanced_settings,
        }
        if len(redirect_requests) > 0:
            data[ApiField.REDIRECT_REQUESTS] = redirect_requests

        if app_id is not None:
            data[ApiField.APP_ID] = app_id
        if module_id is not None:
            data[ApiField.MODULE_ID] = module_id
        resp = self._api.post(method="tasks.run.app", data=data)
        task = resp.json()[0]
        if "id" not in task:
            task["id"] = task.get("taskId")
        return task

    def stop(self, id: int):
        """stop"""
        response = self._api.post("tasks.stop", {ApiField.ID: id})
        return self.Status(response.json()[ApiField.STATUS])

    def get_import_files_list(self, id: int) -> Union[Dict, None]:
        """get_import_files_list"""
        response = self._api.post("tasks.import.files_list", {ApiField.ID: id})
        return response.json() if (response is not None) else None

    def download_import_file(self, id, file_path, save_path):
        """download_import_file"""
        response = self._api.post(
            "tasks.import.download_file",
            {ApiField.ID: id, ApiField.FILENAME: file_path},
            stream=True,
        )

        ensure_base_path(save_path)
        with open(save_path, "wb") as fd:
            for chunk in response.iter_content(chunk_size=1024 * 1024):
                fd.write(chunk)

    def create_task_detached(self, workspace_id: int, task_type: Optional[str] = None):
        """create_task_detached"""
        response = self._api.post(
            "tasks.run.python",
            {
                ApiField.WORKSPACE_ID: workspace_id,
                ApiField.SCRIPT: "xxx",
                ApiField.ADVANCED: {ApiField.IGNORE_AGENT: True},
            },
        )
        return response.json()[ApiField.TASK_ID]

    def submit_logs(self, logs) -> None:
        """submit_logs"""
        response = self._api.post("tasks.logs.add", {ApiField.LOGS: logs})
        # return response.json()[ApiField.TASK_ID]

    def upload_files(
        self,
        task_id: int,
        abs_paths: List[str],
        names: List[str],
        progress_cb: Optional[Union[tqdm, Callable]] = None,
    ) -> None:
        """upload_files"""
        if len(abs_paths) != len(names):
            raise RuntimeError("Inconsistency: len(abs_paths) != len(names)")

        hashes = []
        if len(abs_paths) == 0:
            return

        hash_to_items = defaultdict(list)
        hash_to_name = defaultdict(list)
        for idx, item in enumerate(zip(abs_paths, names)):
            path, name = item
            item_hash = get_file_hash(path)
            hashes.append(item_hash)
            hash_to_items[item_hash].append(path)
            hash_to_name[item_hash].append(name)

        unique_hashes = set(hashes)
        remote_hashes = self._api.image.check_existing_hashes(list(unique_hashes))
        new_hashes = unique_hashes - set(remote_hashes)

        # @TODO: upload remote hashes
        if len(remote_hashes) != 0:
            files = []
            for hash in remote_hashes:
                for name in hash_to_name[hash]:
                    files.append({ApiField.NAME: name, ApiField.HASH: hash})
            for batch in batched(files):
                resp = self._api.post(
                    "tasks.files.bulk.add-by-hash",
                    {ApiField.TASK_ID: task_id, ApiField.FILES: batch},
                )
        if progress_cb is not None:
            progress_cb(len(remote_hashes))

        for batch in batched(list(zip(abs_paths, names, hashes))):
            content_dict = OrderedDict()
            for idx, item in enumerate(batch):
                path, name, hash = item
                if hash in remote_hashes:
                    continue
                content_dict["{}".format(idx)] = json.dumps({"fullpath": name, "hash": hash})
                content_dict["{}-file".format(idx)] = (name, open(path, "rb"), "")

            if len(content_dict) > 0:
                encoder = MultipartEncoder(fields=content_dict)
                resp = self._api.post("tasks.files.bulk.upload", encoder)
                if progress_cb is not None:
                    progress_cb(len(content_dict))

    # {
    #     data: {my_val: 1}
    #     obj: {val: 1, res: 2}
    # }
    # {
    #     obj: {new_val: 1}
    # }
    # // apped: true, recursive: false
    # {
    #     data: {my_val: 1}
    #     obj: {new_val: 1}
    # }(edited)
    # // append: false, recursive: false
    # {
    #     obj: {new_val: 1}
    # }(edited)
    #
    # 16: 32
    # // append: true, recursive: true
    # {
    #     data: {my_val: 1}
    #     obj: {val: 1, res: 2, new_val: 1}
    # }

    def set_fields(self, task_id: int, fields: List) -> Dict:
        """set_fields"""
        for idx, obj in enumerate(fields):
            for key in [ApiField.FIELD, ApiField.PAYLOAD]:
                if key not in obj:
                    raise KeyError("Object #{} does not have field {!r}".format(idx, key))
        data = {ApiField.TASK_ID: task_id, ApiField.FIELDS: fields}
        resp = self._api.post("tasks.data.set", data)
        return resp.json()

    def set_fields_from_dict(self, task_id: int, d: Dict) -> Dict:
        """set_fields_from_dict"""
        fields = []
        for k, v in d.items():
            fields.append({ApiField.FIELD: k, ApiField.PAYLOAD: v})
        return self.set_fields(task_id, fields)

    def set_field(
        self,
        task_id: int,
        field: Dict,
        payload: Dict,
        append: Optional[bool] = False,
        recursive: Optional[bool] = False,
    ) -> Dict:
        """set_field"""
        fields = [
            {
                ApiField.FIELD: field,
                ApiField.PAYLOAD: payload,
                ApiField.APPEND: append,
                ApiField.RECURSIVE: recursive,
            }
        ]
        return self.set_fields(task_id, fields)

    def get_fields(self, task_id, fields: List):
        """get_fields"""
        data = {ApiField.TASK_ID: task_id, ApiField.FIELDS: fields}
        resp = self._api.post("tasks.data.get", data)
        return resp.json()["result"]

    def get_field(self, task_id: int, field: Dict):
        """get_field"""
        result = self.get_fields(task_id, [field])
        return result[field]

    def _validate_checkpoints_support(self, task_id):
        """_validate_checkpoints_support"""
        # pylint: disable=too-few-format-args
        info = self.get_info_by_id(task_id)
        if info["type"] != str(TaskApi.PluginTaskType.TRAIN):
            raise RuntimeError(
                "Task (id={!r}) has type {!r}. "
                "Checkpoints are available only for tasks of type {!r}".format()
            )

    def list_checkpoints(self, task_id: int):
        """list_checkpoints"""
        self._validate_checkpoints_support(task_id)
        resp = self._api.post("tasks.checkpoints.list", {ApiField.ID: task_id})
        return resp.json()

    def delete_unused_checkpoints(self, task_id: int) -> Dict:
        """delete_unused_checkpoints"""
        self._validate_checkpoints_support(task_id)
        resp = self._api.post("tasks.checkpoints.clear", {ApiField.ID: task_id})
        return resp.json()

    def _set_output(self):
        """_set_output"""
        pass

    def set_output_project(
        self, task_id: int, project_id: int, project_name: Optional[str] = None
    ) -> Dict:
        """set_output_project"""
        if project_name is None:
            project = self._api.project.get_info_by_id(project_id, raise_error=True)
            project_name = project.name

        output = {ApiField.PROJECT: {ApiField.ID: project_id, ApiField.TITLE: project_name}}
        resp = self._api.post(
            "tasks.output.set", {ApiField.TASK_ID: task_id, ApiField.OUTPUT: output}
        )
        return resp.json()

    def set_output_report(
        self, task_id: int, file_id: int, file_name: str, description: Optional[str] = "Report"
    ) -> Dict:
        """set_output_report"""
        return self._set_custom_output(
            task_id, file_id, file_name, description=description, icon="zmdi zmdi-receipt"
        )

    def _set_custom_output(
        self,
        task_id,
        file_id,
        file_name,
        file_url=None,
        description="File",
        icon="zmdi zmdi-file-text",
        color="#33c94c",
        background_color="#d9f7e4",
        download=False,
    ):
        """_set_custom_output"""
        if file_url is None:
            file_url = self._api.file.get_url(file_id)

        output = {
            ApiField.GENERAL: {
                "icon": {
                    "className": icon,
                    "color": color,
                    "backgroundColor": background_color,
                },
                "title": file_name,
                "titleUrl": file_url,
                "download": download,
                "description": description,
            }
        }
        resp = self._api.post(
            "tasks.output.set", {ApiField.TASK_ID: task_id, ApiField.OUTPUT: output}
        )
        return resp.json()

    def set_output_archive(
        self, task_id: int, file_id: int, file_name: str, file_url: Optional[str] = None
    ) -> Dict:
        """set_output_archive"""
        if file_url is None:
            file_url = self._api.file.get_info_by_id(file_id).storage_path
        return self._set_custom_output(
            task_id,
            file_id,
            file_name,
            file_url=file_url,
            description="Download archive",
            icon="zmdi zmdi-archive",
            download=True,
        )

    def set_output_file_download(
        self,
        task_id: int,
        file_id: int,
        file_name: str,
        file_url: Optional[str] = None,
        download: Optional[bool] = True,
    ) -> Dict:
        """set_output_file_download"""
        if file_url is None:
            file_url = self._api.file.get_info_by_id(file_id).storage_path
        return self._set_custom_output(
            task_id,
            file_id,
            file_name,
            file_url=file_url,
            description="Download file",
            icon="zmdi zmdi-file",
            download=download,
        )

    def send_request(
        self,
        task_id: int,
        method: str,
        data: Dict,
        context: Optional[Dict] = {},
        skip_response: bool = False,
        timeout: Optional[int] = 60,
        outside_request: bool = True,
        retries: int = 10,
        raise_error: bool = False,
    ):
        """send_request"""
        if type(data) is not dict:
            raise TypeError("data argument has to be a dict")
        context["outside_request"] = outside_request
        resp = self._api.post(
            "tasks.request.direct",
            {
                ApiField.TASK_ID: task_id,
                ApiField.COMMAND: method,
                ApiField.CONTEXT: context,
                ApiField.STATE: data,
                "skipResponse": skip_response,
                "timeout": timeout,
            },
            retries=retries,
            raise_error=raise_error,
        )
        return resp.json()

    def set_output_directory(self, task_id, file_id, directory_path):
        """set_output_directory"""
        return self._set_custom_output(
            task_id,
            file_id,
            directory_path,
            description="Directory",
            icon="zmdi zmdi-folder",
        )

    def update_meta(
        self, id: int, data: dict, agent_storage_folder: str = None, relative_app_dir: str = None
    ):
        """
        Update given task metadata
        :param id: int — task id
        :param data: dict — meta data to update
        """
        if type(data) == dict:
            data.update({"id": id})
            if agent_storage_folder is None and relative_app_dir is not None:
                raise ValueError(
                    "Both arguments (agent_storage_folder and relative_app_dir) has to be defined or None"
                )
            if agent_storage_folder is not None and relative_app_dir is None:
                raise ValueError(
                    "Both arguments (agent_storage_folder and relative_app_dir) has to be defined or None"
                )
            if agent_storage_folder is not None and relative_app_dir is not None:
                data["agentStorageFolder"] = {
                    "hostDir": agent_storage_folder,
                    "folder": relative_app_dir,
                }

        self._api.post("tasks.meta.update", data)

    def _update_app_content(self, task_id: int, data_patch: List[Dict] = None, state: Dict = None):
        payload = {}
        if data_patch is not None and len(data_patch) > 0:
            payload[ApiField.DATA] = data_patch
        if state is not None and len(state) > 0:
            payload[ApiField.STATE] = state

        resp = self._api.post(
            "tasks.app-v2.data.set",
            {ApiField.TASK_ID: task_id, ApiField.PAYLOAD: payload},
        )
        return resp.json()

    def set_output_error(
        self,
        task_id: int,
        title: str,
        description: Optional[str] = None,
        show_logs: Optional[bool] = True,
    ) -> Dict:
        """
        Set custom error message to the task output.

        :param task_id: Application task ID.
        :type task_id: int
        :param title: Error message to be displayed in the task output.
        :type title: str
        :param description: Description to be displayed in the task output.
        :type description: Optional[str]
        :param show_logs: If True, the link to the task logs will be displayed in the task output.
        :type show_logs: Optional[bool], default True
        :return: Response JSON.
        :rtype: Dict
        :Usage example:

         .. code-block:: python

            import os
            from dotenv import load_dotenv

            import supervisely as sly

            # Load secrets and create API object from .env file (recommended)
            # Learn more here: https://developer.supervisely.com/getting-started/basics-of-authentication
            if sly.is_development():
               load_dotenv(os.path.expanduser("~/supervisely.env"))
            api = sly.Api.from_env()

            task_id = 12345
            title = "Something went wrong"
            description = "Please check the task logs"
            show_logs = True
            api.task.set_output_error(task_id, title, description, show_logs)
        """

        output = {
            ApiField.GENERAL: {
                "icon": {
                    "className": "zmdi zmdi-alert-octagon",
                    "color": "#ff83a6",
                    "backgroundColor": "#ffeae9",
                },
                "title": title,
                "showLogs": show_logs,
                "isError": True,
            }
        }

        if description is not None:
            output[ApiField.GENERAL]["description"] = description

        resp = self._api.post(
            "tasks.output.set",
            {ApiField.TASK_ID: task_id, ApiField.OUTPUT: output},
        )
        return resp.json()

    def set_output_text(
        self,
        task_id: int,
        title: str,
        description: Optional[str] = None,
        show_logs: Optional[bool] = False,
        zmdi_icon: Optional[str] = "zmdi-comment-alt-text",
        icon_color: Optional[str] = "#33c94c",
        background_color: Optional[str] = "#d9f7e4",
    ) -> Dict:
        """
        Set custom text message to the task output.

        :param task_id: Application task ID.
        :type task_id: int
        :param title: Text message to be displayed in the task output.
        :type title: str
        :param description: Description to be displayed in the task output.
        :type description: Optional[str]
        :param show_logs: If True, the link to the task logs will be displayed in the task output.
        :type show_logs: Optional[bool], default False
        :param zmdi_icon: Icon class name from Material Design Icons (ZMDI).
        :type zmdi_icon: Optional[str], default "zmdi-comment-alt-text"
        :param icon_color: Icon color in HEX format.
        :type icon_color: Optional[str], default "#33c94c" (nearest Duron Jolly Green)
        :param background_color: Background color in HEX format.
        :type background_color: Optional[str], default "#d9f7e4" (Cosmic Latte)
        :return: Response JSON.
        :rtype: Dict
        :Usage example:

        .. code-block:: python

            import os
            from dotenv import load_dotenv

            import supervisely as sly

            # Load secrets and create API object from .env file (recommended)
            # Learn more here: https://developer.supervisely.com/getting-started/basics-of-authentication
            if sly.is_development():
            load_dotenv(os.path.expanduser("~/supervisely.env"))
            api = sly.Api.from_env()

            task_id = 12345
            title = "Task is finished"
            api.task.set_output_text(task_id, title)
        """

        output = {
            ApiField.GENERAL: {
                "icon": {
                    "className": f"zmdi {zmdi_icon}",
                    "color": icon_color,
                    "backgroundColor": background_color,
                },
                "title": title,
                "showLogs": show_logs,
                "isError": False,
            }
        }

        if description is not None:
            output[ApiField.GENERAL]["description"] = description

        resp = self._api.post(
            "tasks.output.set",
            {ApiField.TASK_ID: task_id, ApiField.OUTPUT: output},
        )
        return resp.json()

    def update_status(
        self,
        task_id: int,
        status: Status,
    ) -> None:
        """Sets the specified status for the task.

        :param task_id: Task ID in Supervisely.
        :type task_id: int
        :param status: Task status to set.
        :type status: One of the values from :class:`Status`, e.g. Status.FINISHED, Status.ERROR, etc.
        :raises ValueError: If the status value is not allowed.
        """
        # If status was passed without converting to string, convert it.
        # E.g. Status.FINISHED -> "finished"
        status = str(status)
        if status not in self.Status.values():
            raise ValueError(
                f"Invalid status value: {status}. Allowed values: {self.Status.values()}"
            )
        self._api.post("tasks.status.update", {ApiField.ID: task_id, ApiField.STATUS: status})

<<<<<<< HEAD
    def deploy_model_from_api(self, task_id, deploy_params):
        self.send_request(
            task_id, "deploy_from_api", data={"deploy_params": deploy_params}, raise_error=True
        )

    def deploy_model_app(
        self,
        module_id: int,
        workspace_id: int,
        agent_id: Optional[int] = None,
        description: Optional[str] = "application description",
        params: Dict[str, Any] = None,
        log_level: Optional[Literal["info", "debug", "warning", "error"]] = "info",
        users_ids: Optional[List[int]] = None,
        app_version: Optional[str] = "",
        is_branch: Optional[bool] = False,
        task_name: Optional[str] = "pythonSpawned",
        restart_policy: Optional[Literal["never", "on_error"]] = "never",
        proxy_keep_url: Optional[bool] = False,
        redirect_requests: Optional[Dict[str, int]] = {},
        limit_by_workspace: bool = False,
        deploy_params: Dict[str, Any] = None,
        timeout: int = 100,
    ):
        if deploy_params is None:
            deploy_params = {}
        task_info = self.start(
            agent_id=agent_id,
            workspace_id=workspace_id,
            module_id=module_id,
            description=description,
            params=params,
            log_level=log_level,
            users_ids=users_ids,
            app_version=app_version,
            is_branch=is_branch,
            task_name=task_name,
            restart_policy=restart_policy,
            proxy_keep_url=proxy_keep_url,
            redirect_requests=redirect_requests,
            limit_by_workspace=limit_by_workspace,
        )

        attempt_delay_sec = 10
        attempts = (timeout + attempt_delay_sec) // attempt_delay_sec
        ready = self._api.app.wait_until_ready_for_api_calls(
            task_info["id"], attempts, attempt_delay_sec
        )
        if not ready:
            raise TimeoutError(
                f"Task {task_info['id']} is not ready for API calls after {timeout} seconds."
            )
        self.deploy_model_from_api(task_info["id"], deploy_params=deploy_params)
        return task_info

    def deploy_from_train_session(
        self,
        task_id: int,
        module_id: Optional[int] = None,
        workspace_id: Optional[int] = None,
        agent_id: Optional[int] = None,
        description: Optional[str] = None,
        params: Dict[str, Any] = None,
        log_level: Optional[Literal["info", "debug", "warning", "error"]] = "info",
        users_ids: Optional[List[int]] = None,
        app_version: Optional[str] = "",
        is_branch: Optional[bool] = False,
        task_name: Optional[str] = None,
        restart_policy: Optional[Literal["never", "on_error"]] = "never",
        proxy_keep_url: Optional[bool] = False,
        redirect_requests: Optional[Dict[str, int]] = {},
        limit_by_workspace: bool = False,
        deploy_params_overwrite: Dict[str, Any] = None,
        checkpoint_name: Optional[str] = None,
        timeout: int = 100,
    ):
        task_info = self.get_info_by_id(task_id)
        try:
            data = task_info["meta"]["output"]["experiment"]["data"]
        except KeyError:
            raise ValueError("Task output does not contain experiment data")
        if module_id is None:
            slug = data["serve_app_slug"]
            module_id = self._api.app.get_ecosystem_module_id(slug)
        if workspace_id is None:
            workspace_id = task_info["workspaceId"]
        experiment_name = data["experiment_name"]
        if deploy_params_overwrite is None:
            deploy_params_overwrite = {}
        if checkpoint_name is None:
            checkpoint_name = data["best_checkpoint"]
        if task_name is None:
            task_name = experiment_name + f" ({checkpoint_name})"
        if description is None:
            description = f"""Serve from experiment
                Experiment name:   {experiment_name}
                Evaluation report: {data["evaluation_report_link"]}
            """
            while len(description) > 255:
                description = description.rsplit("\n", 1)[0]
        deploy_params = {
            "model_files": {
                "checkpoint": Path(
                    data["artifacts_dir"], "checkpoints", checkpoint_name
                ).as_posix(),
                "config": Path(data["artifacts_dir"], data["model_files"]["config"]).as_posix(),
            },
            "model_source": "Custom models",
            "model_info": data,
            "device": "cuda",
            "runtime": "PyTorch",
        }
        deploy_params = {**deploy_params, **deploy_params_overwrite}
        return self.deploy_model_app(
            module_id=module_id,
            workspace_id=workspace_id,
            agent_id=agent_id,
            description=description,
            params=params,
            log_level=log_level,
            users_ids=users_ids,
            app_version=app_version,
            is_branch=is_branch,
            task_name=task_name,
            restart_policy=restart_policy,
            proxy_keep_url=proxy_keep_url,
            redirect_requests=redirect_requests,
            limit_by_workspace=limit_by_workspace,
            deploy_params=deploy_params,
            timeout=timeout,
        )

    def deploy_model(
        team_id: int,
        artifacts_dir: str,
        checkpoint_name=None,
    ):
        from supervisely.nn.artifacts import (
            RITM,
            RTDETR,
            Detectron2,
            MMClassification,
            MMDetection,
            MMDetection3,
            MMSegmentation,
            UNet,
            YOLOv5,
            YOLOv5v2,
            YOLOv8,
        )

        # Get framework
        # @TODO: change to map?
        if artifacts_dir.startswith("/detectron2"):
            framework = Detectron2(team_id)
        elif artifacts_dir.startswith("/mmclassification"):
            framework = MMClassification(team_id)
        elif artifacts_dir.startswith("/mmdetection"):
            framework = MMDetection(team_id)
        elif artifacts_dir.startswith("/mmdetection-3"):
            framework = MMDetection3(team_id)
        elif artifacts_dir.startswith("/mmsegmentation"):
            framework = MMSegmentation(team_id)
        elif artifacts_dir.startswith("/RITM_training"):
            framework = RITM(team_id)
        elif artifacts_dir.startswith("/RT-DETR"):
            framework = RTDETR(team_id)
        elif artifacts_dir.startswith("/unet"):
            framework = UNet(team_id)
        elif artifacts_dir.startswith("/yolov5_train"):
            framework = YOLOv5(team_id)
        elif artifacts_dir.startswith("/yolov5_2.0_train"):
            framework = YOLOv5v2(team_id)
        elif artifacts_dir.startswith("/yolov8_train"):
            framework = YOLOv8(team_id)

        experiment_info = framework.get_by_artifacts_dir(artifacts_dir)
=======
    def set_output_experiment(self, task_id: int, experiment_info: dict) -> Dict:
        """
        Sets output for the task with experiment info.

        :param task_id: Task ID in Supervisely.
        :type task_id: int
        :param experiment_info: Experiment info from TrainApp.
        :type experiment_info: dict
        :return: None
        :rtype: :class:`NoneType`

        Example of experiment_info:

            experiment_info = {
                'experiment_name': '247_Lemons_RT-DETRv2-M',
                'framework_name': 'RT-DETRv2',
                'model_name': 'RT-DETRv2-M',
                'task_type': 'object detection',
                'project_id': 76,
                'task_id': 247,
                'model_files': {'config': 'model_config.yml'},
                'checkpoints': ['checkpoints/best.pth', 'checkpoints/checkpoint0025.pth', 'checkpoints/checkpoint0050.pth', 'checkpoints/last.pth'],
                'best_checkpoint': 'best.pth',
                'export': {'ONNXRuntime': 'export/best.onnx'},
                'app_state': 'app_state.json',
                'model_meta': 'model_meta.json',
                'train_val_split': 'train_val_split.json',
                'train_size': 4,
                'val_size': 2,
                'hyperparameters': 'hyperparameters.yaml',
                'hyperparameters_id': 45234,
                'artifacts_dir': '/experiments/76_Lemons/247_RT-DETRv2/',
                'datetime': '2025-01-22 18:13:43',
                'evaluation_report_id': 12961,
                'evaluation_report_link': 'https://app.supervisely.com/model-benchmark?id=12961',
                'evaluation_metrics': {
                    'mAP': 0.994059405940594,
                    'AP50': 1.0, 'AP75': 1.0,
                    'f1': 0.9944444444444445,
                    'precision': 0.9944444444444445,
                    'recall': 0.9944444444444445,
                    'iou': 0.9726227736959404,
                    'classification_accuracy': 1.0,
                    'calibration_score': 0.8935745942476048,
                    'f1_optimal_conf': 0.500377893447876,
                    'expected_calibration_error': 0.10642540575239527,
                    'maximum_calibration_error': 0.499622106552124
                },
                'primary_metric': 'mAP'
                'logs': {
                    'type': 'tensorboard',
                    'link': '/experiments/76_Lemons/247_RT-DETRv2/logs/'
                },
            }
        """
        output = {ApiField.EXPERIMENT: {ApiField.DATA: {**experiment_info}}}
        resp = self._api.post(
            "tasks.output.set", {ApiField.TASK_ID: task_id, ApiField.OUTPUT: output}
        )
        return resp.json()
>>>>>>> 3ffd8b5c
<|MERGE_RESOLUTION|>--- conflicted
+++ resolved
@@ -1138,7 +1138,67 @@
             )
         self._api.post("tasks.status.update", {ApiField.ID: task_id, ApiField.STATUS: status})
 
-<<<<<<< HEAD
+    def set_output_experiment(self, task_id: int, experiment_info: dict) -> Dict:
+        """
+        Sets output for the task with experiment info.
+
+        :param task_id: Task ID in Supervisely.
+        :type task_id: int
+        :param experiment_info: Experiment info from TrainApp.
+        :type experiment_info: dict
+        :return: None
+        :rtype: :class:`NoneType`
+
+        Example of experiment_info:
+
+            experiment_info = {
+                'experiment_name': '247_Lemons_RT-DETRv2-M',
+                'framework_name': 'RT-DETRv2',
+                'model_name': 'RT-DETRv2-M',
+                'task_type': 'object detection',
+                'project_id': 76,
+                'task_id': 247,
+                'model_files': {'config': 'model_config.yml'},
+                'checkpoints': ['checkpoints/best.pth', 'checkpoints/checkpoint0025.pth', 'checkpoints/checkpoint0050.pth', 'checkpoints/last.pth'],
+                'best_checkpoint': 'best.pth',
+                'export': {'ONNXRuntime': 'export/best.onnx'},
+                'app_state': 'app_state.json',
+                'model_meta': 'model_meta.json',
+                'train_val_split': 'train_val_split.json',
+                'train_size': 4,
+                'val_size': 2,
+                'hyperparameters': 'hyperparameters.yaml',
+                'hyperparameters_id': 45234,
+                'artifacts_dir': '/experiments/76_Lemons/247_RT-DETRv2/',
+                'datetime': '2025-01-22 18:13:43',
+                'evaluation_report_id': 12961,
+                'evaluation_report_link': 'https://app.supervisely.com/model-benchmark?id=12961',
+                'evaluation_metrics': {
+                    'mAP': 0.994059405940594,
+                    'AP50': 1.0, 'AP75': 1.0,
+                    'f1': 0.9944444444444445,
+                    'precision': 0.9944444444444445,
+                    'recall': 0.9944444444444445,
+                    'iou': 0.9726227736959404,
+                    'classification_accuracy': 1.0,
+                    'calibration_score': 0.8935745942476048,
+                    'f1_optimal_conf': 0.500377893447876,
+                    'expected_calibration_error': 0.10642540575239527,
+                    'maximum_calibration_error': 0.499622106552124
+                },
+                'primary_metric': 'mAP'
+                'logs': {
+                    'type': 'tensorboard',
+                    'link': '/experiments/76_Lemons/247_RT-DETRv2/logs/'
+                },
+            }
+        """
+        output = {ApiField.EXPERIMENT: {ApiField.DATA: {**experiment_info}}}
+        resp = self._api.post(
+            "tasks.output.set", {ApiField.TASK_ID: task_id, ApiField.OUTPUT: output}
+        )
+        return resp.json()
+
     def deploy_model_from_api(self, task_id, deploy_params):
         self.send_request(
             task_id, "deploy_from_api", data={"deploy_params": deploy_params}, raise_error=True
@@ -1315,66 +1375,4 @@
         elif artifacts_dir.startswith("/yolov8_train"):
             framework = YOLOv8(team_id)
 
-        experiment_info = framework.get_by_artifacts_dir(artifacts_dir)
-=======
-    def set_output_experiment(self, task_id: int, experiment_info: dict) -> Dict:
-        """
-        Sets output for the task with experiment info.
-
-        :param task_id: Task ID in Supervisely.
-        :type task_id: int
-        :param experiment_info: Experiment info from TrainApp.
-        :type experiment_info: dict
-        :return: None
-        :rtype: :class:`NoneType`
-
-        Example of experiment_info:
-
-            experiment_info = {
-                'experiment_name': '247_Lemons_RT-DETRv2-M',
-                'framework_name': 'RT-DETRv2',
-                'model_name': 'RT-DETRv2-M',
-                'task_type': 'object detection',
-                'project_id': 76,
-                'task_id': 247,
-                'model_files': {'config': 'model_config.yml'},
-                'checkpoints': ['checkpoints/best.pth', 'checkpoints/checkpoint0025.pth', 'checkpoints/checkpoint0050.pth', 'checkpoints/last.pth'],
-                'best_checkpoint': 'best.pth',
-                'export': {'ONNXRuntime': 'export/best.onnx'},
-                'app_state': 'app_state.json',
-                'model_meta': 'model_meta.json',
-                'train_val_split': 'train_val_split.json',
-                'train_size': 4,
-                'val_size': 2,
-                'hyperparameters': 'hyperparameters.yaml',
-                'hyperparameters_id': 45234,
-                'artifacts_dir': '/experiments/76_Lemons/247_RT-DETRv2/',
-                'datetime': '2025-01-22 18:13:43',
-                'evaluation_report_id': 12961,
-                'evaluation_report_link': 'https://app.supervisely.com/model-benchmark?id=12961',
-                'evaluation_metrics': {
-                    'mAP': 0.994059405940594,
-                    'AP50': 1.0, 'AP75': 1.0,
-                    'f1': 0.9944444444444445,
-                    'precision': 0.9944444444444445,
-                    'recall': 0.9944444444444445,
-                    'iou': 0.9726227736959404,
-                    'classification_accuracy': 1.0,
-                    'calibration_score': 0.8935745942476048,
-                    'f1_optimal_conf': 0.500377893447876,
-                    'expected_calibration_error': 0.10642540575239527,
-                    'maximum_calibration_error': 0.499622106552124
-                },
-                'primary_metric': 'mAP'
-                'logs': {
-                    'type': 'tensorboard',
-                    'link': '/experiments/76_Lemons/247_RT-DETRv2/logs/'
-                },
-            }
-        """
-        output = {ApiField.EXPERIMENT: {ApiField.DATA: {**experiment_info}}}
-        resp = self._api.post(
-            "tasks.output.set", {ApiField.TASK_ID: task_id, ApiField.OUTPUT: output}
-        )
-        return resp.json()
->>>>>>> 3ffd8b5c
+        experiment_info = framework.get_by_artifacts_dir(artifacts_dir)