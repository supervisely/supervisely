--- conflicted
+++ resolved
@@ -308,59 +308,6 @@
             f"Waiting time exceeded: total waiting time {wait_attempts * effective_wait_timeout} seconds, i.e. {wait_attempts} attempts for {effective_wait_timeout} seconds each"
         )
 
-<<<<<<< HEAD
-    def upload_dtl_archive(
-        self,
-        task_id: int,
-        archive_path: str,
-        progress_cb: Optional[Union[tqdm, Callable]] = None,
-    ):
-        """upload_dtl_archive"""
-        encoder = MultipartEncoder(
-            {
-                "id": str(task_id).encode("utf-8"),
-                "name": get_file_name(archive_path),
-                "archive": (
-                    os.path.basename(archive_path),
-                    open(archive_path, "rb"),
-                    "application/x-tar",
-                ),
-            }
-        )
-
-        def callback(monitor_instance):
-            read_mb = monitor_instance.bytes_read / 1024.0 / 1024.0
-            if progress_cb is not None:
-                progress_cb(read_mb)
-
-        monitor = MultipartEncoderMonitor(encoder, callback)
-        self._api.post("tasks.upload.dtl_archive", monitor)
-
-    def _deploy_model(
-        self,
-        agent_id,
-        model_id,
-        plugin_id=None,
-        version=None,
-        restart_policy=RestartPolicy.NEVER,
-        settings=None,
-    ):
-        """_deploy_model"""
-        response = self._api.post(
-            "tasks.run.deploy",
-            {
-                ApiField.AGENT_ID: agent_id,
-                ApiField.MODEL_ID: model_id,
-                ApiField.RESTART_POLICY: restart_policy.value,
-                ApiField.SETTINGS: settings or {"gpu_device": 0},
-                ApiField.PLUGIN_ID: plugin_id,
-                ApiField.VERSION: version,
-            },
-        )
-        return response.json()[ApiField.TASK_ID]
-
-=======
->>>>>>> 912093db
     def get_context(self, id: int) -> Dict:
         """
         Get context information by task ID.
@@ -1074,269 +1021,6 @@
         )
         return resp.json()
 
-<<<<<<< HEAD
-    def deploy_model_from_api(self, task_id, deploy_params):
-        self.send_request(
-            task_id,
-            "deploy_from_api",
-            data={"deploy_params": deploy_params},
-            raise_error=True,
-        )
-
-    def deploy_model_app(
-        self,
-        module_id: int,
-        workspace_id: int,
-        agent_id: Optional[int] = None,
-        description: Optional[str] = "application description",
-        params: Dict[str, Any] = None,
-        log_level: Optional[Literal["info", "debug", "warning", "error"]] = "info",
-        users_ids: Optional[List[int]] = None,
-        app_version: Optional[str] = "",
-        is_branch: Optional[bool] = False,
-        task_name: Optional[str] = "pythonSpawned",
-        restart_policy: Optional[Literal["never", "on_error"]] = "never",
-        proxy_keep_url: Optional[bool] = False,
-        redirect_requests: Optional[Dict[str, int]] = {},
-        limit_by_workspace: bool = False,
-        deploy_params: Dict[str, Any] = None,
-        timeout: int = 100,
-    ):
-        if deploy_params is None:
-            deploy_params = {}
-        task_info = self.start(
-            agent_id=agent_id,
-            workspace_id=workspace_id,
-            module_id=module_id,
-            description=description,
-            params=params,
-            log_level=log_level,
-            users_ids=users_ids,
-            app_version=app_version,
-            is_branch=is_branch,
-            task_name=task_name,
-            restart_policy=restart_policy,
-            proxy_keep_url=proxy_keep_url,
-            redirect_requests=redirect_requests,
-            limit_by_workspace=limit_by_workspace,
-        )
-
-        attempt_delay_sec = 10
-        attempts = (timeout + attempt_delay_sec) // attempt_delay_sec
-        ready = self._api.app.wait_until_ready_for_api_calls(
-            task_info["id"], attempts, attempt_delay_sec
-        )
-        if not ready:
-            raise TimeoutError(
-                f"Task {task_info['id']} is not ready for API calls after {timeout} seconds."
-            )
-        self.deploy_model_from_api(task_info["id"], deploy_params=deploy_params)
-        return task_info
-
-    def deploy_custom_model(
-        self,
-        team_id: int,
-        workspace_id: int,
-        artifacts_dir: str,
-        checkpoint_name: str = None,
-        agent_id: int = None,
-        device: str = "cuda",
-    ):
-        """
-        Deploy a custom model based on the artifacts directory.
-
-        :param workspace_id: Workspace ID in Supervisely.
-        :type workspace_id: int
-        :param artifacts_dir: Path to the artifacts directory.
-        :type artifacts_dir: str
-        :param checkpoint_name: Checkpoint name (with extension) to deploy.
-        :type checkpoint_name: Optional[str]
-        :param agent_id: Agent ID in Supervisely.
-        :type agent_id: Optional[int]
-        :param device: Device string (default is "cuda").
-        :type device: str
-        :raises ValueError: if validations fail.
-        """
-        from dataclasses import asdict
-
-        from supervisely.nn.artifacts import (
-            RITM,
-            RTDETR,
-            Detectron2,
-            MMClassification,
-            MMDetection,
-            MMDetection3,
-            MMSegmentation,
-            UNet,
-            YOLOv5,
-            YOLOv5v2,
-            YOLOv8,
-        )
-        from supervisely.nn.experiments import get_experiment_info_by_artifacts_dir
-        from supervisely.nn.utils import ModelSource, RuntimeType
-
-        if not isinstance(workspace_id, int) or workspace_id <= 0:
-            raise ValueError(f"workspace_id must be a positive integer. Received: {workspace_id}")
-        if not isinstance(artifacts_dir, str) or not artifacts_dir.strip():
-            raise ValueError("artifacts_dir must be a non-empty string.")
-
-        workspace_info = self._api.workspace.get_info_by_id(workspace_id)
-        if workspace_info is None:
-            raise ValueError(f"Workspace with ID '{workspace_id}' not found.")
-
-        team_id = workspace_info.team_id
-        logger.debug(
-            f"Starting model deployment. Team: {team_id}, Workspace: {workspace_id}, Artifacts Dir: '{artifacts_dir}'"
-        )
-
-        # Train V1 logic (if artifacts_dir does not start with '/experiments')
-        if not artifacts_dir.startswith("/experiments"):
-            logger.debug("Deploying model from Train V1 artifacts")
-            frameworks = {
-                "/detectron2": Detectron2,
-                "/mmclassification": MMClassification,
-                "/mmdetection": MMDetection,
-                "/mmdetection-3": MMDetection3,
-                "/mmsegmentation": MMSegmentation,
-                "/RITM_training": RITM,
-                "/RT-DETR": RTDETR,
-                "/unet": UNet,
-                "/yolov5_train": YOLOv5,
-                "/yolov5_2.0_train": YOLOv5v2,
-                "/yolov8_train": YOLOv8,
-            }
-
-            framework_cls = next(
-                (cls for prefix, cls in frameworks.items() if artifacts_dir.startswith(prefix)),
-                None,
-            )
-            if not framework_cls:
-                raise ValueError(f"Unsupported framework for artifacts_dir: '{artifacts_dir}'")
-
-            framework = framework_cls(team_id)
-            if framework_cls is RITM or framework_cls is YOLOv5:
-                raise ValueError(
-                    f"{framework.framework_name} framework is not supported for deployment"
-                )
-
-            logger.debug(f"Detected framework: '{framework.framework_name}'")
-
-            module_id = self._api.app.get_ecosystem_module_id(framework.serve_slug)
-            serve_app_name = framework.serve_app_name
-            logger.debug(f"Module ID fetched:' {module_id}'. App name: '{serve_app_name}'")
-
-            train_info = framework.get_info_by_artifacts_dir(artifacts_dir.rstrip("/"))
-            if not hasattr(train_info, "checkpoints") or not train_info.checkpoints:
-                raise ValueError("No checkpoints found in train info.")
-
-            checkpoint = None
-            if checkpoint_name is not None:
-                for cp in train_info.checkpoints:
-                    if cp.name == checkpoint_name:
-                        checkpoint = cp
-                        break
-                if checkpoint is None:
-                    raise ValueError(f"Checkpoint '{checkpoint_name}' not found in train info.")
-            else:
-                logger.debug("Checkpoint name not provided. Using the last checkpoint.")
-                checkpoint = train_info.checkpoints[-1]
-
-            checkpoint_name = checkpoint.name
-            deploy_params = {
-                "device": device,
-                "model_source": ModelSource.CUSTOM,
-                "task_type": train_info.task_type,
-                "checkpoint_name": checkpoint_name,
-                "checkpoint_url": checkpoint.path,
-            }
-
-            if getattr(train_info, "config_path", None) is not None:
-                deploy_params["config_url"] = train_info.config_path
-
-            if framework.require_runtime:
-                deploy_params["runtime"] = RuntimeType.PYTORCH
-
-        else:  # Train V2 logic (when artifacts_dir starts with '/experiments')
-            logger.debug("Deploying model from Train V2 artifacts")
-
-            def get_framework_from_artifacts_dir(artifacts_dir: str) -> str:
-                clean_path = artifacts_dir.rstrip("/")
-                parts = clean_path.split("/")
-                if not parts or "_" not in parts[-1]:
-                    raise ValueError(f"Invalid artifacts_dir format: '{artifacts_dir}'")
-                return parts[-1].split("_", 1)[1]
-
-            # TODO: temporary solution, need to add Serve App Name into config.json
-            framework_name = get_framework_from_artifacts_dir(artifacts_dir)
-            logger.debug(f"Detected framework: {framework_name}")
-
-            modules = self._api.app.get_list_all_pages(
-                method="ecosystem.list",
-                data={"filter": [], "search": framework_name, "categories": ["serve"]},
-                convert_json_info_cb=lambda x: x,
-            )
-            if not modules:
-                raise ValueError(f"No serve apps found for framework: '{framework_name}'")
-
-            module = modules[0]
-            module_id = module["id"]
-            serve_app_name = module["name"]
-            logger.debug(f"Serving app delected: '{serve_app_name}'. Module ID: '{module_id}'")
-
-            experiment_info = get_experiment_info_by_artifacts_dir(
-                self._api, team_id, artifacts_dir
-            )
-            if not experiment_info:
-                raise ValueError(
-                    f"Failed to retrieve experiment info for artifacts_dir: '{artifacts_dir}'"
-                )
-
-            if len(experiment_info.checkpoints) == 0:
-                raise ValueError(f"No checkpoints found in: '{artifacts_dir}'.")
-
-            checkpoint = None
-            if checkpoint_name is not None:
-                for checkpoint_path in experiment_info.checkpoints:
-                    if get_file_name_with_ext(checkpoint_path) == checkpoint_name:
-                        checkpoint = get_file_name_with_ext(checkpoint_path)
-                        break
-                if checkpoint is None:
-                    raise ValueError(
-                        f"Provided checkpoint '{checkpoint_name}' not found. Using the best checkpoint."
-                    )
-            else:
-                logger.debug("Checkpoint name not provided. Using the best checkpoint.")
-                checkpoint = experiment_info.best_checkpoint
-
-            checkpoint_name = checkpoint
-            deploy_params = {
-                "device": device,
-                "model_source": ModelSource.CUSTOM,
-                "model_files": {
-                    "checkpoint": f"{experiment_info.artifacts_dir}checkpoints/{checkpoint_name}"
-                },
-                "model_info": asdict(experiment_info),
-                "runtime": RuntimeType.PYTORCH,
-            }
-            # TODO: add support for **kwargs
-
-            config = experiment_info.model_files.get("config")
-            if config is not None:
-                deploy_params["model_files"]["config"] = f"{experiment_info.artifacts_dir}{config}"
-                logger.debug(f"Config file added: {experiment_info.artifacts_dir}{config}")
-
-        logger.info(
-            f"{serve_app_name} app deployment started. Checkpoint: '{checkpoint_name}'. Deploy params: '{deploy_params}'"
-        )
-        self.deploy_model_app(
-            module_id,
-            workspace_id,
-            agent_id,
-            description=f"Deployed via deploy_custom_model",
-            task_name=f"{serve_app_name} ({checkpoint_name})",
-            deploy_params=deploy_params,
-        )
-=======
     def is_running(self, task_id: int) -> bool:
         """
         Check if the task is running.
@@ -1367,5 +1051,4 @@
                 == "ready"
             )
         except requests.exceptions.HTTPError as e:
-            return False
->>>>>>> 912093db
+            return False