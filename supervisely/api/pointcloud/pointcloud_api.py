--- conflicted
+++ resolved
@@ -144,8 +144,6 @@
 
     @staticmethod
     def info_sequence():
-<<<<<<< HEAD
-=======
         """
         Get list of all :class:`PointcloudInfo<PointcloudInfo>` field names.
 
@@ -153,7 +151,6 @@
         :rtype: :class:`list`
         """
 
->>>>>>> b5319d36
         return [
             ApiField.ID,
             ApiField.FRAME,
@@ -178,8 +175,6 @@
 
     @staticmethod
     def info_tuple_name():
-<<<<<<< HEAD
-=======
         """
         Get string name of :class:`PointcloudInfo<PointcloudInfo>` NamedTuple.
 
@@ -199,7 +194,6 @@
             print(tuple_name) # PointCloudInfo
         """
 
->>>>>>> b5319d36
         return "PointCloudInfo"
 
     def _convert_json_info(self, info: Dict, skip_missing: Optional[bool] = True):
@@ -207,13 +201,9 @@
         return PointcloudInfo(**res._asdict())
 
     def get_list(
-<<<<<<< HEAD
-        self, dataset_id: int, filters: Optional[List[Dict[str, str]]] = None
-=======
         self,
         dataset_id: int,
         filters: Optional[List[Dict[str, str]]] = None,
->>>>>>> b5319d36
     ) -> List[PointcloudInfo]:
         """
         Get list of information about all point cloud for a given dataset ID.
@@ -246,10 +236,6 @@
             # Output:
             # [PointcloudInfo(id=19618654, ...), PointcloudInfo(id=19618657, ...), PointcloudInfo(id=19618660, ...)]
         """
-<<<<<<< HEAD
-        return self.get_list_all_pages(
-            "point-clouds.list", {ApiField.DATASET_ID: dataset_id, ApiField.FILTER: filters or []}
-=======
 
         return self.get_list_all_pages(
             "point-clouds.list",
@@ -257,7 +243,6 @@
                 ApiField.DATASET_ID: dataset_id,
                 ApiField.FILTER: filters or [],
             },
->>>>>>> b5319d36
         )
 
     def get_info_by_id(self, id: int) -> PointcloudInfo:
@@ -316,15 +301,11 @@
         :param is_stream: bool
         :return: Response object containing pointcloud object with given id
         """
-<<<<<<< HEAD
-        response = self._api.post("point-clouds.download", {ApiField.ID: id}, stream=is_stream)
-=======
         response = self._api.post(
             "point-clouds.download",
             {ApiField.ID: id},
             stream=is_stream,
         )
->>>>>>> b5319d36
         return response
 
     def download_path(self, id: int, path: str) -> None:
@@ -418,9 +399,6 @@
         )
 
     def download_related_image(self, id: int, path: str) -> Response:
-<<<<<<< HEAD
-        response = self._api.post("point-clouds.images.download", {ApiField.ID: id}, stream=True)
-=======
         """
         Download a related context image from Supervisely to local directory by image id.
 
@@ -454,7 +432,6 @@
             {ApiField.ID: id},
             stream=True,
         )
->>>>>>> b5319d36
         ensure_base_path(path)
         with open(path, "wb") as fd:
             for chunk in response.iter_content(chunk_size=1024 * 1024):
@@ -463,10 +440,6 @@
 
     # @TODO: copypaste from video_api
     def upload_hash(
-<<<<<<< HEAD
-        self, dataset_id: int, name: str, hash: str, meta: Optional[Dict] = None
-    ) -> PointcloudInfo:
-=======
         self,
         dataset_id: int,
         name: str,
@@ -528,7 +501,6 @@
             # )
         """
 
->>>>>>> b5319d36
         meta = {} if meta is None else meta
         return self.upload_hashes(dataset_id, [name], [hash], [meta])[0]
 
@@ -539,10 +511,6 @@
         names: List[str],
         hashes: List[str],
         metas: Optional[List[Dict]] = None,
-<<<<<<< HEAD
-        progress_cb: Optional[Union[tqdm, Callable]] = None,
-    ) -> List[PointcloudInfo]:
-=======
         progress_cb: Optional[Callable] = None,
     ) -> List[PointcloudInfo]:
         """
@@ -590,16 +558,12 @@
             # 4 pointcloud after upload.
         """
 
->>>>>>> b5319d36
         return self._upload_bulk_add(
             lambda item: (ApiField.HASH, item), dataset_id, names, hashes, metas, progress_cb
         )
 
     # @TODO: copypaste from video_api
     def _upload_bulk_add(
-<<<<<<< HEAD
-        self, func_item_to_kv, dataset_id, names, items, metas=None, progress_cb=None
-=======
         self,
         func_item_to_kv,
         dataset_id,
@@ -607,7 +571,6 @@
         items,
         metas=None,
         progress_cb=None,
->>>>>>> b5319d36
     ):
         if metas is None:
             metas = [{}] * len(items)
@@ -671,10 +634,6 @@
         return self.upload_related_images([path])[0]
 
     def upload_related_images(
-<<<<<<< HEAD
-        self, paths: List[str], progress_cb: Optional[Union[tqdm, Callable]] = None
-    ) -> List[str]:
-=======
         self,
         paths: List[str],
         progress_cb: Optional[Callable] = None,
@@ -703,7 +662,6 @@
             # [+R6dFy8nMEq6k82vHLxuakpqVBmyTTPjdfGdPfjAv/c=, +hfjbufnbkLhJb32vHLxuakpqVBmyTTPj5hXdPfhhj1c]
         """
 
->>>>>>> b5319d36
         def path_to_bytes_stream(path):
             return open(path, "rb")
 
@@ -761,10 +719,6 @@
         return response.json()
 
     def upload_path(
-<<<<<<< HEAD
-        self, dataset_id: int, name: str, path: str, meta: Optional[Dict] = None
-    ) -> PointcloudInfo:
-=======
         self,
         dataset_id: int,
         name: str,
@@ -802,7 +756,6 @@
             # Point cloud "pcd_0.pcd" uploaded to Supervisely with ID:19618685
         """
 
->>>>>>> b5319d36
         metas = None if meta is None else [meta]
         return self.upload_paths(dataset_id, [name], [path], metas=metas)[0]
 
@@ -811,11 +764,6 @@
         dataset_id: int,
         names: List[str],
         paths: List[str],
-<<<<<<< HEAD
-        progress_cb: Optional[Union[tqdm, Callable]] = None,
-        metas: Optional[Dict] = None,
-    ) -> List[PointcloudInfo]:
-=======
         progress_cb: Optional[Callable] = None,
         metas: Optional[List[Dict]] = None,
     ) -> List[PointcloudInfo]:
@@ -852,7 +800,6 @@
             # Point clouds uploaded to Supervisely with IDs: [19618685, 19618686]
         """
 
->>>>>>> b5319d36
         def path_to_bytes_stream(path):
             return open(path, "rb")
 
