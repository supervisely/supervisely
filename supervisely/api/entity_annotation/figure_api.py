# coding: utf-8

# docs
from __future__ import annotations

import asyncio
import json
import re
from collections import defaultdict
from typing import (
    AsyncGenerator,
    Callable,
    Dict,
    Generator,
    List,
    NamedTuple,
    Optional,
    Tuple,
    Union,
)

import numpy as np
from requests_toolbelt import MultipartDecoder, MultipartEncoder
from tqdm import tqdm

from supervisely._utils import batched
from supervisely.api.module_api import ApiField, ModuleApi, RemoveableBulkModuleApi
from supervisely.geometry.rectangle import Rectangle
from supervisely.video_annotation.key_id_map import KeyIdMap


class FigureInfo(NamedTuple):
    """
    Represents detailed information about a figure in a scene within the labeling tool.
    It is designed to handle multimodal data.

    Attributes:
        id (int): Unique identifier for the figure.
        class_id (int): Identifier for the class of the figure.
        updated_at (str): Timestamp of the last update.
        created_at (str): Timestamp of creation.
        entity_id (int): Identifier for the entity. Possible entities: image, video, volume, pointcloud, etc.
        object_id (int): Identifier for the object (applicable to videos, volumes, pointclouds).
        project_id (int): Identifier for the project.
        dataset_id (int): Identifier for the dataset.
        frame_index (int): Index of the frame (applicable to videos, volumes (as a slice_index), pointclouds).
        geometry_type (str): Type of geometry.
        geometry (dict): Geometry data.
        geometry_meta (dict): Metadata for the geometry.
        tags (list): List of tags associated with the figure.
        meta (dict): Additional metadata.
        area (str): Area information.
        priority (int): Position of the figure relative to other overlapping or underlying figures.
    """

    id: int
    class_id: int
    updated_at: str
    created_at: str
    entity_id: int
    object_id: int
    project_id: int
    dataset_id: int
    frame_index: int
    geometry_type: str
    geometry: dict
    geometry_meta: dict
    tags: list
    meta: dict
    area: str
<<<<<<< HEAD
    track_id: str
    priority: int
=======
    priority: Optional[int] = None
>>>>>>> 16965d62

    @property
    def bbox(self) -> Optional[Rectangle]:
        """
        Get Figure's bounding box.

        :return: Rectangle in supervisely format.
        :rtype: :class: `sly.Rectangle`
        """
        if self.geometry_meta is not None:
            return Rectangle(*self.geometry_meta["bbox"], sly_id=self.id)


class FigureApi(RemoveableBulkModuleApi):
    """
    Figure object for :class:`VideoAnnotation<supervisely.video_annotation.video_annotation.VideoAnnotation>`.
    """

    def _remove_batch_api_method_name(self):
        """_remove_batch_api_method_name"""
        return "figures.bulk.remove"

    def _remove_batch_field_name(self):
        """_remove_batch_field_name"""
        return ApiField.FIGURE_IDS

    @staticmethod
    def info_sequence():
        """
        NamedTuple FigureInfo information about Figure.

        :Example:

         .. code-block:: python

            FigureInfo(id=588801373,
                       updated_at='2020-12-22T06:37:13.183Z',
                       created_at='2020-12-22T06:37:13.183Z',
                       entity_id=186648101,
                       object_id=112482,
                       project_id=110366,
                       dataset_id=419886,
                       frame_index=0,
                       geometry_type='bitmap',
                       geometry={'bitmap': {'data': 'eJwdlns8...Cgj4=', 'origin': [335, 205]}})
        """
        return [
            ApiField.ID,
            ApiField.CLASS_ID,
            ApiField.UPDATED_AT,
            ApiField.CREATED_AT,
            ApiField.ENTITY_ID,
            ApiField.OBJECT_ID,
            ApiField.PROJECT_ID,
            ApiField.DATASET_ID,
            ApiField.FRAME_INDEX,
            ApiField.GEOMETRY_TYPE,
            ApiField.GEOMETRY,
            ApiField.GEOMETRY_META,
            ApiField.TAGS,
            ApiField.META,
            ApiField.AREA,
            ApiField.TRACK_ID,
            ApiField.PRIORITY,
        ]

    @staticmethod
    def info_tuple_name():
        """
        Get string name of NamedTuple for class.

        :return: NamedTuple name.
        :rtype: :class:`str`
        :Usage example:

         .. code-block:: python

            import supervisely as sly

            os.environ['SERVER_ADDRESS'] = 'https://app.supervisely.com'
            os.environ['API_TOKEN'] = 'Your Supervisely API Token'
            api = sly.Api.from_env()

            tuple_name = api.video.figure.info_tuple_name()
            print(tuple_name) # FigureInfo
        """

        return "FigureInfo"

    def get_info_by_id(self, id: int) -> FigureInfo:
        """
        Get Figure information by ID.

        :param id: Figure ID in Supervisely.
        :type id: int
        :return: Information about Figure. See :class:`info_sequence<info_sequence>`
        :rtype: :class:`NamedTuple`
        :Usage example:

         .. code-block:: python

            import supervisely as sly

            figure_id = 588801373

            os.environ['SERVER_ADDRESS'] = 'https://app.supervisely.com'
            os.environ['API_TOKEN'] = 'Your Supervisely API Token'
            api = sly.Api.from_env()

            figure_info = api.video.figure.get_info_by_id(figure_id)
            print(figure_info)
            # Output: [
            #     588801373,
            #     "2020-12-22T06:37:13.183Z",
            #     "2020-12-22T06:37:13.183Z",
            #     186648101,
            #     112482,
            #     110366,
            #     419886,
            #     0,
            #     "bitmap",
            #     {
            #         "bitmap": {
            #             "data": "eJw...Cgj4=",
            #             "origin": [
            #                 335,
            #                 205
            #             ]
            #         }
            #     }
            # ]
        """
        fields = [
            "id",
            "createdAt",
            "updatedAt",
            "imageId",
            "objectId",
            "classId",
            "projectId",
            "datasetId",
            "geometry",
            "geometryType",
            "geometryMeta",
            "tags",
            "meta",
            "area",
            "trackId",
            "priority",
        ]
        return self._get_info_by_id(id, "figures.info", {ApiField.FIELDS: fields})

    def create(
        self,
        entity_id: int,
        object_id: int,
        meta: Dict,
        geometry_json: Dict,
        geometry_type: str,
        track_id: int = None,
    ) -> int:
        """"""
        input_figure = {
            ApiField.META: meta,
            ApiField.OBJECT_ID: object_id,
            ApiField.GEOMETRY_TYPE: geometry_type,
            ApiField.GEOMETRY: geometry_json,
        }

        if track_id is not None:
            input_figure[ApiField.TRACK_ID] = track_id

        body = {ApiField.ENTITY_ID: entity_id, ApiField.FIGURES: [input_figure]}

        response = self._api.post("figures.bulk.add", body)
        return response.json()[0][ApiField.ID]

    def get_by_ids(self, dataset_id: int, ids: List[int]) -> List[FigureInfo]:
        """
        Get Figures information by IDs from given dataset ID.

        :param dataset_id: Dataset ID in Supervisely.
        :type dataset_id: int
        :param ids: List of Figures IDs.
        :type ids: List[int]
        :return: List of information about Figures. See :class:`info_sequence<info_sequence>`
        :rtype: :class:`List[NamedTuple]`
        :Usage example:

         .. code-block:: python

            import supervisely as sly

            os.environ['SERVER_ADDRESS'] = 'https://app.supervisely.com'
            os.environ['API_TOKEN'] = 'Your Supervisely API Token'
            api = sly.Api.from_env()

            dataset_id = 466642
            figures_ids = [642155547, 642155548, 642155549]
            figures_infos = api.video.figure.get_by_ids(dataset_id, figures_ids)
            print(figures_infos)
            # Output: [
            #     [
            #         642155547,
            #         "2021-03-23T13:25:34.705Z",
            #         "2021-03-23T13:25:34.705Z",
            #         198703211,
            #         152118,
            #         124976,
            #         466642,
            #         0,
            #         "rectangle",
            #         {
            #             "points": {
            #                 "exterior": [
            #                     [
            #                         2240,
            #                         1041
            #                     ],
            #                     [
            #                         2463,
            #                         1187
            #                     ]
            #                 ],
            #                 "interior": []
            #             }
            #         }
            #     ],
            #     [
            #         642155548,
            #         "2021-03-23T13:25:34.705Z",
            #         "2021-03-23T13:25:34.705Z",
            #         198703211,
            #         152118,
            #         124976,
            #         466642,
            #         1,
            #         "rectangle",
            #         {
            #             "points": {
            #                 "exterior": [
            #                     [
            #                         2248,
            #                         1048
            #                     ],
            #                     [
            #                         2455,
            #                         1176
            #                     ]
            #                 ],
            #                 "interior": []
            #             }
            #         }
            #     ],
            #     [
            #         642155549,
            #         "2021-03-23T13:25:34.705Z",
            #         "2021-03-23T13:25:34.705Z",
            #         198703211,
            #         152118,
            #         124976,
            #         466642,
            #         2,
            #         "rectangle",
            #         {
            #             "points": {
            #                 "exterior": [
            #                     [
            #                         2237,
            #                         1046
            #                     ],
            #                     [
            #                         2464,
            #                         1179
            #                     ]
            #                 ],
            #                 "interior": []
            #             }
            #         }
            #     ]
            # ]
        """
        filters = [{"field": "id", "operator": "in", "value": ids}]
        fields = [
            "id",
            "createdAt",
            "updatedAt",
            "imageId",
            "objectId",
            "classId",
            "projectId",
            "datasetId",
            "geometry",
            "geometryType",
            "geometryMeta",
            "tags",
            "meta",
            "area",
            "trackId",
            "priority",
        ]
        figures_infos = self.get_list_all_pages(
            "figures.list",
            {
                ApiField.DATASET_ID: dataset_id,
                ApiField.FILTER: filters,
                ApiField.FIELDS: fields,
            },
        )

        if len(ids) != len(figures_infos):
            ids_downloaded = [info.id for info in figures_infos]
            raise RuntimeError(
                "Ids don't exist on server: {}".format(set(ids_downloaded) - set(ids))
            )

        id_to_item = {info.id: info for info in figures_infos}

        figures = []
        for input_id in ids:
            figures.append(id_to_item[input_id])

        return figures

    def _append_bulk(
        self,
        entity_id,
        figures_json,
        figures_keys,
        key_id_map: KeyIdMap,
        field_name=ApiField.ENTITY_ID,
    ):
        """"""
        if len(figures_json) == 0:
            return
        for batch_keys, batch_jsons in zip(
            batched(figures_keys, batch_size=100), batched(figures_json, batch_size=100)
        ):
            resp = self._api.post(
                "figures.bulk.add",
                {field_name: entity_id, ApiField.FIGURES: batch_jsons},
            )
            for key, resp_obj in zip(batch_keys, resp.json()):
                figure_id = resp_obj[ApiField.ID]
                key_id_map.add_figure(key, figure_id)

    def create_bulk(
        self,
        figures_json: List[dict],
        entity_id: int = None,
        dataset_id: int = None,
        batch_size=200,
    ) -> List[int]:
        """
        Create figures in Supervisely in bulk.
        To optimize creation of a large number of figures use dataset ID instead of entity ID.
        In this case figure jsons list can contain figures from different entities for the same dataset.
        Every figure json must contain corresponding entity ID.

        *NOTE*: Geometries for AlphaMask must be uploaded separately via `upload_geometries_batch` method.

        :param figures_json: List of figures in Supervisely JSON format.
        :type figures_json: List[dict]
        :param entity_id: Entity ID.
        :type entity_id: int
        :param dataset_id: Dataset ID.
        :type dataset_id: int
        :return: List of figure IDs.
        """
        figure_ids = []
        if len(figures_json) == 0:
            return figure_ids

        if entity_id is None and dataset_id is None:
            raise ValueError("Either entity_id or dataset_id must be provided")
        if dataset_id is not None:
            body = {ApiField.DATASET_ID: dataset_id}
        else:
            body = {ApiField.ENTITY_ID: entity_id}

        for batch_jsons in batched(figures_json, batch_size):
            body[ApiField.FIGURES] = batch_jsons
            response = self._api.post("figures.bulk.add", body)
            for resp_obj in response.json():
                figure_ids.append(resp_obj[ApiField.ID])
        return figure_ids

    def download(
        self, dataset_id: int, image_ids: List[int] = None, skip_geometry: bool = False
    ) -> Dict[int, List[FigureInfo]]:
        """
        Method returns a dictionary with pairs of image ID and list of FigureInfo for the given dataset ID. Can be filtered by image IDs.

        :param dataset_id: Dataset ID in Supervisely.
        :type dataset_id: int
        :param image_ids: Specify the list of image IDs within the given dataset ID. If image_ids is None, the method returns all possible pairs of images with figures. Note: Consider using `sly.batched()` to ensure that no figures are lost in the response.
        :type image_ids: List[int], optional
        :param skip_geometry: Skip the download of figure geometry. May be useful for a significant api request speed increase in the large datasets.
        :type skip_geometry: bool

        :return: A dictionary where keys are image IDs and values are lists of figures.
        :rtype: :class: `Dict[int, List[FigureInfo]]`
        """
        fields = [
            "id",
            "createdAt",
            "updatedAt",
            "imageId",
            "objectId",
            "classId",
            "projectId",
            "datasetId",
            "geometry",
            "geometryType",
            "geometryMeta",
            "tags",
            "meta",
            "area",
            "trackId",
            "priority",
        ]
        if skip_geometry is True:
            fields = [x for x in fields if x != "geometry"]

        if image_ids is None:
            filters = []
        else:
            filters = [
                {
                    ApiField.FIELD: ApiField.ENTITY_ID,
                    "operator": "in",
                    "value": image_ids,
                }
            ]
        data = {
            ApiField.DATASET_ID: dataset_id,
            ApiField.FIELDS: fields,
            ApiField.FILTER: filters,
        }
        resp = self._api.post("figures.list", data)
        infos = resp.json()
        images_figures = defaultdict(list)

        total_pages = infos["pagesCount"]
        for page in range(1, total_pages + 1):
            if page > 1:
                data.update({ApiField.PAGE: page})
                resp = self._api.post("figures.list", data)
                infos = resp.json()
            for info in infos["entities"]:
                figure_info = self._convert_json_info(info, True)
                images_figures[figure_info.entity_id].append(figure_info)

        return dict(images_figures)

    def _convert_json_info(self, info: dict, skip_missing=False):
        res = super()._convert_json_info(info, skip_missing=True)
        return FigureInfo(**res._asdict())

    def get_list(self, dataset_id: int, filters: List = None):
        fields = [
            "id",
            "createdAt",
            "updatedAt",
            "imageId",
            "objectId",
            "classId",
            "projectId",
            "datasetId",
            "geometry",
            "geometryType",
            "geometryMeta",
            "tags",
            "meta",
            "area",
            "trackId",
            "priority",
        ]
        if filters is None:
            filters = []
        figures_infos = self.get_list_all_pages(
            "figures.list",
            {
                ApiField.DATASET_ID: dataset_id,
                ApiField.FILTER: filters,
                ApiField.FIELDS: fields,
            },
        )

        return figures_infos

    def _download_geometries_generator(
        self, ids: List[int]
    ) -> Generator[Tuple[int, MultipartDecoder.Part], None, None]:
        """
        Private method. Download figures geometries with given IDs from storage.
        """

        for batch_ids in batched(ids):
            response = self._api.post("figures.bulk.download.geometry", {ApiField.IDS: batch_ids})
            decoder = MultipartDecoder.from_response(response)
            for part in decoder.parts:
                content_utf8 = part.headers[b"Content-Disposition"].decode("utf-8")
                # Find name="1245" preceded by a whitespace, semicolon or beginning of line.
                # The regex has 2 capture group: one for the prefix and one for the actual name value.
                figure_id = int(re.findall(r'(^|[\s;])name="(\d*)"', content_utf8)[0][1])
                yield figure_id, part

    def download_geometry(self, figure_id: int) -> dict:
        """
        Download figure geometry with given ID from storage.

        :param figure_id: Figure ID in Supervisely.
        :type figure_id: int
        :return: Figure geometry in Supervisely JSON format.
        :rtype: dict
        """
        return self.download_geometries_batch([figure_id])

    def download_geometries_batch(
        self,
        ids: List[int],
        progress_cb: Optional[Union[tqdm, Callable]] = None,
    ) -> List[dict]:
        """
        Download figure geometries with given IDs from storage.

        :param ids: List of figure IDs in Supervisely.
        :type ids: List[int]
        :param progress_cb: Progress bar to show the download progress. Shows the number of bytes downloaded.
        :type progress_cb: Union[tqdm, Callable], optional
        :return: List of figure geometries in Supervisely JSON format.
        :rtype: List[dict]
        """
        geometries = {}
        for idx, part in self._download_geometries_generator(ids):
            if progress_cb is not None:
                progress_cb(len(part.content))
            geometry_json = json.loads(part.content)
            geometries[idx] = geometry_json

        if len(geometries) != len(ids):
            raise RuntimeError("Not all geometries were downloaded")
        ordered_results = [geometries[i] for i in ids]
        return ordered_results

    def upload_geometry(self, figure_id: int, geometry: dict):
        """
        Upload figure geometry with given figure ID to storage.

        :param figure_id: Figure ID in Supervisely.
        :type figure_id: int
        :param geometry: Figure geometry in Supervisely JSON format.
        :type geometry: dict
        :return: None
        :rtype: None
        """
        self.upload_geometries_batch([figure_id], [geometry])

    def upload_geometries_batch(self, figure_ids: List[int], geometries: List[dict]):
        """
        Upload figure geometries with given figure IDs to storage.

        :param figure_ids: List of figure IDs in Supervisely.
        :type figure_ids: List[int]
        :param geometries: List of figure geometries in Supervisely JSON format.
        :type geometries: List[dict]
        :return: None
        :rtype: None
        """
        geometries = [json.dumps(geometry).encode("utf-8") for geometry in geometries]

        for batch_ids, batch_geometries in zip(
            batched(figure_ids, batch_size=100), batched(geometries, batch_size=100)
        ):
            fields = []
            for figure_id, geometry in zip(batch_ids, batch_geometries):
                fields.append((ApiField.FIGURE_ID, str(figure_id)))
                fields.append(
                    (
                        ApiField.GEOMETRY,
                        (str(figure_id), geometry, "application/octet-stream"),
                    )
                )
            encoder = MultipartEncoder(fields=fields)
            self._api.post("figures.bulk.upload.geometry", encoder)

    async def _download_geometries_generator_async(
        self, ids: List[int], semaphore: Optional[asyncio.Semaphore] = None
    ) -> AsyncGenerator[Tuple[int, bytes], None, None]:
        """
        Private method. Download figures geometries with given IDs from storage asynchronously.

        :param ids: List of figure IDs in Supervisely.
        :type ids: List[int]
        :return: Async generator with pairs of figure ID and figure geometry.
        :rtype: AsyncGenerator[Tuple[int, bytes], None, None]
        """
        if semaphore is None:
            semaphore = self._api.get_default_semaphore()

        for batch_ids in batched(ids):
            async with semaphore:
                response = await self._api.post_async(
                    "figures.bulk.download.geometry", {ApiField.IDS: batch_ids}
                )
            decoder = MultipartDecoder.from_response(response)
            for part in decoder.parts:
                content_utf8 = part.headers[b"Content-Disposition"].decode("utf-8")
                # Find name="1245" preceded by a whitespace, semicolon or beginning of line.
                # The regex has 2 capture group: one for the prefix and one for the actual name value.
                figure_id = int(re.findall(r'(^|[\s;])name="(\d*)"', content_utf8)[0][1])
                yield figure_id, part.content

    async def download_geometries_batch_async(
        self,
        ids: List[int],
        progress_cb: Optional[Union[tqdm, Callable]] = None,
        semaphore: Optional[asyncio.Semaphore] = None,
    ) -> List[dict]:
        """
        Download figure geometries with given IDs from storage asynchronously.

        :param ids: List of figure IDs in Supervisely.
        :type ids: List[int]
        :param progress_cb: Progress bar to show the download progress. Shows the number of bytes downloaded.
        :type progress_cb: Union[tqdm, Callable], optional
        :param semaphore: Semaphore to limit the number of concurrent downloads.
        :type semaphore: Optional[asyncio.Semaphore], optional
        :return: List of figure geometries in Supervisely JSON format.
        :rtype: List[dict]

        :Usage example:

            .. code-block:: python

                import asyncio
                import supervisely as sly

                os.environ['SERVER_ADDRESS'] = 'https://app.supervisely.com'
                os.environ['API_TOKEN'] = 'Your Supervisely API Token'
                api = sly.Api.from_env()

                figure_ids = [642155547, 642155548, 642155549]
                loop = sly.utils.get_or_create_event_loop()
                geometries = loop.run_until_complete(
                    api.figure.download_geometries_batch_async(
                        figure_ids,
                        progress_cb=tqdm(total=len(figure_ids), desc="Downloading geometries"),
                        semaphore=asyncio.Semaphore(15),
                    )
                )
        """
        geometries = {}
        async for idx, part in self._download_geometries_generator_async(ids, semaphore):
            if progress_cb is not None:
                progress_cb(len(part))
            geometry_json = json.loads(part)
            geometries[idx] = geometry_json

        if len(geometries) != len(ids):
            raise RuntimeError("Not all geometries were downloaded")
        ordered_results = [geometries[i] for i in ids]
        return ordered_results<|MERGE_RESOLUTION|>--- conflicted
+++ resolved
@@ -68,12 +68,8 @@
     tags: list
     meta: dict
     area: str
-<<<<<<< HEAD
     track_id: str
-    priority: int
-=======
     priority: Optional[int] = None
->>>>>>> 16965d62
 
     @property
     def bbox(self) -> Optional[Rectangle]:
