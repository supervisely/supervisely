# coding: utf-8

# docs
from __future__ import annotations

import json
import re
from collections import defaultdict
from typing import Dict, Generator, List, NamedTuple, Optional, Tuple

import numpy as np
from requests_toolbelt import MultipartDecoder, MultipartEncoder

from supervisely._utils import batched
from supervisely.api.module_api import ApiField, ModuleApi, RemoveableBulkModuleApi
from supervisely.geometry.rectangle import Rectangle
from supervisely.video_annotation.key_id_map import KeyIdMap


class FigureInfo(NamedTuple):
    """
    Represents detailed information about a figure in a scene within the labeling tool.
    It is designed to handle multimodal data.

    Attributes:
        id (int): Unique identifier for the figure.
        class_id (int): Identifier for the class of the figure.
        updated_at (str): Timestamp of the last update.
        created_at (str): Timestamp of creation.
        entity_id (int): Identifier for the entity. Possible entities: image, video, volume, pointcloud, etc.
        object_id (int): Identifier for the object (applicable to videos, volumes, pointclouds).
        project_id (int): Identifier for the project.
        dataset_id (int): Identifier for the dataset.
        frame_index (int): Index of the frame (applicable to videos, volumes (as a slice_index), pointclouds).
        geometry_type (str): Type of geometry.
        geometry (dict): Geometry data.
        geometry_meta (dict): Metadata for the geometry.
        tags (list): List of tags associated with the figure.
        meta (dict): Additional metadata.
        area (str): Area information.
        priority (int): Position of the figure relative to other overlapping or underlying figures.
    """

    id: int
    class_id: int
    updated_at: str
    created_at: str
    entity_id: int
    object_id: int
    project_id: int
    dataset_id: int
    frame_index: int
    geometry_type: str
    geometry: dict
    geometry_meta: dict
    tags: list
    meta: dict
    area: str
<<<<<<< HEAD
    track_id: str
=======
    priority: int
>>>>>>> 49ca44b9

    @property
    def bbox(self) -> Optional[Rectangle]:
        """
        Get Figure's bounding box.

        :return: Rectangle in supervisely format.
        :rtype: :class: `sly.Rectangle`
        """
        if self.geometry_meta is not None:
            return Rectangle(*self.geometry_meta["bbox"], sly_id=self.id)


class FigureApi(RemoveableBulkModuleApi):
    """
    Figure object for :class:`VideoAnnotation<supervisely.video_annotation.video_annotation.VideoAnnotation>`.
    """

    def _remove_batch_api_method_name(self):
        """_remove_batch_api_method_name"""
        return "figures.bulk.remove"

    def _remove_batch_field_name(self):
        """_remove_batch_field_name"""
        return ApiField.FIGURE_IDS

    @staticmethod
    def info_sequence():
        """
        NamedTuple FigureInfo information about Figure.

        :Example:

         .. code-block:: python

            FigureInfo(id=588801373,
                       updated_at='2020-12-22T06:37:13.183Z',
                       created_at='2020-12-22T06:37:13.183Z',
                       entity_id=186648101,
                       object_id=112482,
                       project_id=110366,
                       dataset_id=419886,
                       frame_index=0,
                       geometry_type='bitmap',
                       geometry={'bitmap': {'data': 'eJwdlns8...Cgj4=', 'origin': [335, 205]}})
        """
        return [
            ApiField.ID,
            ApiField.CLASS_ID,
            ApiField.UPDATED_AT,
            ApiField.CREATED_AT,
            ApiField.ENTITY_ID,
            ApiField.OBJECT_ID,
            ApiField.PROJECT_ID,
            ApiField.DATASET_ID,
            ApiField.FRAME_INDEX,
            ApiField.GEOMETRY_TYPE,
            ApiField.GEOMETRY,
            ApiField.GEOMETRY_META,
            ApiField.TAGS,
            ApiField.META,
            ApiField.AREA,
<<<<<<< HEAD
            ApiField.TRACK_ID,
=======
            ApiField.PRIORITY,
>>>>>>> 49ca44b9
        ]

    @staticmethod
    def info_tuple_name():
        """
        Get string name of NamedTuple for class.

        :return: NamedTuple name.
        :rtype: :class:`str`
        :Usage example:

         .. code-block:: python

            import supervisely as sly

            os.environ['SERVER_ADDRESS'] = 'https://app.supervisely.com'
            os.environ['API_TOKEN'] = 'Your Supervisely API Token'
            api = sly.Api.from_env()

            tuple_name = api.video.figure.info_tuple_name()
            print(tuple_name) # FigureInfo
        """

        return "FigureInfo"

    def get_info_by_id(self, id: int) -> FigureInfo:
        """
        Get Figure information by ID.

        :param id: Figure ID in Supervisely.
        :type id: int
        :return: Information about Figure. See :class:`info_sequence<info_sequence>`
        :rtype: :class:`NamedTuple`
        :Usage example:

         .. code-block:: python

            import supervisely as sly

            figure_id = 588801373

            os.environ['SERVER_ADDRESS'] = 'https://app.supervisely.com'
            os.environ['API_TOKEN'] = 'Your Supervisely API Token'
            api = sly.Api.from_env()

            figure_info = api.video.figure.get_info_by_id(figure_id)
            print(figure_info)
            # Output: [
            #     588801373,
            #     "2020-12-22T06:37:13.183Z",
            #     "2020-12-22T06:37:13.183Z",
            #     186648101,
            #     112482,
            #     110366,
            #     419886,
            #     0,
            #     "bitmap",
            #     {
            #         "bitmap": {
            #             "data": "eJw...Cgj4=",
            #             "origin": [
            #                 335,
            #                 205
            #             ]
            #         }
            #     }
            # ]
        """
        fields = [
            "id",
            "createdAt",
            "updatedAt",
            "imageId",
            "objectId",
            "classId",
            "projectId",
            "datasetId",
            "geometry",
            "geometryType",
            "geometryMeta",
            "tags",
            "meta",
            "area",
            "priority",
        ]
        return self._get_info_by_id(id, "figures.info", {ApiField.FIELDS: fields})

    def create(
        self,
        entity_id: int,
        object_id: int,
        meta: Dict,
        geometry_json: Dict,
        geometry_type: str,
        track_id: int = None,
    ) -> int:
        """"""
        input_figure = {
            ApiField.META: meta,
            ApiField.OBJECT_ID: object_id,
            ApiField.GEOMETRY_TYPE: geometry_type,
            ApiField.GEOMETRY: geometry_json,
        }

        if track_id is not None:
            input_figure[ApiField.TRACK_ID] = track_id

        body = {ApiField.ENTITY_ID: entity_id, ApiField.FIGURES: [input_figure]}

        response = self._api.post("figures.bulk.add", body)
        return response.json()[0][ApiField.ID]

    def get_by_ids(self, dataset_id: int, ids: List[int]) -> List[FigureInfo]:
        """
        Get Figures information by IDs from given dataset ID.

        :param dataset_id: Dataset ID in Supervisely.
        :type dataset_id: int
        :param ids: List of Figures IDs.
        :type ids: List[int]
        :return: List of information about Figures. See :class:`info_sequence<info_sequence>`
        :rtype: :class:`List[NamedTuple]`
        :Usage example:

         .. code-block:: python

            import supervisely as sly

            os.environ['SERVER_ADDRESS'] = 'https://app.supervisely.com'
            os.environ['API_TOKEN'] = 'Your Supervisely API Token'
            api = sly.Api.from_env()

            dataset_id = 466642
            figures_ids = [642155547, 642155548, 642155549]
            figures_infos = api.video.figure.get_by_ids(dataset_id, figures_ids)
            print(figures_infos)
            # Output: [
            #     [
            #         642155547,
            #         "2021-03-23T13:25:34.705Z",
            #         "2021-03-23T13:25:34.705Z",
            #         198703211,
            #         152118,
            #         124976,
            #         466642,
            #         0,
            #         "rectangle",
            #         {
            #             "points": {
            #                 "exterior": [
            #                     [
            #                         2240,
            #                         1041
            #                     ],
            #                     [
            #                         2463,
            #                         1187
            #                     ]
            #                 ],
            #                 "interior": []
            #             }
            #         }
            #     ],
            #     [
            #         642155548,
            #         "2021-03-23T13:25:34.705Z",
            #         "2021-03-23T13:25:34.705Z",
            #         198703211,
            #         152118,
            #         124976,
            #         466642,
            #         1,
            #         "rectangle",
            #         {
            #             "points": {
            #                 "exterior": [
            #                     [
            #                         2248,
            #                         1048
            #                     ],
            #                     [
            #                         2455,
            #                         1176
            #                     ]
            #                 ],
            #                 "interior": []
            #             }
            #         }
            #     ],
            #     [
            #         642155549,
            #         "2021-03-23T13:25:34.705Z",
            #         "2021-03-23T13:25:34.705Z",
            #         198703211,
            #         152118,
            #         124976,
            #         466642,
            #         2,
            #         "rectangle",
            #         {
            #             "points": {
            #                 "exterior": [
            #                     [
            #                         2237,
            #                         1046
            #                     ],
            #                     [
            #                         2464,
            #                         1179
            #                     ]
            #                 ],
            #                 "interior": []
            #             }
            #         }
            #     ]
            # ]
        """
        filters = [{"field": "id", "operator": "in", "value": ids}]
        fields = [
            "id",
            "createdAt",
            "updatedAt",
            "imageId",
            "objectId",
            "classId",
            "projectId",
            "datasetId",
            "geometry",
            "geometryType",
            "geometryMeta",
            "tags",
            "meta",
            "area",
            "priority",
        ]
        figures_infos = self.get_list_all_pages(
            "figures.list",
            {
                ApiField.DATASET_ID: dataset_id,
                ApiField.FILTER: filters,
                ApiField.FIELDS: fields,
            },
        )

        if len(ids) != len(figures_infos):
            ids_downloaded = [info.id for info in figures_infos]
            raise RuntimeError(
                "Ids don't exist on server: {}".format(set(ids_downloaded) - set(ids))
            )

        id_to_item = {info.id: info for info in figures_infos}

        figures = []
        for input_id in ids:
            figures.append(id_to_item[input_id])

        return figures

    def _append_bulk(
        self,
        entity_id,
        figures_json,
        figures_keys,
        key_id_map: KeyIdMap,
        field_name=ApiField.ENTITY_ID,
    ):
        """"""
        if len(figures_json) == 0:
            return
        for batch_keys, batch_jsons in zip(
            batched(figures_keys, batch_size=100), batched(figures_json, batch_size=100)
        ):
            resp = self._api.post(
                "figures.bulk.add",
                {field_name: entity_id, ApiField.FIGURES: batch_jsons},
            )
            for key, resp_obj in zip(batch_keys, resp.json()):
                figure_id = resp_obj[ApiField.ID]
                key_id_map.add_figure(key, figure_id)

    def create_bulk(
        self,
        figures_json: List[dict],
        entity_id: int = None,
        dataset_id: int = None,
        batch_size=200,
    ) -> List[int]:
        """
        Create figures in Supervisely in bulk.
        To optimize creation of a large number of figures use dataset ID instead of entity ID.
        In this case figure jsons list can contain figures from different entities for the same dataset.
        Every figure json must contain corresponding entity ID.

        *NOTE*: Geometries for AlphaMask must be uploaded separately via `upload_geometries_batch` method.

        :param figures_json: List of figures in Supervisely JSON format.
        :type figures_json: List[dict]
        :param entity_id: Entity ID.
        :type entity_id: int
        :param dataset_id: Dataset ID.
        :type dataset_id: int
        :return: List of figure IDs.
        """
        figure_ids = []
        if len(figures_json) == 0:
            return figure_ids

        if entity_id is None and dataset_id is None:
            raise ValueError("Either entity_id or dataset_id must be provided")
        if dataset_id is not None:
            body = {ApiField.DATASET_ID: dataset_id}
        else:
            body = {ApiField.ENTITY_ID: entity_id}

        for batch_jsons in batched(figures_json, batch_size):
            body[ApiField.FIGURES] = batch_jsons
            response = self._api.post("figures.bulk.add", body)
            for resp_obj in response.json():
                figure_ids.append(resp_obj[ApiField.ID])
        return figure_ids

    def download(
        self, dataset_id: int, image_ids: List[int] = None, skip_geometry: bool = False
    ) -> Dict[int, List[FigureInfo]]:
        """
        Method returns a dictionary with pairs of image ID and list of FigureInfo for the given dataset ID. Can be filtered by image IDs.

        :param dataset_id: Dataset ID in Supervisely.
        :type dataset_id: int
        :param image_ids: Specify the list of image IDs within the given dataset ID. If image_ids is None, the method returns all possible pairs of images with figures. Note: Consider using `sly.batched()` to ensure that no figures are lost in the response.
        :type image_ids: List[int], optional
        :param skip_geometry: Skip the download of figure geometry. May be useful for a significant api request speed increase in the large datasets.
        :type skip_geometry: bool

        :return: A dictionary where keys are image IDs and values are lists of figures.
        :rtype: :class: `Dict[int, List[FigureInfo]]`
        """
        fields = [
            "id",
            "createdAt",
            "updatedAt",
            "imageId",
            "objectId",
            "classId",
            "projectId",
            "datasetId",
            "geometry",
            "geometryType",
            "geometryMeta",
            "tags",
            "meta",
            "area",
            "priority",
        ]
        if skip_geometry is True:
            fields = [x for x in fields if x != "geometry"]

        if image_ids is None:
            filters = []
        else:
            filters = [
                {
                    ApiField.FIELD: ApiField.ENTITY_ID,
                    "operator": "in",
                    "value": image_ids,
                }
            ]
        data = {
            ApiField.DATASET_ID: dataset_id,
            ApiField.FIELDS: fields,
            ApiField.FILTER: filters,
        }
        resp = self._api.post("figures.list", data)
        infos = resp.json()
        images_figures = defaultdict(list)

        total_pages = infos["pagesCount"]
        for page in range(1, total_pages + 1):
            if page > 1:
                data.update({ApiField.PAGE: page})
                resp = self._api.post("figures.list", data)
                infos = resp.json()
            for info in infos["entities"]:
                figure_info = self._convert_json_info(info, True)
                images_figures[figure_info.entity_id].append(figure_info)

        return dict(images_figures)

    def _convert_json_info(self, info: dict, skip_missing=False):
        res = super()._convert_json_info(info, skip_missing=True)
        return FigureInfo(**res._asdict())

    def get_list(self, dataset_id: int, filters: List = None):
        fields = [
            "id",
            "createdAt",
            "updatedAt",
            "imageId",
            "objectId",
            "classId",
            "projectId",
            "datasetId",
            "geometryType",
            "geometry",
            "tags",
            "meta",
        ]
        if filters is None:
            filters = []
        figures_infos = self.get_list_all_pages(
            "figures.list",
            {
                ApiField.DATASET_ID: dataset_id,
                ApiField.FILTER: filters,
                ApiField.FIELDS: fields,
            },
        )

        return figures_infos

    def _download_geometries_generator(
        self, ids: List[int]
    ) -> Generator[Tuple[int, MultipartDecoder.Part], None, None]:
        """
        Private method. Download figures geometries with given IDs from storage.
        """

        for batch_ids in batched(ids):
            response = self._api.post("figures.bulk.download.geometry", {ApiField.IDS: batch_ids})
            decoder = MultipartDecoder.from_response(response)
            for part in decoder.parts:
                content_utf8 = part.headers[b"Content-Disposition"].decode("utf-8")
                # Find name="1245" preceded by a whitespace, semicolon or beginning of line.
                # The regex has 2 capture group: one for the prefix and one for the actual name value.
                figure_id = int(re.findall(r'(^|[\s;])name="(\d*)"', content_utf8)[0][1])
                yield figure_id, part

    def download_geometry(self, figure_id: int) -> dict:
        """
        Download figure geometry with given ID from storage.

        :param figure_id: Figure ID in Supervisely.
        :type figure_id: int
        :return: Figure geometry in Supervisely JSON format.
        :rtype: dict
        """
        return self.download_geometries_batch([figure_id])

    def download_geometries_batch(self, ids: List[int]) -> List[dict]:
        """
        Download figure geometries with given IDs from storage.

        :param ids: List of figure IDs in Supervisely.
        :type ids: List[int]
        :return: List of figure geometries in Supervisely JSON format.
        :rtype: List[dict]
        """
        geometries = {}
        for idx, part in self._download_geometries_generator(ids):
            geometry_json = json.loads(part.content)
            geometries[idx] = geometry_json

        if len(geometries) != len(ids):
            raise RuntimeError("Not all geometries were downloaded")
        ordered_results = [geometries[i] for i in ids]
        return ordered_results

    def upload_geometry(self, figure_id: int, geometry: dict):
        """
        Upload figure geometry with given figure ID to storage.

        :param figure_id: Figure ID in Supervisely.
        :type figure_id: int
        :param geometry: Figure geometry in Supervisely JSON format.
        :type geometry: dict
        :return: None
        :rtype: None
        """
        self.upload_geometries_batch([figure_id], [geometry])

    def upload_geometries_batch(self, figure_ids: List[int], geometries: List[dict]):
        """
        Upload figure geometries with given figure IDs to storage.

        :param figure_ids: List of figure IDs in Supervisely.
        :type figure_ids: List[int]
        :param geometries: List of figure geometries in Supervisely JSON format.
        :type geometries: List[dict]
        :return: None
        :rtype: None
        """
        geometries = [json.dumps(geometry).encode("utf-8") for geometry in geometries]

        for batch_ids, batch_geometries in zip(
            batched(figure_ids, batch_size=100), batched(geometries, batch_size=100)
        ):
            fields = []
            for figure_id, geometry in zip(batch_ids, batch_geometries):
                fields.append((ApiField.FIGURE_ID, str(figure_id)))
                fields.append(
                    (
                        ApiField.GEOMETRY,
                        (str(figure_id), geometry, "application/octet-stream"),
                    )
                )
            encoder = MultipartEncoder(fields=fields)
            self._api.post("figures.bulk.upload.geometry", encoder)<|MERGE_RESOLUTION|>--- conflicted
+++ resolved
@@ -56,11 +56,8 @@
     tags: list
     meta: dict
     area: str
-<<<<<<< HEAD
     track_id: str
-=======
     priority: int
->>>>>>> 49ca44b9
 
     @property
     def bbox(self) -> Optional[Rectangle]:
@@ -123,11 +120,8 @@
             ApiField.TAGS,
             ApiField.META,
             ApiField.AREA,
-<<<<<<< HEAD
             ApiField.TRACK_ID,
-=======
             ApiField.PRIORITY,
->>>>>>> 49ca44b9
         ]
 
     @staticmethod
@@ -211,6 +205,7 @@
             "tags",
             "meta",
             "area",
+            "trackId",
             "priority",
         ]
         return self._get_info_by_id(id, "figures.info", {ApiField.FIELDS: fields})
@@ -361,6 +356,7 @@
             "tags",
             "meta",
             "area",
+            "trackId",
             "priority",
         ]
         figures_infos = self.get_list_all_pages(
@@ -480,6 +476,7 @@
             "tags",
             "meta",
             "area",
+            "trackId",
             "priority",
         ]
         if skip_geometry is True:
@@ -530,10 +527,14 @@
             "classId",
             "projectId",
             "datasetId",
+            "geometry",
             "geometryType",
-            "geometry",
+            "geometryMeta",
             "tags",
             "meta",
+            "area",
+            "trackId",
+            "priority",
         ]
         if filters is None:
             filters = []
