# coding: utf-8

# docs
from __future__ import annotations
from typing import List, NamedTuple, Optional, Dict

from supervisely.api.module_api import ApiField, ModuleApi, RemoveableBulkModuleApi
from supervisely.video_annotation.key_id_map import KeyIdMap
from supervisely._utils import batched


class FigureApi(RemoveableBulkModuleApi):
    """
    Figure object for :class:`VideoAnnotation<supervisely.video_annotation.video_annotation.VideoAnnotation>`.
    """
    @staticmethod
    def info_sequence():
<<<<<<< HEAD
        """
        NamedTuple FigureInfo information about Figure.

        :Example:

         .. code-block:: python

            FigureInfo(id=588801373,
                       updated_at='2020-12-22T06:37:13.183Z',
                       created_at='2020-12-22T06:37:13.183Z',
                       entity_id=186648101,
                       object_id=112482,
                       project_id=110366,
                       dataset_id=419886,
                       frame_index=0,
                       geometry_type='bitmap',
                       geometry={'bitmap': {'data': 'eJwdlns8...Cgj4=', 'origin': [335, 205]}})
        """
        return [ApiField.ID,
                ApiField.UPDATED_AT,
                ApiField.CREATED_AT,
                ApiField.ENTITY_ID,
                ApiField.OBJECT_ID,
                ApiField.PROJECT_ID,
                ApiField.DATASET_ID,
                ApiField.FRAME_INDEX,
                ApiField.GEOMETRY_TYPE,
                ApiField.GEOMETRY
                ]
=======
        return [
            ApiField.ID,
            ApiField.UPDATED_AT,
            ApiField.CREATED_AT,
            ApiField.ENTITY_ID,
            ApiField.OBJECT_ID,
            ApiField.PROJECT_ID,
            ApiField.DATASET_ID,
            ApiField.FRAME_INDEX,
            ApiField.GEOMETRY_TYPE,
            ApiField.GEOMETRY,
        ]
>>>>>>> ab44b0e0

    @staticmethod
    def info_tuple_name():
        return "FigureInfo"

<<<<<<< HEAD
    def get_info_by_id(self, id: int) -> NamedTuple:
        """
        Get Figure information by ID.

        :param id: Figure ID in Supervisely.
        :type id: int
        :return: Information about Figure. See :class:`info_sequence<info_sequence>`
        :rtype: :class:`NamedTuple`
        :Usage example:

         .. code-block:: python

            import supervisely as sly

            figure_id = 588801373

            os.environ['SERVER_ADDRESS'] = 'https://app.supervise.ly'
            os.environ['API_TOKEN'] = 'Your Supervisely API Token'
            api = sly.Api.from_env()

            figure_info = api.video.figure.get_info_by_id(figure_id)
            print(figure_info)
            # Output: [
            #     588801373,
            #     "2020-12-22T06:37:13.183Z",
            #     "2020-12-22T06:37:13.183Z",
            #     186648101,
            #     112482,
            #     110366,
            #     419886,
            #     0,
            #     "bitmap",
            #     {
            #         "bitmap": {
            #             "data": "eJw...Cgj4=",
            #             "origin": [
            #                 335,
            #                 205
            #             ]
            #         }
            #     }
            # ]
        """
        return self._get_info_by_id(id, 'figures.info')

    def create(self, entity_id: int, object_id: int, meta: Dict, geometry_json: Dict, geometry_type, track_id: Optional[int]=None):
=======
    def get_info_by_id(self, id):
        """
        :param id: int
        :return: figure metadata by numeric id
        """
        return self._get_info_by_id(id, "figures.info")

    def create(
        self, entity_id, object_id, meta, geometry_json, geometry_type, track_id=None
    ):
>>>>>>> ab44b0e0
        input_figure = {
            ApiField.META: meta,
            ApiField.OBJECT_ID: object_id,
            ApiField.GEOMETRY_TYPE: geometry_type,
            ApiField.GEOMETRY: geometry_json,
        }

        if track_id is not None:
            input_figure[ApiField.TRACK_ID] = track_id

        body = {ApiField.ENTITY_ID: entity_id, ApiField.FIGURES: [input_figure]}

        response = self._api.post("figures.bulk.add", body)
        return response.json()[0][ApiField.ID]

<<<<<<< HEAD
    def get_by_ids(self, dataset_id: int, ids: List[int]) -> List[NamedTuple]:
        """
        Get Figures information by IDs from given dataset ID.

        :param dataset_id: Dataset ID in Supervisely.
        :type dataset_id: int
        :param ids: List of Figures IDs.
        :type ids: List[int]
        :return: List of information about Figures. See :class:`info_sequence<info_sequence>`
        :rtype: :class:`List[NamedTuple]`
        :Usage example:

         .. code-block:: python

            import supervisely as sly

            os.environ['SERVER_ADDRESS'] = 'https://app.supervise.ly'
            os.environ['API_TOKEN'] = 'Your Supervisely API Token'
            api = sly.Api.from_env()

            dataset_id = 466642
            figures_ids = [642155547, 642155548, 642155549]
            figures_infos = api.video.figure.get_by_ids(dataset_id, figures_ids)
            print(figures_infos)
            # Output: [
            #     [
            #         642155547,
            #         "2021-03-23T13:25:34.705Z",
            #         "2021-03-23T13:25:34.705Z",
            #         198703211,
            #         152118,
            #         124976,
            #         466642,
            #         0,
            #         "rectangle",
            #         {
            #             "points": {
            #                 "exterior": [
            #                     [
            #                         2240,
            #                         1041
            #                     ],
            #                     [
            #                         2463,
            #                         1187
            #                     ]
            #                 ],
            #                 "interior": []
            #             }
            #         }
            #     ],
            #     [
            #         642155548,
            #         "2021-03-23T13:25:34.705Z",
            #         "2021-03-23T13:25:34.705Z",
            #         198703211,
            #         152118,
            #         124976,
            #         466642,
            #         1,
            #         "rectangle",
            #         {
            #             "points": {
            #                 "exterior": [
            #                     [
            #                         2248,
            #                         1048
            #                     ],
            #                     [
            #                         2455,
            #                         1176
            #                     ]
            #                 ],
            #                 "interior": []
            #             }
            #         }
            #     ],
            #     [
            #         642155549,
            #         "2021-03-23T13:25:34.705Z",
            #         "2021-03-23T13:25:34.705Z",
            #         198703211,
            #         152118,
            #         124976,
            #         466642,
            #         2,
            #         "rectangle",
            #         {
            #             "points": {
            #                 "exterior": [
            #                     [
            #                         2237,
            #                         1046
            #                     ],
            #                     [
            #                         2464,
            #                         1179
            #                     ]
            #                 ],
            #                 "interior": []
            #             }
            #         }
            #     ]
            # ]
=======
    def get_by_ids(self, dataset_id, ids):
        """
        :param dataset_id: int
        :param ids: list of integers
        :return: list of figures with given ids from dataset with given id
>>>>>>> ab44b0e0
        """
        filters = [{"field": "id", "operator": "in", "value": ids}]
        figures_infos = self.get_list_all_pages(
            "figures.list", {ApiField.DATASET_ID: dataset_id, ApiField.FILTER: filters}
        )

        if len(ids) != len(figures_infos):
            ids_downloaded = [info.id for info in figures_infos]
            raise RuntimeError(
                "Ids don't exist on server: {}".format(set(ids_downloaded) - set(ids))
            )

        id_to_item = {info.id: info for info in figures_infos}

        figures = []
        for input_id in ids:
            figures.append(id_to_item[input_id])

        return figures

    def _append_bulk(
        self,
        entity_id,
        figures_json,
        figures_keys,
        key_id_map: KeyIdMap,
        field_name=ApiField.ENTITY_ID,
    ):
        if len(figures_json) == 0:
            return
        for (batch_keys, batch_jsons) in zip(
            batched(figures_keys, batch_size=100), batched(figures_json, batch_size=100)
        ):
            resp = self._api.post(
                "figures.bulk.add",
                {field_name: entity_id, ApiField.FIGURES: batch_jsons},
            )
            for key, resp_obj in zip(batch_keys, resp.json()):
                figure_id = resp_obj[ApiField.ID]
                key_id_map.add_figure(key, figure_id)<|MERGE_RESOLUTION|>--- conflicted
+++ resolved
@@ -15,7 +15,6 @@
     """
     @staticmethod
     def info_sequence():
-<<<<<<< HEAD
         """
         NamedTuple FigureInfo information about Figure.
 
@@ -45,26 +44,11 @@
                 ApiField.GEOMETRY_TYPE,
                 ApiField.GEOMETRY
                 ]
-=======
-        return [
-            ApiField.ID,
-            ApiField.UPDATED_AT,
-            ApiField.CREATED_AT,
-            ApiField.ENTITY_ID,
-            ApiField.OBJECT_ID,
-            ApiField.PROJECT_ID,
-            ApiField.DATASET_ID,
-            ApiField.FRAME_INDEX,
-            ApiField.GEOMETRY_TYPE,
-            ApiField.GEOMETRY,
-        ]
->>>>>>> ab44b0e0
 
     @staticmethod
     def info_tuple_name():
         return "FigureInfo"
 
-<<<<<<< HEAD
     def get_info_by_id(self, id: int) -> NamedTuple:
         """
         Get Figure information by ID.
@@ -110,19 +94,7 @@
         """
         return self._get_info_by_id(id, 'figures.info')
 
-    def create(self, entity_id: int, object_id: int, meta: Dict, geometry_json: Dict, geometry_type, track_id: Optional[int]=None):
-=======
-    def get_info_by_id(self, id):
-        """
-        :param id: int
-        :return: figure metadata by numeric id
-        """
-        return self._get_info_by_id(id, "figures.info")
-
-    def create(
-        self, entity_id, object_id, meta, geometry_json, geometry_type, track_id=None
-    ):
->>>>>>> ab44b0e0
+    def create(self, entity_id: int, object_id: int, meta: Dict, geometry_json: Dict, geometry_type, track_id: int=None):
         input_figure = {
             ApiField.META: meta,
             ApiField.OBJECT_ID: object_id,
@@ -138,7 +110,6 @@
         response = self._api.post("figures.bulk.add", body)
         return response.json()[0][ApiField.ID]
 
-<<<<<<< HEAD
     def get_by_ids(self, dataset_id: int, ids: List[int]) -> List[NamedTuple]:
         """
         Get Figures information by IDs from given dataset ID.
@@ -243,13 +214,6 @@
             #         }
             #     ]
             # ]
-=======
-    def get_by_ids(self, dataset_id, ids):
-        """
-        :param dataset_id: int
-        :param ids: list of integers
-        :return: list of figures with given ids from dataset with given id
->>>>>>> ab44b0e0
         """
         filters = [{"field": "id", "operator": "in", "value": ids}]
         figures_infos = self.get_list_all_pages(
