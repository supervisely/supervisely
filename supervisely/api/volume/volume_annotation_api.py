# coding: utf-8

import json
from typing import List
from supervisely.api.module_api import ApiField
from supervisely.video_annotation.key_id_map import KeyIdMap
from supervisely.volume_annotation.volume_annotation import VolumeAnnotation

from supervisely.api.entity_annotation.entity_annotation_api import EntityAnnotationAPI
from supervisely.io.json import load_json_file


class VolumeAnnotationAPI(EntityAnnotationAPI):
    """
<<<<<<< HEAD
    Inherits from :class:`EntityAnnotationAPI<supervisely.api.entity_annotation.EntityAnnotationAPI>`:
        - `download_bulk` method: `api.volume.annotation.download_bulk(dataset_id: int, entity_ids: List[int])`
=======
    :class:`VolumeAnnotation<supervisely.volume_annotation.volume_annotation.VolumeAnnotation>` for a single volume. :class:`VolumeAnnotationAPI<VolumeAnnotationAPI>` object is immutable.

    :param api: API connection to the server.
    :type api: Api
    :Usage example:

     .. code-block:: python

        import supervisely as sly

        # You can connect to API directly
        address = 'https://app.supervise.ly/'
        token = 'Your Supervisely API Token'
        api = sly.Api(address, token)

        # Or you can use API from environment
        os.environ['SERVER_ADDRESS'] = 'https://app.supervise.ly'
        os.environ['API_TOKEN'] = 'Your Supervisely API Token'
        api = sly.Api.from_env()

        volume_id = 19581134
        ann_info = api.volume.annotation.download(volume_id)
>>>>>>> fc662385
    """

    _method_download_bulk = "volumes.annotations.bulk.info"
    _entity_ids_str = ApiField.VOLUME_IDS

    def download(self, volume_id: int):
        """
        Download information about VolumeAnnotation by volume ID from API.
        :param volume_id: Volume ID in Supervisely.
        :type volume_id: int
        :return: Information about VolumeAnnotation in json format
        :rtype: :class:`dict`
        :Usage example:

         .. code-block:: python

            import supervisely as sly

            from pprint import pprint

            os.environ['SERVER_ADDRESS'] = 'https://app.supervise.ly'
            os.environ['API_TOKEN'] = 'Your Supervisely API Token'
            api = sly.Api.from_env()

            volume_id = 19581134
            ann_info = api.volume.annotation.download(volume_id)
            print(ann_info)
            # Output:
            # {
            #     'createdAt': '2023-03-29T12:30:37.078Z',
            #     'datasetId': 61803,
            #     'description': '',
            #     'objects': [],
            #     'planes': [],
            #     'spatialFigures': [],
            #     'tags': [{'createdAt': '2023-04-03T13:21:53.368Z',
            #             'id': 12259702,
            #             'labelerLogin': 'almaz',
            #             'name': 'info',
            #             'tagId': 385328,
            #             'updatedAt': '2023-04-03T13:21:53.368Z',
            #             'value': 'age 31'}],
            #     'updatedAt': '2023-03-29T12:30:37.078Z',
            #     'volumeId': 19581134,
            #     'volumeMeta': {
            #             'ACS': 'RAS',
            #             'IJK2WorldMatrix': [0.7617, 0, 0,
            #                                 -194.2384, 0, 0.76171,
            #                                 0, -217.5384, 0,
            #                                 0, 2.5, -347.75,
            #                                 0, 0, 0, 1],
            #             'channelsCount': 1,
            #             'dimensionsIJK': {'x': 512, 'y': 512, 'z': 139},
            #             'intensity': {'max': 3071, 'min': -3024},
            #             'rescaleIntercept': 0,
            #             'rescaleSlope': 1,
            #             'windowCenter': 23.5,
            #             'windowWidth': 6095
            # },
            #     'volumeName': 'CTChest.nrrd'
            # }
        """

        volume_info = self._api.volume.get_info_by_id(volume_id)
        return self._download(volume_info.dataset_id, volume_id)

    def append(self, volume_id: int, ann: VolumeAnnotation, key_id_map: KeyIdMap = None):
        """
        Loads VolumeAnnotation to a given volume ID in the API.

        :param volume_id: Volume ID in Supervisely.
        :type volume_id: int
        :param ann: VolumeAnnotation object.
        :type ann: VolumeAnnotation
        :param key_id_map: KeyIdMap object.
        :type key_id_map: KeyIdMap, optional
        :return: None
        :rtype: :class:`NoneType`

        :Usage example:

         .. code-block:: python

            import supervisely as sly

            os.environ['SERVER_ADDRESS'] = 'https://app.supervise.ly'
            os.environ['API_TOKEN'] = 'Your Supervisely API Token'
            api = sly.Api.from_env()

            volume_id = 19581134
            api.volume.annotation.append(volume_id, volume_ann)
        """

        info = self._api.volume.get_info_by_id(volume_id)
        self._append(
            self._api.volume.tag,
            self._api.volume.object,
            self._api.volume.figure,
            info.project_id,
            info.dataset_id,
            volume_id,
            ann.tags,
            ann.objects,
            ann.figures,
            key_id_map,
        )

    def upload_paths(
        self,
        volume_ids: List[int],
        ann_paths: List[str],
        project_meta,
        interpolation_dirs=None,
        progress_cb=None,
    ):
        """
        Loads VolumeAnnotations from a given paths to a given volumes IDs in the API. Volumes IDs must be from one dataset.

        :param volume_ids: Volumes IDs in Supervisely.
        :type volume_ids: List[int]
        :param ann_paths: Paths to annotations on local machine.
        :type ann_paths: List[str]
        :param project_meta: Input :class:`ProjectMeta<supervisely.project.project_meta.ProjectMeta>` for VolumeAnnotations.
        :type project_meta: ProjectMeta
        :param progress_cb: Function for tracking download progress.
        :type progress_cb: Progress, optional
        :return: None
        :rtype: :class:`NoneType`

        :Usage example:

         .. code-block:: python

            import supervisely as sly

            os.environ['SERVER_ADDRESS'] = 'https://app.supervise.ly'
            os.environ['API_TOKEN'] = 'Your Supervisely API Token'
            api = sly.Api.from_env()

            volume_ids = [121236918, 121236919]
            ann_pathes = ['/home/admin/work/supervisely/example/ann1.json', '/home/admin/work/supervisely/example/ann2.json']
            api.volume.annotation.upload_paths(volume_ids, ann_pathes, meta)
        """

        if interpolation_dirs is None:
            interpolation_dirs = [None] * len(ann_paths)

        key_id_map = KeyIdMap()
        for volume_id, ann_path, interpolation_dir in zip(
            volume_ids, ann_paths, interpolation_dirs
        ):
            ann_json = load_json_file(ann_path)
            ann = VolumeAnnotation.from_json(ann_json, project_meta)
            self.append(volume_id, ann, key_id_map)

            # create empty figures for meshes
            self._api.volume.figure.append_bulk(volume_id, ann.spatial_figures, key_id_map)
            # upload existing interpolations or create on the fly and and add them to empty mesh figures
            self._api.volume.figure.upload_stl_meshes(
                volume_id, ann.spatial_figures, key_id_map, interpolation_dir
            )
            if progress_cb is not None:
                progress_cb(1)<|MERGE_RESOLUTION|>--- conflicted
+++ resolved
@@ -12,11 +12,10 @@
 
 class VolumeAnnotationAPI(EntityAnnotationAPI):
     """
-<<<<<<< HEAD
+    :class:`VolumeAnnotation<supervisely.volume_annotation.volume_annotation.VolumeAnnotation>` for a single volume. :class:`VolumeAnnotationAPI<VolumeAnnotationAPI>` object is immutable.
+
     Inherits from :class:`EntityAnnotationAPI<supervisely.api.entity_annotation.EntityAnnotationAPI>`:
         - `download_bulk` method: `api.volume.annotation.download_bulk(dataset_id: int, entity_ids: List[int])`
-=======
-    :class:`VolumeAnnotation<supervisely.volume_annotation.volume_annotation.VolumeAnnotation>` for a single volume. :class:`VolumeAnnotationAPI<VolumeAnnotationAPI>` object is immutable.
 
     :param api: API connection to the server.
     :type api: Api
@@ -38,7 +37,6 @@
 
         volume_id = 19581134
         ann_info = api.volume.annotation.download(volume_id)
->>>>>>> fc662385
     """
 
     _method_download_bulk = "volumes.annotations.bulk.info"
