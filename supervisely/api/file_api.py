--- conflicted
+++ resolved
@@ -744,11 +744,7 @@
 
         if file_info is None:
             raise ValueError(
-<<<<<<< HEAD
                 f"File not found in Team files. Maybe you entered directory? (Path: '{path}')"
-=======
-                f"Not a file. Maybe you entered directory or file not exists? (Path: '{path}')"
->>>>>>> c2454978
             )
 
         self.remove(team_id, path)
@@ -779,15 +775,8 @@
         if not path.endswith("/"):
             raise ValueError("Please add a slash in the end to recognize path as a directory.")
 
-<<<<<<< HEAD
         if not self.dir_exists(team_id, path):
             raise ValueError(f"Folder not found in Team files. (Path: '{path}')")
-=======
-        if not file_info is None:
-            raise ValueError(
-                f"Not a folder. Maybe you entered file path or folder not exist? (Path: '{path}')"
-            )
->>>>>>> c2454978
 
         self.remove(team_id, path)
 
