# coding: utf-8
"""download/upload/manipulate files from/to Supervisely team files"""

from __future__ import annotations

import asyncio
import mimetypes
import os
import shutil
import tarfile
import tempfile
from pathlib import Path
from time import time
from typing import Callable, Dict, List, NamedTuple, Optional, Union

<<<<<<< HEAD
import aiofiles
=======
from dotenv import load_dotenv
>>>>>>> ec343b29
import requests
from requests_toolbelt import MultipartEncoder, MultipartEncoderMonitor
from tqdm import tqdm
from typing_extensions import Literal

import supervisely.io.env as env
import supervisely.io.fs as sly_fs
from supervisely._utils import batched, rand_str
from supervisely.api.module_api import ApiField, ModuleApiBase
from supervisely.io.fs import (
    ensure_base_path,
    get_file_ext,
    get_file_hash,
    get_file_hash_async,
    get_file_name,
    get_file_name_with_ext,
    get_file_size,
    list_files_recursively,
    silent_remove,
)
from supervisely.io.fs_cache import FileCache
from supervisely.io.json import load_json_file
from supervisely.io.network_exceptions import (
    process_requests_exception,
    process_unhandled_request,
)
from supervisely.sly_logger import logger
from supervisely.task.progress import Progress


class FileInfo(NamedTuple):
    """ """

    team_id: int
    id: int
    user_id: int
    name: str
    hash: str
    path: str
    storage_path: str
    mime: str
    ext: str
    sizeb: int
    created_at: str
    updated_at: str
    full_storage_url: str
    is_dir: bool


class FileApi(ModuleApiBase):
    """
    API for working with Files. :class:`FileApi<FileApi>` object is immutable.

    :param api: API connection to the server.
    :type api: Api
    :Usage example:

     .. code-block:: python

        import os
        from dotenv import load_dotenv

        import supervisely as sly

        # Load secrets and create API object from .env file (recommended)
        # Learn more here: https://developer.supervisely.com/getting-started/basics-of-authentication
        if sly.is_development():
            load_dotenv(os.path.expanduser("~/supervisely.env"))
        api = sly.Api.from_env()

        # Pass values into the API constructor (optional, not recommended)
        # api = sly.Api(server_address="https://app.supervise.ly", token="4r47N...xaTatb")

        team_id = 8
        file_path = "/999_App_Test/"
        files = api.file.list(team_id, file_path)
    """

    @staticmethod
    def info_sequence():
        """
        NamedTuple FileInfo information about File.

        :Example:

         .. code-block:: python

            FileInfo(team_id=8,
                     id=7660,
                     user_id=7,
                     name='00135.json',
                     hash='z7Hv9a7WIC5HIJrfX/69KVrvtDaLqucSprWHoCxyq0M=',
                     path='/999_App_Test/ds1/00135.json',
                     storage_path='/h5un6l2bnaz1vj8a9qgms4-public/teams_storage/8/y/P/rn/...json',
                     mime='application/json',
                     ext='json',
                     sizeb=261,
                     created_at='2021-01-11T09:04:17.959Z',
                     updated_at='2021-01-11T09:04:17.959Z',
                     full_storage_url='http://supervise.ly/h5un6l2bnaz1vj8a9qgms4-public/teams_storage/8/y/P/rn/...json')
        """
        return [
            ApiField.TEAM_ID,
            ApiField.ID,
            ApiField.USER_ID,
            ApiField.NAME,
            ApiField.HASH,
            ApiField.PATH,
            ApiField.STORAGE_PATH,
            ApiField.MIME2,
            ApiField.EXT2,
            ApiField.SIZEB2,
            ApiField.CREATED_AT,
            ApiField.UPDATED_AT,
            ApiField.FULL_STORAGE_URL,
            ApiField.IS_DIR,
        ]

    @staticmethod
    def info_tuple_name():
        """
        NamedTuple name - **FileInfo**.
        """
        return "FileInfo"

    def list_on_agent(
        self,
        team_id: int,
        path: str,
        recursive: bool = True,
        return_type: Literal["dict", "fileinfo"] = "dict",
    ) -> List[Union[Dict, FileInfo]]:
        if self.is_on_agent(path) is False:
            raise ValueError(f"Data is not on agent: {path}")

        agent_id, path_in_agent_folder = self.parse_agent_id_and_path(path)
        dirs_queue: List[str] = [path_in_agent_folder]

        results = []
        while len(dirs_queue) > 0:
            cur_dir = dirs_queue.pop(0)
            if cur_dir.endswith("/") is False:
                cur_dir += "/"
            response = self._api.post(
                "agents.storage.list",
                {ApiField.ID: agent_id, ApiField.TEAM_ID: team_id, ApiField.PATH: cur_dir},
            )
            items = response.json()
            for item in items:
                if item["type"] == "file":
                    results.append(item)
                elif item["type"] == "directory" and recursive is True:
                    dirs_queue.append(os.path.join(cur_dir, item["name"]))

        if return_type == "dict":
            return results
        elif return_type == "fileinfo":
            return [self._convert_json_info(info_json) for info_json in results]
        else:
            raise ValueError(
                "The specified value for the 'return_type' parameter should be either 'dict' or 'fileinfo'."
            )

    def list(
        self,
        team_id: int,
        path: str,
        recursive: bool = True,
        return_type: Literal["dict", "fileinfo"] = "dict",
    ) -> List[Union[Dict, FileInfo]]:
        """
        List of files in the Team Files.

        :param team_id: Team ID in Supervisely.
        :type team_id: int
        :param path: Path to File or Directory.
        :type path: str
        :param recursive: If True return all files recursively.
        :type recursive: bool
        :param return_type: The specified value between 'dict' or 'fileinfo'. By default: 'dict'.
        :type return_type: str
        :return: List of all Files with information. See classes info_sequence and FileInfo
        :rtype: class List[Union[Dict, FileInfo]]
        :Usage example:

         .. code-block:: python

            import os
            from dotenv import load_dotenv

            import supervisely as sly

            # Load secrets and create API object from .env file (recommended)
            # Learn more here: https://developer.supervisely.com/getting-started/basics-of-authentication
            if sly.is_development():
                load_dotenv(os.path.expanduser("~/supervisely.env"))
            api = sly.Api.from_env()

            # Pass values into the API constructor (optional, not recommended)
            # api = sly.Api(server_address="https://app.supervise.ly", token="4r47N...xaTatb")

            team_id = 8
            file_path = "/999_App_Test/"

            # Get information about file in dict way..
            files = api.file.list(team_id, file_path)
            file = files[0]
            print(file['id'])
            # Output: 7660

            print(files)
            # Output: [
            #     {
            #         "id":7660,
            #         "userId":7,
            #         "path":"/999_App_Test/ds1/00135.json",
            #         "storagePath":"/h5un6l2bnaz1vj8a9qgms4-public/teams_storage/8/y/P/rn/...json",
            #         "meta":{
            #             "ext":"json",
            #             "mime":"application/json",
            #             "size":261
            #         },
            #         "createdAt":"2021-01-11T09:04:17.959Z",
            #         "updatedAt":"2021-01-11T09:04:17.959Z",
            #         "hash":"z7Wv1a7WIC5HIJrfX/69XXrqtDaLxucSprWHoCxyq0M=",
            #         "fullStorageUrl":"http://supervise.ly/h5un6l2bnaz1vj8a9qgms4-public/teams_storage/8/y/P/rn/...json",
            #         "teamId":8,
            #         "name":"00135.json"
            #     },
            #     {
            #         "id":7661,
            #         "userId":7,
            #         "path":"/999_App_Test/ds1/01587.json",
            #         "storagePath":"/h5un6l2bnaz1vj8a9qgms4-public/teams_storage/8/9/k/Hs/...json",
            #         "meta":{
            #             "ext":"json",
            #             "mime":"application/json",
            #             "size":252
            #         },
            #         "createdAt":"2021-01-11T09:04:18.099Z",
            #         "updatedAt":"2021-01-11T09:04:18.099Z",
            #         "hash":"La9+XtF2+cTlAqUE/I72e/xS12LqyH1+z<3T+SgD4CTU=",
            #         "fullStorageUrl":"http://supervise.ly/h5un6l2bnaz1vj8a9qgms4-public/teams_storage/8/9/k/Hs/...json",
            #         "teamId":8,
            #         "name":"01587.json"
            #     }
            # ]

            # ..or as FileInfo with attributes:
            files = api.file.list(team_id, file_path, return_type='fileinfo')
            file = files[0]
            print(file.id)
            # Output: 7660

            print(files)
            # Output: [
            # FileInfo(team_id=8, id=7660, user_id=7, name='00135.json', hash='z7Wv1a7WI...
            # FileInfo(team_id=8, id=7661, user_id=7, name='01587.json', hash='La9+XtF2+...
            # ]
        """

        if not path.endswith("/") and recursive is False:
            path += "/"
        if self.is_on_agent(path) is True:
            return self.list_on_agent(team_id, path, recursive, return_type)

        response = self._api.post(
            "file-storage.list",
            {ApiField.TEAM_ID: team_id, ApiField.PATH: path, ApiField.RECURSIVE: recursive},
        )

        if return_type == "dict":
            return response.json()
        elif return_type == "fileinfo":
            return [self._convert_json_info(info_json) for info_json in response.json()]
        else:
            raise ValueError(
                "The specified value for the 'return_type' parameter should be either 'dict' or 'fileinfo'."
            )

    def list2(self, team_id: int, path: str, recursive: bool = True) -> List[FileInfo]:
        """
        Disclaimer: Method is not recommended. Use api.file.list instead

        List of files in the Team Files.

        :param team_id: Team ID in Supervisely.
        :type team_id: int
        :param path: Path to File or Directory.
        :type path: str
        :param recursive: If True return all FileInfos recursively.
        :type recursive: bool
        :return: List of all Files with information. See class info_sequence
        :rtype: class List[FileInfo]
        :Usage example:

         .. code-block:: python

            import os
            from dotenv import load_dotenv

            import supervisely as sly

            # Load secrets and create API object from .env file (recommended)
            # Learn more here: https://developer.supervisely.com/getting-started/basics-of-authentication
            if sly.is_development():
                load_dotenv(os.path.expanduser("~/supervisely.env"))
            api = sly.Api.from_env()

            # Pass values into the API constructor (optional, not recommended)
            # api = sly.Api(server_address="https://app.supervise.ly", token="4r47N...xaTatb")

            team_id = 9
            file_path = "/My_App_Test/"
            files = api.file.list2(team_id, file_path)

            print(files)
            # Output: [
            # FileInfo(team_id=9, id=18421, user_id=8, name='5071_3734_mot_video_002.tar.gz', hash='+0nrNoDjBxxJA...
            # FileInfo(team_id=9, id=18456, user_id=8, name='5164_4218_mot_video_bitmap.tar.gz', hash='fwtVI+iptY...
            # FileInfo(team_id=9, id=18453, user_id=8, name='all_vars.tar', hash='TVkUE+K1bnEb9QrdEm9akmHm/QEWPJK...
            # ]
        """
        return self.list(team_id=team_id, path=path, recursive=recursive, return_type="fileinfo")

    def listdir(self, team_id: int, path: str, recursive: bool = False) -> List[str]:
        """
        List dirs and files in the directiry with given path.

        :param team_id: Team ID in Supervisely.
        :type team_id: int
        :param path: Path to directory.
        :type path: str
        :param recursive: If True return all paths recursively.
        :type recursive: bool
        :return: List of paths
        :rtype: :class:`List[str]`
        :Usage example:

         .. code-block:: python

            import supervisely as sly

            os.environ['SERVER_ADDRESS'] = 'https://app.supervisely.com'
            os.environ['API_TOKEN'] = 'Your Supervisely API Token'
            api = sly.Api.from_env()

            team_id = 8
            path = "/999_App_Test/"
            files = api.file.listdir(team_id, path)

            print(files)
            # Output: ["/999_App_Test/ds1", "/999_App_Test/image.png"]
        """
        files = self.list(team_id, path, recursive)
        files_paths = [file["path"] for file in files]
        return files_paths

    def get_directory_size(self, team_id: int, path: str) -> int:
        """
        Get directory size in the Team Files.
        If directory is on local agent, then optimized method will be used (without api requests)

        :param team_id: Team ID in Supervisely.
        :type team_id: int
        :param path: Path to Directory.
        :type path: str
        :return: Directory size in the Team Files
        :rtype: :class:`int`
        :Usage example:

         .. code-block:: python

            import supervisely as sly

            os.environ['SERVER_ADDRESS'] = 'https://app.supervisely.com'
            os.environ['API_TOKEN'] = 'Your Supervisely API Token'
            api = sly.Api.from_env()

            team_id = 9
            path = "/My_App_Test/"
            size = api.file.get_directory_size(team_id, path)

            print(size)
            # Output: 3478687
        """
        if self.is_on_agent(path) is True:
            agent_id, path_in_agent_folder = self.parse_agent_id_and_path(path)
            if (
                agent_id == env.agent_id(raise_not_found=False)
                and env.agent_storage(raise_not_found=False) is not None
            ):
                path_on_agent = os.path.normpath(env.agent_storage() + path_in_agent_folder)
                logger.info(f"Optimized getting directory size from agent: {path_on_agent}")
                dir_size = sly_fs.get_directory_size(path_on_agent)
                return dir_size

        dir_size = 0
        file_infos = self.list(team_id=team_id, path=path, recursive=True, return_type="fileinfo")
        for file_info in file_infos:
            if file_info.sizeb is not None:
                dir_size += file_info.sizeb
        return dir_size

    def _download(
        self,
        team_id,
        remote_path,
        local_save_path,
        progress_cb=None,
        show_progress: bool = False,
    ):
        response = self._api.post(
            "file-storage.download",
            {ApiField.TEAM_ID: team_id, ApiField.PATH: remote_path},
            stream=True,
        )
        if show_progress is False:
            progress_cb = None
        elif show_progress and progress_cb is None:
            total_size = int(response.headers.get("Content-Length", 0))
            progress_cb = tqdm_sly(
                total=total_size,
                unit="B",
                unit_scale=True,
                desc="Downloading file",
                leave=True,
            )
        # print(response.headers)
        # print(response.headers['Content-Length'])
        ensure_base_path(local_save_path)
        with open(local_save_path, "wb") as fd:
            for chunk in response.iter_content(chunk_size=1024 * 1024):
                fd.write(chunk)
                if progress_cb is not None:
                    progress_cb.update(len(chunk))

    def download(
        self,
        team_id: int,
        remote_path: str,
        local_save_path: str,
        cache: Optional[FileCache] = None,
        progress_cb: Optional[Union[tqdm, Callable]] = None,
    ) -> None:
        """
        Download File from Team Files.

        :param team_id: Team ID in Supervisely.
        :type team_id: int
        :param remote_path: Path to File in Team Files.
        :type remote_path: str
        :param local_save_path: Local save path.
        :type local_save_path: str
        :param cache: optional
        :type cache: FileCache, optional
        :param progress_cb: Function for tracking download progress.
        :type progress_cb: tqdm or callable, optional
        :return: None
        :rtype: :class:`NoneType`
        :Usage example:

         .. code-block:: python

            import supervisely as sly

            os.environ['SERVER_ADDRESS'] = 'https://app.supervisely.com'
            os.environ['API_TOKEN'] = 'Your Supervisely API Token'
            api = sly.Api.from_env()

            path_to_file = "/999_App_Test/ds1/01587.json"
            local_save_path = "/home/admin/Downloads/01587.json"

            api.file.download(8, path_to_file, local_save_path)
        """

        if self.is_on_agent(remote_path):
            self.download_from_agent(remote_path, local_save_path, progress_cb)
            return

        if cache is None:
            self._download(team_id, remote_path, local_save_path, progress_cb)
        else:
            file_info = self.get_info_by_path(team_id, remote_path)
            if file_info.hash is None:
                self._download(team_id, remote_path, local_save_path, progress_cb)
            else:
                cache_path = cache.check_storage_object(file_info.hash, get_file_ext(remote_path))
                if cache_path is None:
                    # file not in cache
                    self._download(team_id, remote_path, local_save_path, progress_cb)
                    if file_info.hash != get_file_hash(local_save_path):
                        raise KeyError(
                            f"Remote and local hashes are different (team id: {team_id}, file: {remote_path})"
                        )
                    cache.write_object(local_save_path, file_info.hash)
                else:
                    cache.read_object(file_info.hash, local_save_path)
                    if progress_cb is not None:
                        progress_cb(get_file_size(local_save_path))

    def is_on_agent(self, remote_path: str):
        return sly_fs.is_on_agent(remote_path)

    def parse_agent_id_and_path(self, remote_path: str) -> int:
        return sly_fs.parse_agent_id_and_path(remote_path)

    def download_from_agent(
        self,
        remote_path: str,
        local_save_path: str,
        progress_cb: Optional[Union[tqdm, Callable]] = None,
    ) -> None:
        agent_id, path_in_agent_folder = self.parse_agent_id_and_path(remote_path)
        if (
            agent_id == env.agent_id(raise_not_found=False)
            and env.agent_storage(raise_not_found=False) is not None
        ):
            path_on_agent = os.path.normpath(env.agent_storage() + path_in_agent_folder)
            logger.info(f"Optimized download from agent: {path_on_agent}")
            sly_fs.copy_file(path_on_agent, local_save_path)
            if progress_cb is not None:
                progress_cb(sly_fs.get_file_size(path_on_agent))
            return

        response = self._api.post(
            "agents.storage.download",
            {ApiField.ID: agent_id, ApiField.PATH: path_in_agent_folder},
            stream=True,
        )
        ensure_base_path(local_save_path)
        with open(local_save_path, "wb") as fd:
            for chunk in response.iter_content(chunk_size=1024 * 1024):
                fd.write(chunk)
                if progress_cb is not None:
                    progress_cb(len(chunk))

    # TODO make new async method
    # TODO mark as deprecated
    def download_directory(
        self,
        team_id: int,
        remote_path: str,
        local_save_path: str,
        progress_cb: Optional[Union[tqdm, Callable]] = None,
    ) -> None:
        """
        Download Directory from Team Files.

        :param team_id: Team ID in Supervisely.
        :type team_id: int
        :param remote_path: Path to Directory in Team Files.
        :type remote_path: str
        :param local_save_path: Local save path.
        :type local_save_path: str
        :param progress_cb: Function for tracking download progress.
        :type progress_cb: tqdm or callable, optional
        :return: None
        :rtype: :class:`NoneType`
        :Usage example:

         .. code-block:: python

            import supervisely as sly

            os.environ['SERVER_ADDRESS'] = 'https://app.supervisely.com'
            os.environ['API_TOKEN'] = 'Your Supervisely API Token'
            api = sly.Api.from_env()

            path_to_dir = "/My_App_Test/ds1"
            local_save_path = "/home/admin/Downloads/My_local_test"

            api.file.download_directory(9, path_to_dir, local_save_path)
        """
        if not remote_path.endswith("/"):
            remote_path += "/"

        if self.is_on_agent(remote_path) is True:
            agent_id, path_in_agent_folder = self.parse_agent_id_and_path(remote_path)
            if (
                agent_id == env.agent_id(raise_not_found=False)
                and env.agent_storage(raise_not_found=False) is not None
            ):
                dir_on_agent = os.path.normpath(env.agent_storage() + path_in_agent_folder)
                logger.info(f"Optimized download from agent: {dir_on_agent}")
                sly_fs.copy_dir_recursively(dir_on_agent, local_save_path)
                if progress_cb is not None:
                    progress_cb(sly_fs.get_directory_size(dir_on_agent))
                return

        local_temp_archive = os.path.join(local_save_path, "temp.tar")
        self.download(team_id, remote_path, local_temp_archive, cache=None, progress_cb=progress_cb)
        tr = tarfile.open(local_temp_archive)
        tr.extractall(local_save_path)
        silent_remove(local_temp_archive)
        temp_dir = os.path.join(local_save_path, rand_str(10))
        to_move_dir = os.path.join(local_save_path, os.path.basename(os.path.normpath(remote_path)))
        os.rename(to_move_dir, temp_dir)
        file_names = os.listdir(temp_dir)
        for file_name in file_names:
            shutil.move(os.path.join(temp_dir, file_name), local_save_path)
        shutil.rmtree(temp_dir)

    def download_input(
        self,
        save_path: str,
        unpack_if_archive: Optional[bool] = True,
        remove_archive: Optional[bool] = True,
        force: Optional[bool] = False,
        log_progress: bool = False,
    ) -> None:
        """Downloads data for application from input using environment variables.
        Automatically detects if data is a file or a directory and saves it to the specified directory.
        If data is an archive, it will be unpacked to the specified directory if unpack_if_archive is True.

        :param save_path: path to a directory where data will be saved
        :type save_path: str
        :param unpack_if_archive: if True, archive will be unpacked to the specified directory
        :type unpack_if_archive: Optional[bool]
        :param remove_archive: if True, archive will be removed after unpacking
        :type remove_archive: Optional[bool]
        :param force: if True, data will be downloaded even if it already exists in the specified directory
        :type force: Optional[bool]
        :param log_progress: if True, progress bar will be displayed
        :type log_progress: bool
        :raises RuntimeError:
            - if both file and folder paths not found in environment variables \n
            - if both file and folder paths found in environment variables (debug)
            - if team id not found in environment variables

        :Usage example:

         .. code-block:: python

            import os
            from dotenv import load_dotenv

            import supervisely as sly

            # Load secrets and create API object from .env file (recommended)
            # Learn more here: https://developer.supervisely.com/getting-started/basics-of-authentication
            load_dotenv(os.path.expanduser("~/supervisely.env"))
            api = sly.Api.from_env()

            # Application is started...
            save_path = "/my_app_data"
            api.file.download_input(save_path)

            # The data is downloaded to the specified directory.
        """
        remote_file_path = env.file(raise_not_found=False)
        remote_folder_path = env.folder(raise_not_found=False)
        team_id = env.team_id()

        sly_fs.mkdir(save_path)

        if remote_file_path is None and remote_folder_path is None:
            raise RuntimeError(
                "Both file and folder paths not found in environment variables. "
                "Please, specify one of them."
            )
        elif remote_file_path is not None and remote_folder_path is not None:
            raise RuntimeError(
                "Both file and folder paths found in environment variables. "
                "Please, specify only one of them."
            )
        if team_id is None:
            raise RuntimeError("Team id not found in environment variables.")

        if remote_file_path is not None:
            file_name = sly_fs.get_file_name_with_ext(remote_file_path)
            local_file_path = os.path.join(save_path, file_name)

            if os.path.isfile(local_file_path) and not force:
                logger.info(
                    f"The file {local_file_path} already exists. "
                    "Download is skipped, if you want to download it again, "
                    "use force=True."
                )
                return

            sly_fs.silent_remove(local_file_path)

            progress_cb = None
            file_info = self.get_info_by_path(team_id, remote_file_path)
            if log_progress is True and file_info is not None:
                progress = Progress(
                    f"Downloading {remote_file_path}", file_info.sizeb, is_size=True
                )
                progress_cb = progress.iters_done_report
            if self.is_on_agent(remote_file_path):
                self.download_from_agent(remote_file_path, local_file_path, progress_cb=progress_cb)
            else:
                asyncio.run(
                    self.download_async(
                        self.download(
                            team_id, remote_file_path, local_file_path, progress_cb=progress_cb
                        )
                    )
                )
            if unpack_if_archive and sly_fs.is_archive(local_file_path):
                sly_fs.unpack_archive(local_file_path, save_path)
                if remove_archive:
                    sly_fs.silent_remove(local_file_path)
                else:
                    logger.info(
                        f"Achive {local_file_path} was unpacked, but not removed. "
                        "If you want to remove it, use remove_archive=True."
                    )
        elif remote_folder_path is not None:
            folder_name = os.path.basename(os.path.normpath(remote_folder_path))
            local_folder_path = os.path.join(save_path, folder_name)
            if os.path.isdir(local_folder_path) and not force:
                logger.info(
                    f"The folder {folder_name} already exists. "
                    "Download is skipped, if you want to download it again, "
                    "use force=True."
                )
                return

            sly_fs.remove_dir(local_folder_path)

            progress_cb = None
            if log_progress is True:
                sizeb = self.get_directory_size(team_id, remote_folder_path)
                progress = Progress(f"Downloading: {remote_folder_path}", sizeb, is_size=True)
                progress_cb = progress.iters_done_report
            self.download_directory(
                team_id, remote_folder_path, local_folder_path, progress_cb=progress_cb
            )

    def _upload_legacy(self, team_id, src, dst):
        """ """

        def path_to_bytes_stream(path):
            return open(path, "rb")

        item = get_file_name_with_ext(dst)
        content_dict = {}
        content_dict[ApiField.NAME] = item

        dst_dir = os.path.dirname(dst)
        if not dst_dir.endswith("/"):
            dst_dir += "/"
        content_dict[ApiField.PATH] = dst_dir  # os.path.basedir ...
        content_dict["file"] = (
            item,
            path_to_bytes_stream(src),
            mimetypes.MimeTypes().guess_type(src)[0],
        )
        encoder = MultipartEncoder(fields=content_dict)
        resp = self._api.post("file-storage.upload?teamId={}".format(team_id), encoder)
        return resp.json()

    def upload(
        self, team_id: int, src: str, dst: str, progress_cb: Optional[Union[tqdm, Callable]] = None
    ) -> FileInfo:
        """
        Upload File to Team Files.

        :param team_id: Team ID in Supervisely.
        :type team_id: int
        :param src: Local source file path.
        :type src: str
        :param dst: Path to File in Team Files.
        :type dst: str
        :param progress_cb: Function for tracking download progress.
        :type progress_cb: tqdm or callable, optional
        :return: Information about File. See :class:`info_sequence<info_sequence>`
        :rtype: :class:`FileInfo`
        :Usage example:

         .. code-block:: python

            import supervisely as sly

            os.environ['SERVER_ADDRESS'] = 'https://app.supervisely.com'
            os.environ['API_TOKEN'] = 'Your Supervisely API Token'
            api = sly.Api.from_env()

            src_path = "/home/admin/Downloads/01587.json"
            dst_remote_path = "/999_App_Test/ds1/01587.json"

            api.file.upload(8, src_path, dst_remote_path)
        """
        return self.upload_bulk(team_id, [src], [dst], progress_cb)[0]

    def upload_bulk(
        self,
        team_id: int,
        src_paths: List[str],
        dst_paths: List[str],
        progress_cb: Optional[Union[tqdm, Callable]] = None,
    ) -> List[FileInfo]:
        """
        Upload Files to Team Files.

        :param team_id: Team ID in Supervisely.
        :type team_id: int
        :param src: Local source file paths.
        :type src: List[str]
        :param dst: Destination paths for Files to Team Files.
        :type dst: List[str]
        :param progress_cb: Function for tracking download progress.
        :type progress_cb: tqdm or callable, optional
        :return: Information about Files. See :class:`info_sequence<info_sequence>`
        :rtype: :class:`List[FileInfo]`
        :Usage example:

         .. code-block:: python

            import supervisely as sly

            os.environ['SERVER_ADDRESS'] = 'https://app.supervisely.com'
            os.environ['API_TOKEN'] = 'Your Supervisely API Token'
            api = sly.Api.from_env()

            src_paths = ["/home/admin/Downloads/01587.json", "/home/admin/Downloads/01588.json","/home/admin/Downloads/01589.json"]
            dst_remote_paths = ["/999_App_Test/ds1/01587.json", "/999_App_Test/ds1/01588.json", "/999_App_Test/ds1/01589.json"]

            api.file.upload_bulk(8, src_paths, dst_remote_paths)
        """

        def _group_files_generator(
            src_paths: List[str], dst_paths: List[str], limit: int = 20 * 1024 * 1024
        ):
            if limit is None:
                return src_paths, dst_paths
            group_src = []
            group_dst = []
            total_size = 0
            for src, dst in zip(src_paths, dst_paths):
                size = os.path.getsize(src)
                if total_size > 0 and total_size + size > limit:
                    yield group_src, group_dst
                    group_src = []
                    group_dst = []
                    total_size = 0
                group_src.append(src)
                group_dst.append(dst)
                total_size += size
            if total_size > 0:
                yield group_src, group_dst

        file_infos = []
        for src, dst in _group_files_generator(src_paths, dst_paths):
            file_infos.extend(self._upload_bulk(team_id, src, dst, progress_cb))
        return file_infos

    def _upload_bulk(
        self,
        team_id: int,
        src_paths: List[str],
        dst_paths: List[str],
        progress_cb: Optional[Union[tqdm, Callable]] = None,
    ) -> List[FileInfo]:

        def path_to_bytes_stream(path):
            return open(path, "rb")

        content_dict = []
        for idx, (src, dst) in enumerate(zip(src_paths, dst_paths)):
            name = get_file_name_with_ext(dst)
            content_dict.append((ApiField.NAME, name))
            dst_dir = os.path.dirname(dst)
            if not dst_dir.endswith("/"):
                dst_dir += "/"
            content_dict.append((ApiField.PATH, dst_dir))
            content_dict.append(
                (
                    "file",
                    (
                        name,
                        path_to_bytes_stream(src),
                        mimetypes.MimeTypes().guess_type(src)[0],
                    ),
                )
            )
        encoder = MultipartEncoder(fields=content_dict)

        # progress = None
        # if progress_logger is not None:
        #     progress = Progress("Uploading", encoder.len, progress_logger, is_size=True)
        #
        # def _print_progress(monitor):
        #     if progress is not None:
        #         progress.set_current_value(monitor.bytes_read)
        #         print(monitor.bytes_read, monitor.len)
        # last_percent = 0
        # def _progress_callback(monitor):
        #     cur_percent = int(monitor.bytes_read * 100.0 / monitor.len)
        #     if cur_percent - last_percent > 10 or cur_percent == 100:
        #         api.task.set_fields(task_id, [{"field": "data.previewProgress", "payload": cur_percent}])
        #     last_percent = cur_percent

        if progress_cb is None:
            data = encoder
        else:
            try:
                data = MultipartEncoderMonitor(encoder, progress_cb.get_partial())
            except AttributeError:
                data = MultipartEncoderMonitor(encoder, progress_cb)
        resp = self._api.post("file-storage.bulk.upload?teamId={}".format(team_id), data)
        results = [self._convert_json_info(info_json) for info_json in resp.json()]

        return results

    def rename(self, old_name: str, new_name: str) -> None:
        """
        Renames file in Team Files

        :param old_name: Old File name.
        :type old_name: str
        :param new_name: New File name.
        :type new_name: str
        :return: None
        :rtype: :class:`NoneType`
        :Usage example:

         .. code-block:: python

            import supervisely as sly

            os.environ['SERVER_ADDRESS'] = 'https://app.supervisely.com'
            os.environ['API_TOKEN'] = 'Your Supervisely API Token'
            api = sly.Api.from_env()

            # NotImplementedError('Method is not supported')
        """
        pass

    def remove_from_agent(self, team_id: int, path: str) -> None:
        raise NotImplementedError()
        agent_id, path_in_agent_folder = self.parse_agent_id_and_path(path)
        if (
            agent_id == env.agent_id(raise_not_found=False)
            and env.agent_storage(raise_not_found=False) is not None
        ):
            # path_on_agent = os.path.normpath(env.agent_storage() + path_in_agent_folder)
            # logger.info(f"Optimized download from agent: {path_on_agent}")
            # sly_fs.copy_file(path_on_agent, local_save_path)
            return

    def remove(self, team_id: int, path: str) -> None:
        """
        Removes a file from the Team Files. If the specified path is a directory,
        the entire directory (including all recursively included files) will be removed.

        :param team_id: Team ID in Supervisely.
        :type team_id: int
        :param path: Path in Team Files.
        :type path: str
        :return: None
        :rtype: :class:`NoneType`
        :Usage example:

         .. code-block:: python

            import supervisely as sly

            os.environ['SERVER_ADDRESS'] = 'https://app.supervisely.com'
            os.environ['API_TOKEN'] = 'Your Supervisely API Token'
            api = sly.Api.from_env()

            api.file.remove(8, "/999_App_Test/ds1/01587.json") # remove file
            api.file.remove(8, "/999_App_Test/ds1/") # remove folder
        """

        if self.is_on_agent(path) is True:
            # self.remove_from_agent(team_id, path)
            logger.warn(
                f"Data '{path}' is on agent. Method does not support agent storage. Remove your data manually on the computer with agent."
            )
            return

        self._api.post("file-storage.remove", {ApiField.TEAM_ID: team_id, ApiField.PATH: path})

    def remove_file(self, team_id: int, path: str) -> None:
        """
        Removes file from Team Files.

        :param team_id: Team ID in Supervisely.
        :type team_id: int
        :param path: Path to File in Team Files.
        :type path: str
        :return: None
        :rtype: :class:`NoneType`
        :Usage example:

         .. code-block:: python

            import supervisely as sly

            os.environ['SERVER_ADDRESS'] = 'https://app.supervisely.com'
            os.environ['API_TOKEN'] = 'Your Supervisely API Token'
            api = sly.Api.from_env()

            api.file.remove_file(8, "/999_App_Test/ds1/01587.json")
        """

        file_info = self.get_info_by_path(team_id, path)

        if file_info is None:
            raise ValueError(
                f"File not found in Team files. Maybe you entered directory? (Path: '{path}')"
            )

        self.remove(team_id, path)

    def remove_dir(self, team_id: int, path: str, silent: bool = False) -> None:
        """
        Removes folder from Team Files.

        :param team_id: Team ID in Supervisely.
        :type team_id: int
        :param path: Path to folder in Team Files.
        :type path: str
        :param silent: Ignore if directory not exists.
        :type silent: bool

        :return: None
        :rtype: :class:`NoneType`
        :Usage example:

         .. code-block:: python

            import supervisely as sly

            os.environ['SERVER_ADDRESS'] = 'https://app.supervisely.com'
            os.environ['API_TOKEN'] = 'Your Supervisely API Token'
            api = sly.Api.from_env()

            api.file.remove_dir(8, "/999_App_Test/ds1/")
        """

        if not path.endswith("/"):
            raise ValueError("Please add a slash in the end to recognize path as a directory.")

        if silent is False:
            if not self.dir_exists(team_id, path):
                raise ValueError(f"Folder not found in Team files. (Path: '{path}')")

        self.remove(team_id, path)

    def remove_batch(
        self,
        team_id: int,
        paths: List[str],
        progress_cb: Optional[Union[tqdm, Callable]] = None,
    ) -> None:
        """
        Removes list of files from Team Files.

        :param team_id: Team ID in Supervisely.
        :type team_id: int
        :param paths: List of paths to Files in Team Files.
        :type paths: List[str]
        :return: None
        :rtype: :class:`NoneType`
        :Usage example:

        .. code-block:: python

            import supervisely as sly

            os.environ['SERVER_ADDRESS'] = 'https://app.supervisely.com'
            os.environ['API_TOKEN'] = 'Your Supervisely API Token'
            api = sly.Api.from_env()

            paths_to_del = [
                "/999_App_Test/ds1/01587.json",
                "/999_App_Test/ds1/01588.json",
                "/999_App_Test/ds1/01587.json"
            ]
            api.file.remove(8, paths_to_del)
        """

        for paths_batch in batched(paths, batch_size=100):
            for path in paths_batch:
                if self.is_on_agent(path) is True:
                    logger.warn(
                        f"Data '{path}' is on agent. File skipped. Method does not support agent storage. Remove your data manually on the computer with agent."
                    )
                    paths_batch.remove(path)

            self._api.post(
                "file-storage.bulk.remove", {ApiField.TEAM_ID: team_id, ApiField.PATHS: paths_batch}
            )
            if progress_cb is not None:
                progress_cb(len(paths_batch))

    def exists(self, team_id: int, remote_path: str, recursive: bool = True) -> bool:
        """
        Checks if file exists in Team Files.

        :param team_id: Team ID in Supervisely.
        :type team_id: int
        :param remote_path: Remote path to File in Team Files.
        :type remote_path: str
        :param recursive: If True makes more checks and slower, if False makes less checks and faster.
        :type recursive: bool
        :return: True if file exists, otherwise False
        :rtype: :class:`bool`
        :Usage example:

         .. code-block:: python

           import supervisely as sly

           os.environ['SERVER_ADDRESS'] = 'https://app.supervisely.com'
           os.environ['API_TOKEN'] = 'Your Supervisely API Token'
           api = sly.Api.from_env()

           file = api.file.exists(8, "/999_App_Test/ds1/02163.json") # True
           file = api.file.exists(8, "/999_App_Test/ds1/01587.json") # False
        """
        path_infos = self.list(team_id, remote_path, recursive)
        for info in path_infos:
            if info["path"] == remote_path:
                return True
        return False

    def dir_exists(self, team_id: int, remote_directory: str, recursive: bool = True) -> bool:
        """
        Checks if directory exists in Team Files.

        :param team_id: Team ID in Supervisely.
        :type team_id: int
        :param remote_path: Remote path to directory in Team Files.
        :type remote_path: str
        :param recursive: If True makes more checks and slower, if False makes less checks and faster.
        :type recursive: bool
        :return: True if directory exists, otherwise False
        :rtype: :class:`bool`
        :Usage example:

         .. code-block:: python

           import supervisely as sly

           os.environ['SERVER_ADDRESS'] = 'https://app.supervisely.com'
           os.environ['API_TOKEN'] = 'Your Supervisely API Token'
           api = sly.Api.from_env()

           file = api.file.dir_exists(8, "/999_App_Test/")   # True
           file = api.file.dir_exists(8, "/10000_App_Test/") # False
        """
        files_infos = self.list(team_id, remote_directory, recursive)
        if len(files_infos) > 0:
            return True
        return False

    def get_free_name(self, team_id: int, path: str) -> str:
        """
        Adds suffix to the end of the file name.

        :param team_id: Team ID in Supervisely.
        :type team_id: int
        :param path: Remote path to file in Team Files.
        :type path: str
        :return: New File name with suffix at the end
        :rtype: :class:`str`
        :Usage example:

         .. code-block:: python

           import supervisely as sly

           os.environ['SERVER_ADDRESS'] = 'https://app.supervisely.com'
           os.environ['API_TOKEN'] = 'Your Supervisely API Token'
           api = sly.Api.from_env()

           file = api.file.get_free_name(8, "/999_App_Test/ds1/02163.json")
           print(file)
           # Output: /999_App_Test/ds1/02163_000.json
        """
        directory = Path(path).parent
        name = get_file_name(path)
        ext = get_file_ext(path)
        res_name = name
        suffix = 0

        def _combine(suffix: int = None):
            res = "{}/{}".format(directory, res_name)
            if suffix is not None:
                res += "_{:03d}".format(suffix)
            if ext:
                res += "{}".format(ext)
            return res

        res_path = _combine()
        while self.exists(team_id, res_path):
            res_path = _combine(suffix)
            suffix += 1
        return res_path

    def get_url(self, file_id: int) -> str:
        """
        Gets URL for the File by ID.

        :param file_id: File ID in Supervisely.
        :type file_id: int
        :return: File URL
        :rtype: :class:`str`
        :Usage example:

         .. code-block:: python

           import supervisely as sly

           os.environ['SERVER_ADDRESS'] = 'https://app.supervisely.com'
           os.environ['API_TOKEN'] = 'Your Supervisely API Token'
           api = sly.Api.from_env()

           file_id = 7660
           file_url = sly.api.file.get_url(file_id)
           print(file_url)
           # Output: http://supervise.ly/files/7660
        """
        return f"/files/{file_id}"

    def get_info_by_path(self, team_id: int, remote_path: str) -> FileInfo:
        """
        Gets File information by path in Team Files.

        :param team_id: Team ID in Supervisely.
        :type team_id: int
        :param remote_path: Remote path to file in Team Files.
        :type remote_path: str
        :return: Information about File. See :class:`info_sequence<info_sequence>`
        :rtype: :class:`FileInfo`
        :Usage example:

         .. code-block:: python

            import supervisely as sly

            os.environ['SERVER_ADDRESS'] = 'https://app.supervisely.com'
            os.environ['API_TOKEN'] = 'Your Supervisely API Token'
            api = sly.Api.from_env()

            file_path = "/999_App_Test/ds1/00135.json"
            file_info = api.file.get_info_by_id(8, file_path)
            print(file_info)
            # Output: FileInfo(team_id=8,
            #                  id=7660,
            #                  user_id=7,
            #                  name='00135.json',
            #                  hash='z7Hv9a7WIC5HIJrfX/69KVrvtDaLqucSprWHoCxyq0M=',
            #                  path='/999_App_Test/ds1/00135.json',
            #                  storage_path='/h5un6l2bnaz1vj8a9qgms4-public/teams_storage/8/y/P/rn/...json',
            #                  mime='application/json',
            #                  ext='json',
            #                  sizeb=261,
            #                  created_at='2021-01-11T09:04:17.959Z',
            #                  updated_at='2021-01-11T09:04:17.959Z',
            #                  full_storage_url='http://supervise.ly/h5un6l2bnaz1vj8a9qgms4-public/teams_storage/8/y/P/rn/...json')
        """
        if self.is_on_agent(remote_path) is True:
            path_infos = self.list_on_agent(team_id, os.path.dirname(remote_path), recursive=False)
            for info in path_infos:
                if info["path"] == remote_path:
                    return self._convert_json_info(info)
        else:
            path_infos = self.list(team_id, remote_path)
            for info in path_infos:
                if info["path"] == remote_path:
                    return self._convert_json_info(info)
        return None

    def _convert_json_info(self, info: dict, skip_missing=True) -> FileInfo:
        """ """
        res = super()._convert_json_info(info, skip_missing=skip_missing)
        # if res.storage_path is not None:
        #    res = res._replace(full_storage_url=urllib.parse.urljoin(self._api.server_address, res.storage_path))
        return FileInfo(**res._asdict())

    def get_info_by_id(self, id: int) -> FileInfo:
        """
        Gets information about File by ID.

        :param id: File ID in Supervisely.
        :type id: int
        :return: Information about File. See :class:`info_sequence<info_sequence>`
        :rtype: :class:`FileInfo`
        :Usage example:

         .. code-block:: python

            import supervisely as sly

            os.environ['SERVER_ADDRESS'] = 'https://app.supervisely.com'
            os.environ['API_TOKEN'] = 'Your Supervisely API Token'
            api = sly.Api.from_env()

            file_id = 7660
            file_info = api.file.get_info_by_id(file_id)
            print(file_info)
            # Output: FileInfo(team_id=8,
            #                  id=7660,
            #                  user_id=7,
            #                  name='00135.json',
            #                  hash='z7Hv9a7WIC5HIJrfX/69KVrvtDaLqucSprWHoCxyq0M=',
            #                  path='/999_App_Test/ds1/00135.json',
            #                  storage_path='/h5un6l2bnaz1vj8a9qgms4-public/teams_storage/8/y/P/rn/...json',
            #                  mime='application/json',
            #                  ext='json',
            #                  sizeb=261,
            #                  created_at='2021-01-11T09:04:17.959Z',
            #                  updated_at='2021-01-11T09:04:17.959Z',
            #                  full_storage_url='http://supervise.ly/h5un6l2bnaz1vj8a9qgms4-public/teams_storage/8/y/P/rn/...json')
        """
        resp = self._api.post("file-storage.info", {ApiField.ID: id})
        return self._convert_json_info(resp.json())

    def get_free_dir_name(self, team_id: int, dir_path: str) -> str:
        """
        Adds suffix to the end of the Directory name.

        :param team_id: Team ID in Supervisely.
        :type team_id: int
        :param dir_path: Path to Directory in Team Files.
        :type dir_path: str
        :return: New Directory name with suffix at the end
        :rtype: :class:`str`
        :Usage example:

         .. code-block:: python

           import supervisely as sly

           os.environ['SERVER_ADDRESS'] = 'https://app.supervisely.com'
           os.environ['API_TOKEN'] = 'Your Supervisely API Token'
           api = sly.Api.from_env()

           new_dir_name = api.file.get_free_dir_name(9, "/My_App_Test")
           print(new_dir_name)
           # Output: /My_App_Test_001
        """
        res_dir = dir_path.rstrip("/")
        suffix = 1
        while self.dir_exists(team_id, res_dir):
            res_dir = dir_path.rstrip("/") + f"_{suffix:03d}"
            suffix += 1
        return res_dir

    def upload_directory(
        self,
        team_id: int,
        local_dir: str,
        remote_dir: str,
        change_name_if_conflict: Optional[bool] = True,
        progress_size_cb: Optional[Union[tqdm, Callable]] = None,
        replace_if_conflict: Optional[bool] = False,
    ) -> str:
        """
        Upload Directory to Team Files from local path.

        :param team_id: Team ID in Supervisely.
        :type team_id: int
        :param local_dir: Path to local Directory.
        :type local_dir: str
        :param remote_dir: Path to Directory in Team Files.
        :type remote_dir: str
        :param change_name_if_conflict: Checks if given name already exists and adds suffix to the end of the name.
        :type change_name_if_conflict: bool, optional
        :param progress_size_cb: Function for tracking download progress.
        :type progress_size_cb: Progress, optional
        :return: Path to Directory in Team Files
        :rtype: :class:`str`
        :Usage example:

         .. code-block:: python

            import supervisely as sly

            os.environ['SERVER_ADDRESS'] = 'https://app.supervisely.com'
            os.environ['API_TOKEN'] = 'Your Supervisely API Token'
            api = sly.Api.from_env()

            path_to_dir = "/My_App_Test/ds1"
            local_path = "/home/admin/Downloads/My_local_test"

            api.file.upload_directory(9, local_path, path_to_dir)
        """
        if not remote_dir.startswith("/"):
            remote_dir = "/" + remote_dir

        if self.dir_exists(team_id, remote_dir):
            if change_name_if_conflict is True:
                res_remote_dir = self.get_free_dir_name(team_id, remote_dir)
            elif replace_if_conflict is True:
                res_remote_dir = remote_dir
            else:
                raise FileExistsError(
                    f"Directory {remote_dir} already exists in your team (id={team_id})"
                )
        else:
            res_remote_dir = remote_dir

        local_files = list_files_recursively(local_dir)
        remote_files = []
        dir_parts = local_dir.strip("/").split("/")
        for file in local_files:
            path_parts = file.strip("/").split("/")
            path_parts = path_parts[len(dir_parts) :]
            remote_parts = [res_remote_dir.rstrip("/")] + path_parts
            remote_file = "/".join(remote_parts)
            remote_files.append(remote_file)

        for local_paths_batch, remote_files_batch in zip(
            batched(local_files, batch_size=50), batched(remote_files, batch_size=50)
        ):
            self.upload_bulk(team_id, local_paths_batch, remote_files_batch, progress_size_cb)
        return res_remote_dir

    def load_dotenv_from_teamfiles(
        self, remote_path: str = None, team_id: int = None, override: int = False
    ) -> None:
        """Loads .env file from Team Files into environment variables.
        If remote_path or team_id is not specified, it will be taken from environment variables.

        :param remote_path: Path to .env file in Team Files.
        :type remote_path: str, optional
        :param team_id: Team ID in Supervisely.
        :type team_id: int, optional
        :param override: If True, existing environment variables will be overridden.
        :type override: bool, optional

        :Usage example:

            .. code-block:: python

            import supervisely as sly

            api = sly.Api.from_env()

            api.file.load_dotenv_from_teamfiles()
            # All variables from .env file are loaded into environment variables.
        """
        # If remote_path or team_id is not specified, it will be taken from environment variables.
        remote_path = remote_path or env.file(raise_not_found=False)
        team_id = team_id or env.team_id(raise_not_found=False)

        if not remote_path or not team_id or not remote_path.endswith(".env"):
            return

        try:
            file_name = sly_fs.get_file_name(remote_path)

            # Use timestamp to avoid conflicts with existing files.
            timestamp = int(time())
            local_save_path = os.path.join(os.getcwd(), f"{file_name}_{timestamp}.env")

            # Download .env file from Team Files.
            self.download(team_id=team_id, remote_path=remote_path, local_save_path=local_save_path)

            # Load .env file into environment variables and then remove it.
            load_dotenv(local_save_path, override=override)
            sly_fs.silent_remove(local_save_path)

            logger.debug(f"Loaded .env file from team files: {remote_path}")
        except Exception as e:
            logger.debug(f"Failed to load .env file from team files: {remote_path}. Error: {e}")

    def get_json_file_content(self, team_id: int, remote_path: str, download: bool = False) -> dict:
        """
        Get JSON file content.

        :param team_id: Team ID in Supervisely.
        :type team_id: int
        :param remote_path: Path to JSON file in Team Files.
        :type remote_path: str
        :param download: If True, download file in temp dir to get content.
        :type download: bool, optional
        :return: JSON file content
        :rtype: :class:`dict` or :class:`NoneType`
        :Usage example:

         .. code-block:: python

            import supervisely as sly

            api = sly.Api("https://app.supervisely.com", "YourAccessToken")

            file_content = api.file.get_json_file_content()
            print(file_content)
        """

        MB = 1024 * 1024
        max_readable_size = 100 * MB

        file_info = self._api.file.get_info_by_path(team_id, remote_path)
        if file_info:
            if file_info.mime != "application/json":
                raise ValueError(f"File is not JSON: {remote_path}")
            content = None
            if file_info.sizeb <= max_readable_size or not download:
                response = requests.get(file_info.full_storage_url)
                if response.status_code != 200:
                    download = True
                else:
                    content = response.json()
            if file_info.sizeb > max_readable_size or download:
                temp_path = os.path.join(tempfile.mkdtemp(), "temp.json")
                self._download(team_id, remote_path, temp_path)
                content = load_json_file(temp_path)
                sly_fs.remove_dir(temp_path)
            return content
        else:
            raise FileNotFoundError(f"File not found: {remote_path}")

    async def _download_async(
        self,
        team_id: int,
        remote_path: str,
        local_save_path: str,
        range_start: Optional[int] = None,
        range_end: Optional[int] = None,
        headers: dict = None,
        show_progress: bool = False,
        progress_cb: Optional[Union[tqdm, Callable]] = None,
    ):
        """
        Download file from Team Files or connected Cloud Storage.

        :param team_id: Team ID in Supervisely.
        :type team_id: int
        :param remote_path: Path to File in Team Files.
        :type remote_path: str
        :param local_save_path: Local save path.
        :type local_save_path: str
        :param range_start: Start byte position for partial download.
        :type range_start: int, optional
        :param range_end: End byte position for partial download.
        :type range_end: int, optional
        :param headers: Additional headers for request.
        :type headers: dict, optional
        :param show_progress: If True show download progress. If False, progress_cb will be None.
        :type show_progress: bool
        :param progress_cb: Function for tracking download progress. If None, tqdm will be used.
        :type progress_cb: tqdm or callable, optional
        :return: None
        :rtype: :class:`NoneType`
        """
        api_method = "file-storage.download"

        downloaded_size = 0

        if range_start is not None or range_end is not None:
            headers = headers or {}
            headers["Range"] = f"bytes={range_start or ''}-{range_end or ''}"
            logger.debug(f"File: {remote_path}. Setting Range header: {headers['Range']}")

        json_body = {
            ApiField.TEAM_ID: team_id,
            ApiField.PATH: remote_path,
            **self._api.additional_fields,
        }

        # TODO move this section to tqdm_sly after tests or remove it. It slows down the download process.
        if range_start is not None and range_end is not None:
            total_size = range_end - range_start
        elif range_start is not None:
            total_size = self.get_info_by_path(team_id, remote_path).sizeb - range_start
        elif range_end is not None:
            total_size = range_end
        else:
            total_size = self.get_info_by_path(team_id, remote_path).sizeb

        logger.debug(f"Starting download: {remote_path}, total size: {total_size}")

        writing_method = "ab" if range_start not in [0, None] else "wb"

        ensure_base_path(local_save_path)
        if show_progress is False:
            progress_cb = None
        elif show_progress and progress_cb is None:
            progress_cb = tqdm_sly(
                total=total_size,
                unit="B",
                unit_scale=True,
                desc="Downloading file",
                initial=downloaded_size,
            )

        async with aiofiles.open(local_save_path, writing_method) as fd:
            async for chunk in self._api.stream_async(
                method=api_method,
                method_type="POST",
                data=json_body,
                headers=headers,
                range_start=range_start,
                range_end=range_end,
            ):
                await fd.write(chunk)
                downloaded_size += len(chunk)
                if progress_cb is not None:
                    progress_cb.update(len(chunk))
            await fd.flush()

        # TODO remove this check after tests. It slows down the download process.
        downloaded_file_size = os.path.getsize(local_save_path)
        if total_size != downloaded_file_size:
            raise RuntimeError(
                f"Downloaded {remote_path} file size does not match the expected size: {downloaded_file_size} != {total_size}"
            )

        if progress_cb is not None:
            progress_cb.close()

    async def download_async(
        self,
        team_id: int,
        remote_path: str,
        local_save_path: str,
        semaphore: asyncio.Semaphore = asyncio.Semaphore(10),
        cache: Optional[FileCache] = None,
        show_file_progress: bool = False,
        progress_cb: Optional[Union[tqdm, Callable]] = None,
    ) -> None:
        """
        Download File from Team Files.

        :param team_id: Team ID in Supervisely.
        :type team_id: int
        :param remote_path: Path to File in Team Files.
        :type remote_path: str
        :param local_save_path: Local save path.
        :type local_save_path: str
        :param semaphore: Semaphore for limiting the number of simultaneous downloads.
        :type semaphore: asyncio.Semaphore
        :param cache: Cache object for storing files.
        :type cache: FileCache, optional
        :param show_file_progress: If True show download progress. If False, progress_cb will be None.
        :type show_file_progress: bool
        :param progress_cb: Function for tracking download progress.
        :type progress_cb: tqdm or callable, optional
        :return: None
        :rtype: :class:`NoneType`
        :Usage example:

         .. code-block:: python

            import supervisely as sly

            os.environ['SERVER_ADDRESS'] = 'https://app.supervisely.com'
            os.environ['API_TOKEN'] = 'Your Supervisely API Token'
            api = sly.Api.from_env()

            path_to_file = "/999_App_Test/ds1/01587.json"
            local_save_path = "/home/admin/Downloads/01587.json"

            api.file.download(8, path_to_file, local_save_path)
        """

        async with semaphore:
            if self.is_on_agent(remote_path):
                await self.download_from_agent_async(remote_path, local_save_path, progress_cb)
                return

            if cache is None:
                await self._download_async(
                    team_id,
                    remote_path,
                    local_save_path,
                    progress_cb=progress_cb,
                    show_progress=show_file_progress,
                )
            else:
                file_info = self.get_info_by_path(team_id, remote_path)
                if file_info.hash is None:
                    await self._download_async(
                        team_id,
                        remote_path,
                        local_save_path,
                        progress_cb=progress_cb,
                        show_progress=show_file_progress,
                    )
                else:
                    cache_path = cache.check_storage_object(
                        file_info.hash, get_file_ext(remote_path)
                    )
                    if cache_path is None:
                        # file not in cache
                        await self._download_async(
                            team_id,
                            remote_path,
                            local_save_path,
                            progress_cb=progress_cb,
                            show_progress=show_file_progress,
                        )
                        if file_info.hash != await get_file_hash_async(local_save_path):
                            raise KeyError(
                                f"Remote and local hashes are different (team id: {team_id}, file: {remote_path})"
                            )
                        await cache.write_object_async(local_save_path, file_info.hash)
                    else:
                        await cache.read_object_async(file_info.hash, local_save_path)
                        if progress_cb is not None:
                            progress_cb(get_file_size(local_save_path))

    async def download_from_agent_async(
        self,
        remote_path: str,
        local_save_path: str,
        range_start: Optional[int] = None,
        range_end: Optional[int] = None,
        headers: dict = None,
        progress_cb: Optional[Union[tqdm, Callable]] = None,
    ) -> None:
        """
        Download file from agent storage.

        :param remote_path: Path to file in agent storage.
        :type remote_path: str
        :param local_save_path: Local save path.
        :type local_save_path: str
        :param range_start: Start byte position for partial download.
        :type range_start: int, optional
        :param range_end: End byte position for partial download.
        :type range_end: int, optional
        :param headers: Additional headers for request.
        :type headers: dict, optional
        :param progress_cb: Function for tracking download progress.
        :type progress_cb: tqdm or callable, optional
        :return: None
        :rtype: :class:`NoneType`
        """
        api_method = "agents.storage.download"

        agent_id, path_in_agent_folder = self.parse_agent_id_and_path(remote_path)
        if (
            agent_id == env.agent_id(raise_not_found=False)
            and env.agent_storage(raise_not_found=False) is not None
        ):
            path_on_agent = os.path.normpath(env.agent_storage() + path_in_agent_folder)
            logger.info(f"Optimized download from agent: {path_on_agent}")
            await sly_fs.copy_file_async(path_on_agent, local_save_path)
            if progress_cb is not None:
                progress_cb(await sly_fs.get_file_size(path_on_agent))
            return

        if headers is None:
            headers = self._api.headers.copy()
        else:
            headers.update(self._api.headers)

        downloaded_size = 0

        if range_start is not None or range_end is not None:
            headers["Range"] = f"bytes={range_start or ''}-{range_end or ''}"
            logger.debug(f"File: {remote_path}. Setting Range header: {headers['Range']}")

        json_body = {ApiField.ID: agent_id, ApiField.PATH: path_in_agent_folder}

        logger.debug(f"Starting download: {remote_path}")

        writing_method = "ab" if range_start not in [0, None] else "wb"

        ensure_base_path(local_save_path)
        async with aiofiles.open(local_save_path, writing_method) as fd:
            async for chunk in self._api.stream_async(
                method=api_method,
                method_type="POST",
                data=json_body,
                headers=headers,
                range_start=range_start,
                range_end=range_end,
            ):
                await fd.write(chunk)
                downloaded_size += len(chunk)
                if progress_cb is not None:
                    progress_cb.update(len(chunk))
            await fd.flush()

        if progress_cb is not None:
            progress_cb.close()<|MERGE_RESOLUTION|>--- conflicted
+++ resolved
@@ -13,11 +13,9 @@
 from time import time
 from typing import Callable, Dict, List, NamedTuple, Optional, Union
 
-<<<<<<< HEAD
+
 import aiofiles
-=======
 from dotenv import load_dotenv
->>>>>>> ec343b29
 import requests
 from requests_toolbelt import MultipartEncoder, MultipartEncoderMonitor
 from tqdm import tqdm
