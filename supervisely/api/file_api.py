--- conflicted
+++ resolved
@@ -237,7 +237,7 @@
                     progress_cb(len(chunk))
 
     def download(self, team_id: int, remote_path: str, local_save_path: str, cache: Optional[FileCache] = None,
-                 progress_cb: Optional[Progress] = None) -> None:
+                 progress_cb: Progress = None) -> None:
         """
         Download File from Team Files.
 
@@ -589,7 +589,6 @@
             suffix += 1
         return res_path
 
-<<<<<<< HEAD
     def get_url(self, file_id: int) -> str:
         """
          Gets URL for the File by ID.
@@ -613,11 +612,7 @@
             print(file_url)
             # Output: http://supervise.ly/files/7660
          """
-        return urllib.parse.urljoin(self._api.server_address, "files/{}".format(file_id))
-=======
-    def get_url(self, file_id):
         return f"/files/{file_id}"
->>>>>>> ab44b0e0
 
     def get_info_by_path(self, team_id: int, remote_path: str) -> NamedTuple:
         """
