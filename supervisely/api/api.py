# coding: utf-8
"""api connection to the server which allows user to communicate with Supervisely"""

from __future__ import annotations

import datetime
import gc
import glob
import json
import os
import shutil
from logging import Logger
from pathlib import Path
from typing import AsyncGenerator, Dict, Generator, Literal, Optional, Union
from urllib.parse import urljoin, urlparse

import httpx
import jwt
import requests
from dotenv import get_key, load_dotenv, set_key
from pkg_resources import parse_version
from requests_toolbelt import MultipartEncoder, MultipartEncoderMonitor

import supervisely.api.advanced_api as advanced_api
import supervisely.api.agent_api as agent_api
import supervisely.api.annotation_api as annotation_api
import supervisely.api.app_api as app_api
import supervisely.api.dataset_api as dataset_api
import supervisely.api.file_api as file_api
import supervisely.api.github_api as github_api
import supervisely.api.image_annotation_tool_api as image_annotation_tool_api
import supervisely.api.image_api as image_api
import supervisely.api.import_storage_api as import_stoarge_api
import supervisely.api.issues_api as issues_api
import supervisely.api.labeling_job_api as labeling_job_api
import supervisely.api.neural_network_api as neural_network_api
import supervisely.api.object_class_api as object_class_api
import supervisely.api.plugin_api as plugin_api
import supervisely.api.pointcloud.pointcloud_api as pointcloud_api
import supervisely.api.pointcloud.pointcloud_episode_api as pointcloud_episode_api
import supervisely.api.project_api as project_api
import supervisely.api.remote_storage_api as remote_storage_api
import supervisely.api.report_api as report_api
import supervisely.api.role_api as role_api
import supervisely.api.storage_api as storage_api
import supervisely.api.task_api as task_api
import supervisely.api.team_api as team_api
import supervisely.api.user_api as user_api
import supervisely.api.video.video_api as video_api
import supervisely.api.video_annotation_tool_api as video_annotation_tool_api
import supervisely.api.volume.volume_api as volume_api
import supervisely.api.workspace_api as workspace_api
import supervisely.io.env as sly_env
from supervisely._utils import camel_to_snake, is_community, is_development
from supervisely.api.module_api import ApiField
from supervisely.io.network_exceptions import (
    process_requests_exception,
    process_unhandled_request,
)
from supervisely.project.project_meta import ProjectMeta
from supervisely.sly_logger import logger

SUPERVISELY_TASK_ID = "SUPERVISELY_TASK_ID"
SUPERVISELY_PUBLIC_API_RETRIES = "SUPERVISELY_PUBLIC_API_RETRIES"
SUPERVISELY_PUBLIC_API_RETRY_SLEEP_SEC = "SUPERVISELY_PUBLIC_API_RETRY_SLEEP_SEC"
SERVER_ADDRESS = "SERVER_ADDRESS"
SUPERVISELY_API_SERVER_ADDRESS = "SUPERVISELY_API_SERVER_ADDRESS"
API_TOKEN = "API_TOKEN"
TASK_ID = "TASK_ID"
SUPERVISELY_ENV_FILE = os.path.join(Path.home(), "supervisely.env")


class ApiContext:
    """
    Context manager for the API object for optimization purposes.
    Use this context manager when you need to perform a series of operations on the same project or dataset.
    It allows you to avoid redundant API calls to get the same project or dataset info multiple times.

    :param api: API object.
    :type api: :class:`Api`
    :param project_id: Project ID.
    :type project_id: int, optional
    :param dataset_id: Dataset ID.
    :type dataset_id: int, optional
    :param project_meta: ProjectMeta object.
    :type project_meta: :class:`ProjectMeta`, optional
    :raises: :class:`RuntimeError`, if api is None.

    :Usage example:

         .. code-block:: python

            import os
            from dotenv import load_dotenv

            import supervisely as sly

            # Load secrets and create API object from .env file (recommended)
            # Learn more here: https://developer.supervisely.com/getting-started/basics-of-authentication
            if sly.is_development():
                load_dotenv(os.path.expanduser("~/supervisely.env"))
            api = sly.Api.from_env()

            with ApiContext(
                api,
                project_id=33333,
                dataset_id=99999,
                project_meta=project_meta,
                with_alpha_masks=True,
            ):
                api.annotation.upload_paths(image_ids, ann_paths, anns_progress)
                # another code here
    """

    def __init__(
        self,
        api: Api,
        project_id: Optional[int] = None,
        dataset_id: Optional[int] = None,
        project_meta: Optional[ProjectMeta] = None,
        with_alpha_masks: Optional[bool] = True,
    ):
        if api is None:
            raise RuntimeError("Api object is None")
        self.api = api
        self.project_id = project_id
        self.dataset_id = dataset_id
        self.project_meta = project_meta
        self.with_alpha_masks = with_alpha_masks

    def __enter__(self):
        self.api.optimization_context = {
            "project_id": self.project_id,
            "dataset_id": self.dataset_id,
            "project_meta": self.project_meta,
            "with_alpha_masks": self.with_alpha_masks,
        }
        return self

    def __exit__(self, exc_type, exc_val, exc_tb):
        self.api.optimization_context = {}


class UserSession:
    """
    UserSession object contains info that is returned after user authentication.

    :param server: Server url.
    :type server: str
    :raises: :class:`RuntimeError`, if server url is invalid.
    """

    def __init__(self, server_address: str):
        self.api_token = None
        self.team_id = None
        self.workspace_id = None
        self.server_address = server_address

        if not self._normalize_and_validate_server_url():
            raise RuntimeError(f"Invalid server url: {server_address}")

    def __str__(self):
        return f"UserSession(server={self.server_address})"

    def __repr__(self):
        return self.__str__()

    def _normalize_and_validate_server_url(self) -> bool:
        """
        Validate server url.

        :return: True if server url is valid, False otherwise.
        """
        self.server_address = Api.normalize_server_address(self.server_address)
        if not self.server_address.startswith("https://"):
            response = requests.get(self.server_address, allow_redirects=False)
            if (300 <= response.status_code < 400) or (
                response.headers.get("Location", "").startswith("https://")
            ):
                self.server_address = self.server_address.replace("http://", "https://")
        result = urlparse(self.server_address)
        if all([result.scheme, result.netloc]):
            try:
                response = requests.get(self.server_address)
                if response.status_code == 200:
                    return True
            except requests.RequestException:
                pass
        return False

    def _setattrs_user_session(self, decoded_token):
        """
        Add decoded info to UserSession object.

        :param decoded_token: Decoded token.
        :type decoded_token: dict
        :return: None
        :rtype: :class:`NoneType`
        """
        for key, value in decoded_token.items():
            if key == "group":
                self.team = value
                self.team_id = value["id"]
            elif key == "workspace":
                self.workspace = value
                self.workspace_id = value["id"]
            else:
                key = camel_to_snake(key)
                setattr(self, key, value)

    def log_in(self, login: str, password: str) -> UserSession:
        """
        Authenticate user and return UserSession object with decoded info from JWT token.

        :param login: User login.
        :type login: str
        :param password: User password.
        :type password: str
        :return: UserSession object
        :rtype: :class:`UserSession`
        """
        login_url = urljoin(self.server_address, "api/account")
        payload = {"login": login, "password": password}
        response = requests.post(login_url, data=payload)
        del password
        gc.collect()
        if response.status_code == 200:
            data = response.json()
            jwt_token = data.get("token", None)
            decoded_token = jwt.decode(jwt_token, options={"verify_signature": False})
            self._setattrs_user_session(decoded_token)
            return self
        else:
            raise RuntimeError(f"Failed to authenticate user: status code {response.status_code}")


class Api:
    """
    An API connection to the server with which you can communicate with your teams, workspaces and projects. :class:`Api<Api>` object is immutable.

    :param server_address: Address of the server.
    :type server_address: str
    :param token: Unique secret token associated with your agent.
    :type token: str
    :param retry_count: The number of attempts to connect to the server.
    :type retry_count: int, optional
    :param retry_sleep_sec: The number of seconds to delay between attempts to connect to the server.
    :type retry_sleep_sec: int, optional
    :param external_logger: Logger class object.
    :type external_logger: logger, optional
    :param ignore_task_id:
    :type ignore_task_id: bool, optional
    :param api_server_address: Address of the API server.
    :type api_server_address: str, optional
    :param check_instance_version: Check if the given version is lower or equal to the current
        Supervisely instance version. If set to True, will try to read the version from the environment variable
        "MINIMUM_INSTANCE_VERSION_FOR_SDK". If set to a string, will use this string as the version to check.
        If set to False, will skip the check.
    :type check_instance_version: bool or str, optional
    :raises: :class:`ValueError`, if token is None or it length != 128
    :Usage example:

     .. code-block:: python

        import os
        from dotenv import load_dotenv

        import supervisely as sly

        # Load secrets and create API object from .env file (recommended)
        # Learn more here: https://developer.supervisely.com/getting-started/basics-of-authentication
        if sly.is_development():
            load_dotenv(os.path.expanduser("~/supervisely.env"))
        api = sly.Api.from_env()

        # Pass values into the API constructor (optional, not recommended)
        # api = sly.Api(server_address="https://app.supervisely.com", token="4r47N...xaTatb")
    """

    def __init__(
        self,
        server_address: str = None,
        token: str = None,
        retry_count: Optional[int] = 10,
        retry_sleep_sec: Optional[int] = None,
        external_logger: Optional[Logger] = None,
        ignore_task_id: Optional[bool] = False,
        api_server_address: str = None,
        check_instance_version: Union[bool, str] = False,
    ):
        self.logger = external_logger or logger

        if server_address is None and token is None:
            server_address = os.environ.get(SERVER_ADDRESS, None)
            token = os.environ.get(API_TOKEN, None)

        if server_address is None:
            raise ValueError(
                "SERVER_ADDRESS env variable is undefined, https://developer.supervisely.com/getting-started/basics-of-authentication"
            )

        self.server_address = Api.normalize_server_address(server_address)

        self._api_server_address = None
        if api_server_address is None:
            api_server_address = os.environ.get(SUPERVISELY_API_SERVER_ADDRESS, None)

        if api_server_address is not None:
            self._api_server_address = Api.normalize_server_address(api_server_address)

        if retry_count is None:
            retry_count = int(os.getenv(SUPERVISELY_PUBLIC_API_RETRIES, "10"))
        if retry_sleep_sec is None:
            retry_sleep_sec = int(os.getenv(SUPERVISELY_PUBLIC_API_RETRY_SLEEP_SEC, "1"))

        self.token = token
        self.headers = {}
        if token is not None:
            self.headers["x-api-key"] = token
        self.task_id = os.getenv(SUPERVISELY_TASK_ID)
        if self.task_id is not None and ignore_task_id is False:
            self.headers["x-task-id"] = self.task_id
        self.context = {}
        self.additional_fields = {}
        self.optimization_context = {}

        self.team = team_api.TeamApi(self)
        self.workspace = workspace_api.WorkspaceApi(self)
        self.project = project_api.ProjectApi(self)
        self.model = neural_network_api.NeuralNetworkApi(self)
        self.task = task_api.TaskApi(self)
        self.dataset = dataset_api.DatasetApi(self)
        self.image = image_api.ImageApi(self)
        self.annotation = annotation_api.AnnotationApi(self)
        self.plugin = plugin_api.PluginApi(self)
        self.agent = agent_api.AgentApi(self)
        self.role = role_api.RoleApi(self)
        self.user = user_api.UserApi(self)
        self.labeling_job = labeling_job_api.LabelingJobApi(self)
        self.video = video_api.VideoApi(self)
        # self.project_class = project_class_api.ProjectClassApi(self)
        self.object_class = object_class_api.ObjectClassApi(self)
        self.report = report_api.ReportApi(self)
        self.pointcloud = pointcloud_api.PointcloudApi(self)
        self.pointcloud_episode = pointcloud_episode_api.PointcloudEpisodeApi(self)
        self.app = app_api.AppApi(self)
        self.file = file_api.FileApi(self)
        self.storage = storage_api.StorageApi(self)
        self.img_ann_tool = image_annotation_tool_api.ImageAnnotationToolApi(self)
        self.vid_ann_tool = video_annotation_tool_api.VideoAnnotationToolApi(self)
        self.advanced = advanced_api.AdvancedApi(self)
        self.import_storage = import_stoarge_api.ImportStorageApi(self)
        self.remote_storage = remote_storage_api.RemoteStorageApi(self)
        self.github = github_api.GithubApi(self)
        self.volume = volume_api.VolumeApi(self)
        self.issues = issues_api.IssuesApi(self)

        self.retry_count = retry_count
        self.retry_sleep_sec = retry_sleep_sec

        self._require_https_redirect_check = not self.server_address.startswith("https://")

        if check_instance_version:
            self._check_version(None if check_instance_version is True else check_instance_version)

    @classmethod
    def normalize_server_address(cls, server_address: str) -> str:
        """ """
        result = server_address.strip("/")
        if ("http://" not in result) and ("https://" not in result):
            result = "http://" + result
        return result

    @classmethod
    def from_env(
        cls,
        retry_count: int = 10,
        ignore_task_id: bool = False,
        env_file: str = SUPERVISELY_ENV_FILE,
        check_instance_version: Union[bool, str] = False,
    ) -> Api:
        """
        Initialize API use environment variables.

        :param retry_count: The number of attempts to connect to the server.
        :type retry_count: int
        :param ignore_task_id:
        :type ignore_task_id: bool
        :param env_file: Path to your .env file.
        :type env_file: str
        :param check_instance_version: Check if the given version is lower or equal to the current
            version of the Supervisely instance.
        :type check_instance_version: bool or str, optional
        :return: Api object
        :rtype: :class:`Api<supervisely.api.api.Api>`

        :Usage example:

         .. code-block:: python

            import supervisely as sly

            os.environ['SERVER_ADDRESS'] = 'https://app.supervisely.com'
            os.environ['API_TOKEN'] = 'Your Supervisely API Token'

            api = sly.Api.from_env()

            # alternatively you can store SERVER_ADDRESS and API_TOKEN
            # in "~/supervisely.env" .env file
            # Learn more here: https://developer.supervisely.com/app-development/basics/add-private-app#create-.env-file-supervisely.env-with-the-following-content-learn-more-here

            api = sly.Api.from_env()
        """

        server_address = sly_env.server_address(raise_not_found=False)
        token = sly_env.api_token(raise_not_found=False)

        if is_development() and None in (server_address, token):
            env_path = os.path.expanduser(env_file)
            if os.path.exists(env_path):
                _, extension = os.path.splitext(env_path)
                if extension == ".env":
                    load_dotenv(env_path)
                    server_address = sly_env.server_address()
                    token = sly_env.api_token()
                else:
                    raise ValueError(f"'{env_path}' is not an '*.env' file")
            else:
                raise FileNotFoundError(f"File not found: '{env_path}'")

        if server_address is None:
            raise ValueError(
                "SERVER_ADDRESS env variable is undefined. Learn more here: https://developer.supervisely.com/getting-started/basics-of-authentication"
            )
        if token is None:
            raise ValueError(
                "API_TOKEN env variable is undefined. Learn more here: https://developer.supervisely.com/getting-started/basics-of-authentication"
            )

        return cls(
            server_address,
            token,
            retry_count=retry_count,
            ignore_task_id=ignore_task_id,
            check_instance_version=check_instance_version,
        )

    def add_header(self, key: str, value: str) -> None:
        """
        Add given key and value to headers dictionary.

        :param key: New key.
        :type key: str
        :param value: New value.
        :type value: str
        :raises: :class:`RuntimeError`, if key is already set
        :return: None
        :rtype: :class:`NoneType`
        """
        if key in self.headers:
            raise RuntimeError(
                f"Header {key!r} is already set for the API object. "
                f"Current value: {self.headers[key]!r}. Tried to set value: {value!r}"
            )
        self.headers[key] = value

    def add_additional_field(self, key: str, value: str) -> None:
        """
        Add given key and value to additional_fields dictionary.

        :param key: New key.
        :type key: str
        :param value: New value.
        :type value: str
        :return: None
        :rtype: :class:`NoneType`
        """
        self.additional_fields[key] = value

    @property
    def instance_version(self) -> str:
        """Return Supervisely instance version, e.g. "6.9.13".
        If the version cannot be determined, return "unknown".

        :return: Supervisely instance version or "unknown" if the version cannot be determined.
        :rtype: str

        :Usage example:

        .. code-block:: python

                import supervisely as sly

                api = sly.Api(server_address='https://app.supervisely.com', token='4r47N...xaTatb')
                print(api.instance_version)
                # Output:
                # '6.9.13'
        """
        try:
            version = self.post("instance.version", {}).json().get(ApiField.VERSION)
        except Exception as e:
            logger.warning(f"Failed to get instance version from server: {e}")
            version = "unknown"
        return version

    def is_version_supported(self, version: Optional[str] = None) -> Union[bool, None]:
        """Check if the given version is lower or equal to the current Supervisely instance version.
        If the version omitted, will try to read it from the environment variable "MINIMUM_INSTANCE_VERSION_FOR_SDK".
        If the version is lower or equal, return True, otherwise False.
        If the version of the instance cannot be determined, return False.

        :param version: Version to check.
        :type version: Optional[str], e.g. "6.9.13"
        :return: True if the given version is lower or equal to the current Supervisely
            instance version, otherwise False.
        :rtype: bool

        :Usage example:

        .. code-block:: python

            import supervisely as sly

            api = sly.Api(server_address='https://app.supervisely.com', token='4r47N...xaTatb')
            version_to_check = "6.9.13"
            print(api.is_version_supported(version_to_check))
            # Output:
            # True
        """
        instance_version = self.instance_version
        if instance_version == "unknown":
            return

        if not version:
            version = sly_env.mininum_instance_version_for_sdk()
            if not version:
                logger.debug(
                    "Cant find MINIMUM_INSTANCE_VERSION_FOR_SDK in environment variables, "
                    "check of the minimum version is skipped."
                )
                return

        try:
            version = str(version)
        except Exception:
            logger.warning(
                f"Provided version {version!r} is not a valid version string "
                f"(expected format: 'x.y.z'). The output of this function will be incorrect."
            )
            return

        return parse_version(instance_version) >= parse_version(version)

    def _check_version(self, version: Optional[str] = None) -> None:
        """Check if the given version is compatible with the current Supervisely instance version.
        Compatible means that the given version is lower or equal to the current Supervisely instance version.
        If check was not successful, log a debug message, if the version is not supported, log a warning message.

        :param version: Version to check.
        :type version: Optional[str], e.g. "6.9.13"
        """

        # Since it's a informational message, we don't raise an exception if the check fails
        # in any case, we don't want to interrupt the user's workflow.
        try:
            check_result = self.is_version_supported(version)
            if check_result is None:
                logger.debug(
                    "Failed to check if the instance version meets the minimum requirements "
                    "of current SDK version. "
                    "Ensure that the MINIMUM_INSTANCE_VERSION_FOR_SDK environment variable is set. "
                    "Usually you can ignore this message, but if you're adding new features, "
                    "which will require upgrade of the Supervisely instance, you should update "
                    "it supervisely.__init__.py file."
                )
            if check_result is False:
                message = (
                    "The current version of the Supervisely instance is not supported by the SDK. "
                    "Some features may not work correctly."
                )
                if not is_community():
                    message += (
                        " Please upgrade the Supervisely instance to the latest version (recommended) "
                        "or downgrade the SDK to the version that supports the current instance (not recommended). "
                        "Refer to this docs for more information: "
                        "https://docs.supervisely.com/enterprise-edition/get-supervisely/upgrade "
                        "Check out changelog for the latest version of Supervisely: "
                        "https://app.supervisely.com/changelog"
                    )
                    logger.warning(message)
        except Exception as e:
            logger.debug(
                f"Tried to check version compatibility between SDK and instance, but failed: {e}"
            )

    def post(
        self,
        method: str,
        data: Dict,
        retries: Optional[int] = None,
        stream: Optional[bool] = False,
        raise_error: Optional[bool] = False,
    ) -> requests.Response:
        """
        Performs POST request to server with given parameters.

        :param method: Method name.
        :type method: str
        :param data: Dictionary to send in the body of the :class:`Request`.
        :type data: dict
        :param retries: The number of attempts to connect to the server.
        :type retries: int, optional
        :param stream: Define, if you'd like to get the raw socket response from the server.
        :type stream: bool, optional
        :param raise_error: Define, if you'd like to raise error if connection is failed. Retries will be ignored.
        :type raise_error: bool, optional
        :return: Response object
        :rtype: :class:`Response<Response>`
        """
        self._check_https_redirect()
        if retries is None:
            retries = self.retry_count

        url = self.api_server_address + "/v3/" + method
        logger.trace(f"POST {url}")

        for retry_idx in range(retries):
            response = None
            try:
                if type(data) is bytes:
                    response = requests.post(url, data=data, headers=self.headers, stream=stream)
                elif type(data) is MultipartEncoderMonitor or type(data) is MultipartEncoder:
                    response = requests.post(
                        url,
                        data=data,
                        headers={**self.headers, "Content-Type": data.content_type},
                        stream=stream,
                    )
                else:
                    json_body = data
                    if type(data) is dict:
                        json_body = {**data, **self.additional_fields}
                    response = requests.post(
                        url, json=json_body, headers=self.headers, stream=stream
                    )

                if response.status_code != requests.codes.ok:  # pylint: disable=no-member
                    self._check_version()
                    Api._raise_for_status(response)
                return response
            except requests.RequestException as exc:
                if (
                    isinstance(exc, requests.exceptions.HTTPError)
                    and response.status_code == 400
                    and self.token is None
                ):
                    self.logger.warning(
                        "API_TOKEN env variable is undefined. See more: https://developer.supervisely.com/getting-started/basics-of-authentication"
                    )
                if raise_error:
                    raise exc
                else:
                    process_requests_exception(
                        self.logger,
                        exc,
                        method,
                        url,
                        verbose=True,
                        swallow_exc=True,
                        sleep_sec=min(self.retry_sleep_sec * (2**retry_idx), 60),
                        response=response,
                        retry_info={"retry_idx": retry_idx + 1, "retry_limit": retries},
                    )
            except Exception as exc:
                process_unhandled_request(self.logger, exc)
        raise requests.exceptions.RetryError("Retry limit exceeded ({!r})".format(url))

    def get(
        self,
        method: str,
        params: Dict,
        retries: Optional[int] = None,
        stream: Optional[bool] = False,
        use_public_api: Optional[bool] = True,
    ) -> requests.Response:
        """
        Performs GET request to server with given parameters.

        :param method:
        :type method: str
        :param params: Dictionary to send in the body of the :class:`Request`.
        :type method: dict
        :param retries: The number of attempts to connect to the server.
        :type method: int, optional
        :param stream: Define, if you'd like to get the raw socket response from the server.
        :type method: bool, optional
        :param use_public_api:
        :type method: bool, optional
        :return: Response object
        :rtype: :class:`Response<Response>`
        """
        self._check_https_redirect()
        if retries is None:
            retries = self.retry_count

        url = self.api_server_address + "/v3/" + method
        if use_public_api is False:
            url = os.path.join(self.server_address, method)
        logger.trace(f"GET {url}")

        for retry_idx in range(retries):
            response = None
            try:
                json_body = params
                if type(params) is dict:
                    json_body = {**params, **self.additional_fields}
                response = requests.get(url, params=json_body, headers=self.headers, stream=stream)

                if response.status_code != requests.codes.ok:  # pylint: disable=no-member
                    Api._raise_for_status(response)
                return response
            except requests.RequestException as exc:
                if (
                    isinstance(exc, requests.exceptions.HTTPError)
                    and response.status_code == 400
                    and self.token is None
                ):
                    self.logger.warning(
                        "API_TOKEN env variable is undefined. See more: https://developer.supervisely.com/getting-started/basics-of-authentication"
                    )
                process_requests_exception(
                    self.logger,
                    exc,
                    method,
                    url,
                    verbose=True,
                    swallow_exc=True,
                    sleep_sec=min(self.retry_sleep_sec * (2**retry_idx), 60),
                    response=response,
                    retry_info={"retry_idx": retry_idx + 2, "retry_limit": retries},
                )
            except Exception as exc:
                process_unhandled_request(self.logger, exc)

    @staticmethod
    def _raise_for_status(response):
        """
        Raise error and show message with error code if given response can not connect to server.
        :param response: Request class object
        """
        http_error_msg = ""
        if hasattr(response, "reason"):
            if isinstance(response.reason, bytes):
                try:
                    reason = response.reason.decode("utf-8")
                except UnicodeDecodeError:
                    reason = response.reason.decode("iso-8859-1")
            else:
                reason = response.reason
        elif hasattr(response, "reason_phrase"):  # httpx
            reason = response.reason_phrase
        else:
            reason = "Can't get reason"

        def decode_response_content(response):
            if hasattr(response, "is_stream_consumed"):  # httpx
                return "Content is not acessible for streaming responses"
            else:
                return response.content.decode("utf-8")

        if 400 <= response.status_code < 500:
            http_error_msg = "%s Client Error: %s for url: %s (%s)" % (
                response.status_code,
                reason,
                response.url,
                decode_response_content(response),
            )

        elif 500 <= response.status_code < 600:
            http_error_msg = "%s Server Error: %s for url: %s (%s)" % (
                response.status_code,
                reason,
                response.url,
                decode_response_content(response),
            )

        if http_error_msg:
            raise httpx.HTTPStatusError(
                message=http_error_msg, response=response, request=response.request
            )

    @staticmethod
    def parse_error(
        response: requests.Response,
        default_error: Optional[str] = "Error",
        default_message: Optional[str] = "please, contact administrator",
    ):
        """
        Processes error from response.

        :param response: Request object.
        :type method: Request
        :param default_error: Error description.
        :type method: str, optional
        :param default_message: Message to user.
        :type method: str, optional
        :return: Number of error and message about curren connection mistake
        :rtype: :class:`int`, :class:`str`
        """
        ERROR_FIELD = "error"
        MESSAGE_FIELD = "message"
        DETAILS_FIELD = "details"

        try:
            data_str = response.content.decode("utf-8")
            data = json.loads(data_str)
            error = data.get(ERROR_FIELD, default_error)
            details = data.get(DETAILS_FIELD, {})
            if type(details) is dict:
                message = details.get(MESSAGE_FIELD, default_message)
            else:
                message = details[0].get(MESSAGE_FIELD, default_message)

            return error, message
        except Exception:
            return "", ""

    def pop_header(self, key: str) -> str:
        """ """
        if key not in self.headers:
            raise KeyError(f"Header {key!r} not found")
        return self.headers.pop(key)

    def _check_https_redirect(self):
        if self._require_https_redirect_check is True:
            try:
                response = requests.get(
                    self.server_address.replace("http://", "https://"),
                    allow_redirects=False,
                    timeout=(5, 15),
                )
                response.raise_for_status()
                self.server_address = self.server_address.replace("http://", "https://")
                msg = (
                    "You're using HTTP server address while the server requires HTTPS. "
                    "Supervisely automatically changed the server address to HTTPS for you. "
                    f"Consider updating your server address to {self.server_address}"
                )
<<<<<<< HEAD
                self.logger.warning(msg)

            self._require_https_redirect_check = False
=======
                self.logger.warn(msg)
            except:
                pass
            finally:
                self._require_https_redirect_check = False
>>>>>>> ec343b29

    @classmethod
    def from_credentials(
        cls,
        server_address: str,
        login: str,
        password: str,
        override: bool = False,
        env_file: str = SUPERVISELY_ENV_FILE,
        check_instance_version: Union[bool, str] = False,
    ) -> Api:
        """
        Create Api object using credentials and optionally save them to ".env" file with overriding environment variables.
        If ".env" file already exists, backup will be created automatically.
        All backups will be stored in the same directory with postfix "_YYYYMMDDHHMMSS". You can have not more than 5 last backups.
        This method can be used also to update ".env" file.

        :param server_address: Supervisely server url.
        :type server_address: str
        :param login: User login.
        :type login: str
        :param password: User password.
        :type password: str
        :param override: If False, return Api object. If True, additionally create ".env" file or overwrite existing (backup file will be created automatically), and override environment variables.
        :type override: bool, optional
        :param env_file: Path to your .env file.
        :type env_file: str, optional
        :param check_instance_version: Check if the given version is lower or equal to the current
            version of the Supervisely instance.
        :type check_instance_version: bool or str, optional
        :return: Api object

        :Usage example:

             .. code-block:: python

                import supervisely as sly

                server_address = 'https://app.supervisely.com'
                login = 'user'
                password = 'pass'

                api = sly.Api.from_credentials(server_address, login, password)
        """

        session = UserSession(server_address).log_in(login, password)
        del password
        gc.collect()

        api = cls(
            session.server_address,
            session.api_token,
            ignore_task_id=True,
            check_instance_version=check_instance_version,
        )

        if override:
            if os.path.isfile(env_file):
                # create backup
                timestamp = datetime.datetime.now().strftime("%Y%m%d%H%M%S")
                backup_file = f"{env_file}_{timestamp}"
                shutil.copy2(env_file, backup_file)
                if api.token != get_key(env_file, API_TOKEN):
                    # create new file
                    os.remove(env_file)
                    Path(env_file).touch()
                # remove old backups
                all_backups = sorted(glob.glob(f"{env_file}_" + "[0-9]" * 14))
                while len(all_backups) > 5:
                    os.remove(all_backups.pop(0))
            set_key(env_file, SERVER_ADDRESS, session.server_address)
            set_key(env_file, API_TOKEN, session.api_token)
            if session.team_id:
                set_key(env_file, "INIT_GROUP_ID", f"{session.team_id}")
            if session.workspace_id:
                set_key(env_file, "INIT_WORKSPACE_ID", f"{session.workspace_id}")
            load_dotenv(env_file, override=override)
        return api

    @property
    def api_server_address(self) -> str:
        """
        Get API server address.

        :return: API server address.
        :rtype: :class:`str`
        :Usage example:

         .. code-block:: python

            import supervisely as sly

            api = sly.Api(server_address='https://app.supervisely.com', token='4r47N...xaTatb')
            print(api.api_server_address)
            # Output:
            # 'https://app.supervisely.com/public/api'
        """

        if self._api_server_address is not None:
            return self._api_server_address

        return f"{self.server_address}/public/api"

    def post_httpx(
        self,
        method: str,
        data: Union[bytes, Dict],
        headers: Optional[Dict[str, str]] = None,
        retries: Optional[int] = None,
        raise_error: Optional[bool] = False,
    ) -> httpx.Response:
        """
        Performs POST request to server with given parameters using httpx.

        :param method: Method name.
        :type method: str
        :param data: Bytes with data content or dictionary with params.
        :type data: bytes or dict
        :param headers: Custom headers to include in the request.
        :type headers: dict, optional
        :param retries: The number of attempts to connect to the server.
        :type retries: int, optional
        :param raise_error: Define, if you'd like to raise error if connection is failed.
        :type raise_error: bool, optional
        :return: Response object
        :rtype: :class:`httpx.Response`
        """
        self._check_https_redirect()
        if retries is None:
            retries = self.retry_count

        url = self.api_server_address + "/v3/" + method
        logger.trace(f"POST {url}")

        if headers is None:
            headers = self.headers.copy()
        else:
            headers = {**self.headers, **headers}

        if isinstance(data, bytes):
            request_params = {"content": data}
        elif isinstance(data, Dict):
            json_body = {**data, **self.additional_fields}
            request_params = {"json": json_body}
        else:
            request_params = {"params": data}

        for retry_idx in range(retries):
            response = None
            try:
                response = httpx.post(url, headers=headers, **request_params)
                if response.status_code != httpx.codes.OK:
                    self._check_version()
                    Api._raise_for_status(response)
                return response
            except httpx.RequestError as exc:
                if raise_error:
                    raise exc
                else:
                    process_requests_exception(
                        self.logger,
                        exc,
                        method,
                        url,
                        verbose=True,
                        swallow_exc=True,
                        sleep_sec=min(self.retry_sleep_sec * (2**retry_idx), 60),
                        response=response,
                        retry_info={"retry_idx": retry_idx + 1, "retry_limit": retries},
                    )
            except Exception as exc:
                process_unhandled_request(self.logger, exc)
        raise httpx.HTTPStatusError(
            "Retry limit exceeded ({!r})".format(url),
            response=response,
            request=getattr(response, "request", None),
        )

    def get_httpx(
        self,
        method: str,
        params: httpx._types.QueryParamTypes,
        retries: Optional[int] = None,
        use_public_api: Optional[bool] = True,
    ) -> httpx.Response:
        """
        Performs GET request to server with given parameters.

        :param method: Method name.
        :type method: str
        :param params: URL query parameters.
        :type params: httpx._types.QueryParamTypes
        :param retries: The number of attempts to connect to the server. Default is 10.
        :type retries: int, optional
        :param use_public_api: Define if public API should be used. Default is True.
        :type use_public_api: bool, optional
        :return: Response object
        :rtype: :class:`Response<Response>`
        """
        self._check_https_redirect()
        if retries is None:
            retries = self.retry_count

        url = self.api_server_address + "/v3/" + method
        if use_public_api is False:
            url = os.path.join(self.server_address, method)
        logger.trace(f"GET {url}")

        if isinstance(params, Dict):
            request_params = {**params, **self.additional_fields}
        else:
            request_params = params

        for retry_idx in range(retries):
            response = None
            try:
                response = httpx.get(url, params=request_params, headers=self.headers)
                if response.status_code != httpx.codes.OK:
                    Api._raise_for_status(response)
                return response
            except httpx.RequestError as exc:
                process_requests_exception(
                    self.logger,
                    exc,
                    method,
                    url,
                    verbose=True,
                    swallow_exc=True,
                    sleep_sec=min(self.retry_sleep_sec * (2**retry_idx), 60),
                    response=response,
                    retry_info={"retry_idx": retry_idx + 2, "retry_limit": retries},
                )
            except Exception as exc:
                process_unhandled_request(self.logger, exc)

    def stream(
        self,
        method: str,
        method_type: Literal["GET", "POST"],
        data: Union[bytes, Dict],
        headers: Optional[Dict[str, str]] = None,
        retries: Optional[int] = None,
        raise_error: Optional[bool] = False,
        use_public_api: Optional[bool] = True,
        http2: Optional[bool] = False,
    ) -> Generator:
        """
        Performs streaming GET or POST request to server with given parameters.
        Multipart is not supported.

        :param method: Method name for the request.
        :type method: str
        :param method_type: Request type ('GET' or 'POST').
        :type method_type: str
        :param data: Bytes with data content or dictionary with params.
        :type data: bytes or dict
        :param headers: Custom headers to include in the request.
        :type headers: dict, optional
        :param retries: The number of retry attempts.
        :type retries: int, optional
        :param raise_error: If True, raise raw error if the request fails.
        :type raise_error: bool, optional
        :param use_public_api: Define if public API should be used.
        :type use_public_api: bool, optional
        :param http2: Use HTTP/2 protocol.
        :type http2: bool, optional
        :return: Generator object.
        :rtype: :class:`Generator`
        """

        self._check_https_redirect()
        if retries is None:
            retries = self.retry_count

        url = self.api_server_address + "/v3/" + method
        if not use_public_api:
            url = os.path.join(self.server_address, method)

        logger.trace(f"{method_type} {url}")
        client = httpx.Client(http2=http2)

        if isinstance(data, (bytes, Generator)):
            content = data
            json_body = None
            params = None
        elif isinstance(data, Dict):
            json_body = {**data, **self.additional_fields}
            content = None
            params = None
        else:
            params = data
            content = None
            json_body = None

        try:
            for retry_idx in range(retries):
                try:
                    if headers is None:
                        headers = self.headers.copy()
                    else:
                        headers = {**self.headers, **headers}
                    if method_type == "POST":
                        response = client.stream(
                            method_type,
                            url,
                            content=content,
                            json=json_body,
                            params=params,
                            headers=headers,
                        )

                    elif method_type == "GET":
                        response = client.stream(
                            method_type,
                            url,
                            params=json_body or params,
                            headers=headers,
                        )

                    with response as resp:
                        expected_size = int(resp.headers.get("content-length", 0))
                        if resp.status_code not in [
                            httpx.codes.OK,
                            httpx.codes.PARTIAL_CONTENT,
                        ]:
                            self._check_version()
                            Api._raise_for_status(resp)

                        total_streamed = 0
                        for chunk in resp.iter_raw(8192):
                            yield chunk
                            total_streamed += len(chunk)
                            if total_streamed >= expected_size:
                                break
                        resp.close()
                        logger.debug(
                            f"Streamed size: {total_streamed}, expected size: {expected_size}"
                        )

                        return
                except httpx.RequestError as e:
                    if raise_error:
                        raise e
                    else:
                        process_requests_exception(
                            self.logger,
                            e,
                            method,
                            url,
                            verbose=True,
                            swallow_exc=True,
                            sleep_sec=min(self.retry_sleep_sec * (2**retry_idx), 60),
                            response=locals().get("resp"),
                            retry_info={"retry_idx": retry_idx + 1, "retry_limit": retries},
                        )
                except Exception as e:
                    process_unhandled_request(self.logger, e)
        finally:
            client.close()
        raise httpx.HTTPStatusError(
            message=f"Retry limit exceeded ({url})",
            request=resp.request if locals().get("resp") else None,
            response=locals().get("resp"),
        )

    async def post_async(
        self,
        method: str,
        data: Union[bytes, Dict],
        headers: Optional[Dict[str, str]] = None,
        retries: Optional[int] = None,
        raise_error: Optional[bool] = False,
    ) -> httpx.Response:
        """
        Performs POST request to server with given parameters using httpx.

        :param method: Method name.
        :type method: str
        :param data: Bytes with data content or dictionary with params.
        :type data: bytes or dict
        :param headers: Custom headers to include in the request.
        :type headers: dict, optional
        :param retries: The number of attempts to connect to the server.
        :type retries: int, optional
        :param raise_error: Define, if you'd like to raise error if connection is failed.
        :type raise_error: bool, optional
        :return: Response object
        :rtype: :class:`httpx.Response`
        """
        self._check_https_redirect()
        if retries is None:
            retries = self.retry_count

        url = self.api_server_address + "/v3/" + method
        logger.trace(f"POST {url}")

        if headers is None:
            headers = self.headers.copy()
        else:
            headers = {**self.headers, **headers}

        if isinstance(data, bytes):
            request_params = {"content": data}
        elif isinstance(data, Dict):
            json_body = {**data, **self.additional_fields}
            request_params = {"json": json_body}
        else:
            request_params = {"params": data}

        client = httpx.AsyncClient()
        for retry_idx in range(retries):
            response = None
            try:
                response = await client.post(url, headers=headers, **request_params)
                if response.status_code != httpx.codes.OK:
                    self._check_version()
                    Api._raise_for_status(response)
                return response
            except httpx.RequestError as exc:
                if raise_error:
                    raise exc
                else:
                    process_requests_exception(
                        self.logger,
                        exc,
                        method,
                        url,
                        verbose=True,
                        swallow_exc=True,
                        sleep_sec=min(self.retry_sleep_sec * (2**retry_idx), 60),
                        response=response,
                        retry_info={"retry_idx": retry_idx + 1, "retry_limit": retries},
                    )
            except Exception as exc:
                process_unhandled_request(self.logger, exc)
        raise httpx.HTTPStatusError(
            "Retry limit exceeded ({!r})".format(url),
            response=response,
            request=getattr(response, "request", None),
        )

    async def stream_async(
        self,
        method: str,
        method_type: Literal["GET", "POST"],
        data: Union[bytes, Dict],
        headers: Optional[Dict[str, str]] = None,
        retries: Optional[int] = None,
        range_start: Optional[int] = None,
        range_end: Optional[int] = None,
        chunk_size: int = 8192,
        use_public_api: Optional[bool] = True,
        http2: Optional[bool] = False,
    ) -> AsyncGenerator:
        """
        Performs asynchronous streaming GET or POST request to server with given parameters.
        Yield chunks of data and hash of the whole content to check integrity of the data stream.

        :param method: Method name for the request.
        :type method: str
        :param method_type: Request type ('GET' or 'POST').
        :type method_type: str
        :param data: Bytes with data content or dictionary with params.
        :type data: bytes or dict
        :param headers: Custom headers to include in the request.
        :type headers: dict, optional
        :param retries: The number of retry attempts.
        :type retries: int, optional
        :param range_start: Start byte position for streaming.
        :type range_start: int, optional
        :param range_end: End byte position for streaming.
        :type range_end: int, optional
        :param use_public_api: Define if public API should be used.
        :type use_public_api: bool, optional
        :param http2: Use HTTP/2 protocol.
        :type http2: bool, optional
        :return: Async generator object.
        :rtype: :class:`AsyncGenerator`
        """
        self._check_https_redirect()

        if retries is None:
            retries = self.retry_count

        url = self.api_server_address + "/v3/" + method
        if not use_public_api:
            url = os.path.join(self.server_address, method)

        if headers is None:
            headers = self.headers.copy()
        else:
            headers = {**self.headers, **headers}

        logger.trace(f"{method_type} {url}")

        if isinstance(data, (bytes, Generator)):
            content = data
            json_body = None
            params = None
        elif isinstance(data, Dict):
            json_body = {**data, **self.additional_fields}
            content = None
            params = None
        else:
            params = data
            content = None
            json_body = None

        if range_start is not None or range_end is not None:
            headers["Range"] = f"bytes={range_start or ''}-{range_end or ''}"
            logger.debug(f"Setting Range header: {headers['Range']}")

        for retry_idx in range(retries):
            try:
                async with httpx.AsyncClient(http2=http2) as client:
                    if method_type == "POST":
                        response = client.stream(
                            method_type,
                            url,
                            content=content,
                            json=json_body,
                            params=params,
                            headers=headers,
                            timeout=15,
                        )
                    elif method_type == "GET":
                        response = client.stream(
                            method_type,
                            url,
                            json=json_body or params,
                            headers=headers,
                            timeout=15,
                        )

                    async with response as resp:
                        expected_size = int(resp.headers.get("content-length", 0))
                        if resp.status_code not in [
                            httpx.codes.OK,
                            httpx.codes.PARTIAL_CONTENT,
                        ]:
                            self._check_version()
                            Api._raise_for_status(resp)

                        # received hash of the content to check integrity of the data stream
                        hhash = resp.headers.get("x-content-checksum-sha256", None)
                        total_streamed = 0
                        async for chunk in resp.aiter_raw(chunk_size):
                            yield chunk, hhash
                            total_streamed += len(chunk)

                        if expected_size != 0 and total_streamed != expected_size:
                            raise ValueError(
                                f"Streamed size does not match the expected: {total_streamed} != {expected_size}"
                            )
                        logger.debug(
                            f"Streamed size: {total_streamed}, expected size: {expected_size}"
                        )
                        return
            except httpx.RequestError as e:
                retry_range_start = total_streamed + (range_start or 0) + 1
                headers["Range"] = f"bytes={retry_range_start}-{range_end or ''}"
                logger.debug(f"Setting Range header {headers['Range']} for retry")
                process_requests_exception(
                    self.logger,
                    e,
                    method,
                    url,
                    verbose=True,
                    swallow_exc=True,
                    sleep_sec=min(self.retry_sleep_sec * (2**retry_idx), 60),
                    response=response,
                    retry_info={"retry_idx": retry_idx + 1, "retry_limit": retries},
                )
            except Exception as e:
                process_unhandled_request(self.logger, e)
            finally:
                await client.aclose()
        raise httpx.RequestError(
            message=f"Retry limit exceeded ({url})", request=None, response=None
        )<|MERGE_RESOLUTION|>--- conflicted
+++ resolved
@@ -846,17 +846,11 @@
                     "Supervisely automatically changed the server address to HTTPS for you. "
                     f"Consider updating your server address to {self.server_address}"
                 )
-<<<<<<< HEAD
-                self.logger.warning(msg)
-
-            self._require_https_redirect_check = False
-=======
                 self.logger.warn(msg)
             except:
                 pass
             finally:
                 self._require_https_redirect_check = False
->>>>>>> ec343b29
 
     @classmethod
     def from_credentials(
