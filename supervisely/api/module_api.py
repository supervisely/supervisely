# coding: utf-8
from collections import namedtuple
from copy import deepcopy
from typing import TYPE_CHECKING, List

import requests

from supervisely._utils import batched, camel_to_snake

if TYPE_CHECKING:
    from supervisely.api.api import Api


class ApiField:
    """ApiField"""

    ID = "id"
    """"""
    NAME = "name"
    """"""
    DESCRIPTION = "description"
    """"""
    CREATED_AT = "createdAt"
    """"""
    UPDATED_AT = "updatedAt"
    """"""
    ROLE = "role"
    """"""
    TEAM_ID = "teamId"
    """"""
    WORKSPACE_ID = "workspaceId"
    """"""
    CONFIG = "config"
    """"""
    SIZE = "size"
    """"""
    PLUGIN_ID = "pluginId"
    """"""
    PLUGIN_VERSION = "pluginVersion"
    """"""
    HASH = "hash"
    """"""
    STATUS = "status"
    """"""
    ONLY_TRAIN = "onlyTrain"
    """"""
    USER_ID = "userId"
    """"""
    README = "readme"
    """"""
    PROJECT_ID = "projectId"
    """"""
    IMAGES_COUNT = "imagesCount"
    """"""
    ITEMS_COUNT = "itemsCount"
    """"""
    DATASET_ID = "datasetId"
    """"""
    LINK = "link"
    """"""
    WIDTH = "width"
    """"""
    HEIGHT = "height"
    """"""
    WEIGHTS_LOCATION = "weightsLocation"
    """"""
    IMAGE_ID = "imageId"
    """"""
    IMAGE_NAME = "imageName"
    """"""
    ANNOTATION = "annotation"
    """"""
    TASK_ID = "taskId"
    """"""
    LABELS_COUNT = "labelsCount"
    """"""
    FILTER = "filter"
    """"""
    FILTERS = "filters"
    """"""
    META = "meta"
    """"""
    FILE_META = "fileMeta"
    """"""
    SHARED_LINK = "sharedLinkToken"
    """"""
    EXPLORE_PATH = "explorePath"
    """"""
    MIME = "mime"
    """"""
    EXT = "ext"
    """"""
    TYPE = "type"
    """"""
    DEFAULT_VERSION = "defaultVersion"
    """"""
    DOCKER_IMAGE = "dockerImage"
    """"""
    CONFIGS = "configs"
    """"""
    VERSIONS = "versions"
    """"""
    VERSION = "version"
    """"""
    TOKEN = "token"
    """"""
    CAPABILITIES = "capabilities"
    """"""
    STARTED_AT = "startedAt"
    """"""
    FINISHED_AT = "finishedAt"
    """"""
    AGENT_ID = "agentId"
    """"""
    MODEL_ID = "modelId"
    """"""
    RESTART_POLICY = "restartPolicy"
    """"""
    SETTINGS = "settings"
    """"""
    SORT = "sort"
    """"""
    SORT_ORDER = "sort_order"
    """"""
    IMAGES = "images"
    """"""
    IMAGE_IDS = "imageIds"
    """"""
    ANNOTATIONS = "annotations"
    """"""
    EMAIL = "email"
    """"""
    LOGIN = "login"
    """"""
    LOGINS = "logins"
    """"""
    DISABLED = "disabled"
    """"""
    DISABLED_AT = "disabledAt"
    """"""
    DISABLED_BY = "disabledBy"
    """"""
    LAST_LOGIN = "lastLogin"
    """"""
    PASSWORD = "password"
    """"""
    ROLE_ID = "roleId"
    """"""
    IS_RESTRICTED = "isRestricted"
    """"""
    DISABLE = "disable"
    """"""
    TEAMS = "teams"
    """"""
    USER_IDS = "userIds"
    """"""
    PROJECT_NAME = (["projectTitle"], "project_name")
    """"""
    DATASET_NAME = (["datasetTitle"], "dataset_name")
    """"""
    WORKSPACE_NAME = (["workspaceTitle"], "workspace_name")
    """"""
    CREATED_BY_ID = (["createdBy"], "created_by_id")
    """"""
    CREATED_BY_LOGIN = (["managerLogin"], "created_by_login")
    """"""
    CREATED_BY_USER = "createdByUser"
    """"""
    ASSIGNED_TO_ID = (["userId"], "assigned_to_id")
    """"""
    ASSIGNED_TO_LOGIN = (["labelerLogin"], "assigned_to_login")
    """"""
    FINISHED_IMAGES_COUNT = "finishedImagesCount"
    """"""
    PROGRESS_IMAGES_COUNT = "progressImagesCount"
    """"""
    CLASSES_TO_LABEL = (["meta", "classes"], "classes_to_label")
    """"""
    TAGS_TO_LABEL = (["meta", "projectTags"], "tags_to_label")
    """"""
    IMAGES_RANGE = (["meta", "range"], "images_range")
    """"""
    REJECTED_IMAGES_COUNT = "rejectedImagesCount"
    """"""
    ACCEPTED_IMAGES_COUNT = "acceptedImagesCount"
    """"""
    OBJECTS_LIMIT_PER_IMAGE = (["meta", "imageFiguresLimit"], "objects_limit_per_image")
    """"""
    TAGS_LIMIT_PER_IMAGE = (["meta", "imageTagsLimit"], "tags_limit_per_image")
    """"""
    FILTER_IMAGES_BY_TAGS = (["meta", "imageTags"], "filter_images_by_tags")
    """"""
    INCLUDE_IMAGES_WITH_TAGS = ([], "include_images_with_tags")
    """"""
    EXCLUDE_IMAGES_WITH_TAGS = ([], "exclude_images_with_tags")
    """"""
    SIZEB = (["size"], "sizeb")
    """"""
    FRAMES = "frames"
    """"""
    FRAMES_COUNT = (["fileMeta", "framesCount"], "frames_count")
    """"""
    PATH_ORIGINAL = "pathOriginal"
    """"""
    OBJECTS_COUNT = "objectsCount"
    """"""
    FRAMES_TO_TIMECODES = (["fileMeta", "framesToTimecodes"], "frames_to_timecodes")
    """"""
    TAGS = "tags"
    """"""
    VIDEO_ID = "videoId"
    """"""
    FRAME_INDEX = (["meta", "frame"], "frame_index")
    """"""
    LABELING_TOOL = "tool"
    """"""
    GEOMETRY_TYPE = "geometryType"
    """"""
    GEOMETRY = "geometry"
    """"""
    GEOMETRY_META = "geometryMeta"
    """"""
    OBJECT_ID = "objectId"
    """"""
    FRAME = "frame"
    """"""
    # FIGURES_COUNT = (['labelsCount'], 'figures_count')
    """"""
    STREAMS = "streams"
    """"""
    VIDEO_IDS = "videoIds"
    """"""
    FRAME_WIDTH = (["fileMeta", "width"], "frame_width")
    """"""
    FRAME_HEIGHT = (["fileMeta", "height"], "frame_height")
    """"""
    VIDEO_NAME = "videoName"
    """"""
    FRAME_RANGE = "frameRange"
    """"""
    TRACK_ID = "trackId"
    """"""
    PROGRESS = "progress"
    """"""
    CURRENT = "current"
    """"""
    TOTAL = "total"
    """"""
    STOPPED = "stopped"
    """"""
    VIDEOS = "videos"
    """"""
    FILENAME = "filename"
    """"""
    SHAPE = "shape"
    """"""
    COLOR = "color"
    """"""
    CLASS_ID = "classId"
    """"""
    ENTITY_ID = "entityId"
    """"""
    ANNOTATION_OBJECTS = "annotationObjects"
    """"""
    TAG_ID = "tagId"
    """"""
    TAG_IDS = "tagIds"
    """"""
    ERROR = "error"
    """"""
    MESSAGE = "message"
    """"""
    CONTENT = "content"
    """"""
    FIGURES = "figures"
    """"""
    LAYOUT = "layout"
    """"""
    WIDGETS = "widgets"
    """"""
    CLOUD_MIME = (["fileMeta", "mime"], "cloud_mime")
    """"""
    PREVIEW = "preview"
    """"""
    FIGURES_COUNT = "figuresCount"
    """"""
    ANN_OBJECTS_COUNT = (["annotationObjectsCount"], "objects_count")
    """"""
    POINTCLOUD_ID = "pointCloudId"
    """"""
    POINTCLOUD_IDS = "pointCloudIds"
    """"""
    POINTCLOUDS = "pointClouds"
    """"""
    ADVANCED = "advanced"
    """"""
    IGNORE_AGENT = "ignoreAgent"
    """"""
    SCRIPT = "script"
    """"""
    LOGS = "logs"
    """"""
    FILES = "files"
    """"""
    HASHES = "hashes"
    """"""
    SUBTITLE = "subtitle"
    """"""
    COMMAND = "command"
    """"""
    DEFAULT_VALUE = "defaultValue"
    """"""
    TITLE = "title"
    """"""
    AREA = "area"
    """"""
    OPTIONS = "options"
    """"""
    REPORT_ID = "reportId"
    """"""
    WIDGET = "widget"
    """"""
    PAYLOAD = "payload"
    """"""
    FIELD = "field"
    """"""
    FIELDS = "fields"
    """"""
    APPEND = "append"
    """"""
    WITH_CUSTOM_DATA = "withCustomBigData"
    """"""
    PATH = "path"
    """"""
    SESSION_ID = "sessionId"
    """"""
    ACTION = "action"
    """"""
    FIGURE_ID = "figureId"
    """"""
    FIGURE_IDS = "figureIds"
    """"""
    VALUE = "value"
    """"""
    ZOOM_FACTOR = "zoomFactor"
    """"""
    FULL_STORAGE_URL = "fullStorageUrl"
    """"""
    REVIEWER_ID = "reviewerId"
    """"""
    REVIEWER_LOGIN = "reviewerLogin"
    """"""
    RECURSIVE = "recursive"
    """"""
    ECOSYSTEM_ITEM_ID = "moduleId"
    """"""
    APP_ID = "appId"
    """"""
    PROJECT = "project"
    """"""
    OUTPUT = "output"
    """"""
    REFERENCE_IMAGE_URL = "referenceImageUrl"
    """"""
    GENERAL = "general"
    """"""
    ENTITIES = "entities"
    """"""
    STORAGE_PATH = "storagePath"
    """"""
    EXT2 = (["meta", "ext"], "ext")
    """"""
    MIME2 = (["meta", "mime"], "mime")
    """"""
    SIZEB2 = (["meta", "size"], "sizeb")
    """"""
    JOB_ID = "jobId"
    """"""
    DATASETS_COUNT = "datasetsCount"
    """"""
    CUSTOM_DATA = "customData"
    """"""
    CONTEXT = "context"
    """"""
    STATE = "state"
    """"""
    IDS = "ids"
    """"""
    DATE = "date"
    """"""
    PARAMS = "params"
    """"""
    LOG_LEVEL = "logLevel"
    """"""
    APP_VERSION = "appVersion"
    """"""
    IS_BRANCH = "isBranch"
    """"""
    TASK_NAME = "taskName"
    """"""
    PROXY_KEEP_URL = "proxyKeepUrl"
    """"""
    USERS_IDS = "usersIds"
    """"""
    MODULE_ID = "moduleId"
    """"""
    USER_LOGIN = "userLogin"
    """"""
    SLUG = "slug"
    """"""
    IS_SHARED = "isShared"
    """"""
    TASKS = "tasks"
    """"""
    REPO = "repo"
    """"""
    VOLUMES = "volumes"
    """"""
    PROCESSING_PATH = "processingPath"
    """"""
    VOLUME_ID = "volumeId"
    """"""
    VOLUME_SLICES = "volumeSlices"
    """"""
    VOLUME_IDS = "volumeIds"
    """"""
    VOLUME_NAME = "volumeName"
    """"""
    SIZEB3 = (["fileMeta", "size"], "sizeb")
    """"""
    INCLUDE = "include"
    """"""
    CLASSES = "classes"
    """"""
    PROJECT_TAGS = "projectTags"
    """"""
    DATASETS = "datasets"
    """"""
    IMAGES_TAGS = "imagesTags"
    """"""
    ANNOTATION_OBJECTS_TAGS = "annotationObjectsTags"
    """"""
    FIGURES_TAGS = "figuresTags"
    """"""
    REDIRECT_REQUESTS = "redirectRequests"
    """"""
    PROCESSING_PATH = "processingPath"
    """"""
    FORCE_METADATA_FOR_LINKS = "forceMetadataForLinks"
    """"""
    SKIP_VALIDATION = "skipValidation"
    """"""
    PAGINATION_MODE = "pagination_mode"
    """"""
    PER_PAGE = "per_page"
    """"""
    SKIP_BOUNDS_VALIDATION = "skipBoundsValidation"
    """"""
    PATHS = "paths"
    """"""
    PROJECTS = "projects"
    """"""
    URL = "url"
    """"""
    ANN_URL = "annotationsUrl"
    """"""
    ARCHIVE_URL = "archiveUrl"
    """"""
    ANN_ARCHIVE_URL = "annotationsArchiveUrl"
    """"""
    BACKUP_ARCHIVE = "backupArchive"
    """"""
    SKIP_EXPORTED = "skipExported"
    """"""
    FROM = "from"
    """"""
    TO = "to"
    """"""
    DATA = "data"
    """"""
    DURATION = "duration"
    """"""
    RAW_VIDEO_META = "rawVideoMeta"
    """"""
    IS_DIR = "isDir"
    """"""
    FIGURE_CLASS_ID = "figureClassId"
    """"""
    FIGURE_CLASS_TITLE = "figureClassTitle"
    """"""
    TOOL_CLASS_ID = "toolClassId"
    """"""
    TOOL_STATE = "toolState"
    """"""
    OPTION = "option"
    """"""
    DECOMPRESS_BITMAP = "decompressBitmap"
    """"""
    FIGURE_STATE = "figureState"
    """"""
    BITMAP = "bitmap"
    """"""
    ACCOUNT_TYPE = "plan"
    """"""
    SILENT = "silent"
    """"""
    PAGE = "page"
    """"""
    PRESERVE_PROJECT_CARD = "preserveProjectCard"
    """"""
    GPU_INFO = "gpuInfo"
    """"""
    IS_PUBLIC = "isPublic"
    """"""
    USAGE = "usage"
    """"""
    PARENT_ID = "parentId"
    """"""
    SRC_ID = "srcId"
    """"""
    DEST_ID = "destId"
    """"""
    COMPLETE_EXISTING = "completeExisting"
    """"""
    MODE = "mode"
    """"""
    FOLDERS = "folders"
    """"""
    WITH_METADATA = "withMetadata"
    """"""
    LIMIT = "limit"
    """"""
    IMPORT_SETTINGS = "importSettings"
    """"""
    ADVANCED_SETTINGS = "advancedSettings"
    """"""
    LIMIT_BY_WORKSPACE = "limitByWorkspace"
    """"""
    COMMIT_TOKEN = "commitToken"
    """"""
    TEAM_FILE_ID = "teamFileId"
    """"""
    PROJECT_UPDATED_AT = "projectUpdatedAt"
    """"""
    NODE = "node"
    """"""
    OPERATOR = "operator"
    """"""
    SMART_TOOL_INPUT = "smartToolInput"
    """"""
    LABELING_QUEUE_ID = "labelingQueueId"
    """"""
    LABELING_EXAM_ID = "labelingExamId"
    """"""
<<<<<<< HEAD
    IS_PINNED = "isPinned"
    """"""
    EVENTS = "events"
    """"""
    COMMENTS = "comments"
    """"""
    COMMENT = "comment"
    """"""
    ASSIGNEES = "assignees"
    """"""
    LINKS = "links"
    """"""
    IS_LOCAL = "isLocal"
    """"""
    ISSUE_ID = "issueId"
    """"""
    EXTRA = "extra"
    """"""
    FIGURE_IMAGE_ID = "figureImageId"
    """"""
    BINDINGS = "bindings"
    """"""
    TOP = "top"
    """"""
    LEFT = "left"
    """"""
    POSITION = "position"
    """"""
    ANNOTATION_DATA = "annotationData"
    """"""
    JOB_ENTITY_STATUS = "jobEntityStatus"
    """"""

=======
    INTEGER_COORDS = "integerCoords"
    """"""
    HIDDEN = "hidden"
    """"""
>>>>>>> 814b3b63

def _get_single_item(items):
    """_get_single_item"""
    if len(items) == 0:
        return None
    if len(items) > 1:
        raise RuntimeError("There are several items with the same name")
    return items[0]


class _JsonConvertibleModule:
    """_JsonConvertibleModule"""

    def _convert_json_info(self, info: dict, skip_missing=False):
        """_convert_json_info"""
        raise NotImplementedError()


class ModuleApiBase(_JsonConvertibleModule):
    """ModuleApiBase"""

    MAX_WAIT_ATTEMPTS = 999
    """ Maximum number of attempts that will be made to wait for a certain condition to be met."""
    WAIT_ATTEMPT_TIMEOUT_SEC = 1
    """Number of seconds for intervals between attempts."""

    @staticmethod
    def info_sequence():
        """Get list of all class field names."""

        raise NotImplementedError()

    @staticmethod
    def info_tuple_name():
        """Get string name of NamedTuple."""
        raise NotImplementedError()

    def __init_subclass__(cls, **kwargs):
        super().__init_subclass__(**kwargs)
        try:
            field_names = []
            for name in cls.info_sequence():
                if type(name) is str:
                    field_names.append(camel_to_snake(name))
                elif type(name) is tuple and type(name[1]) is str:
                    field_names.append(name[1])
                else:
                    raise RuntimeError("Can not parse field {!r}".format(name))
            cls.InfoType = namedtuple(cls.info_tuple_name(), field_names)
        except NotImplementedError:
            pass

    def __init__(self, api: "Api"):
        self._api = api

    def _add_sort_param(self, data):
        """_add_sort_param"""
        results = deepcopy(data)
        results[ApiField.SORT] = ApiField.ID
        results[ApiField.SORT_ORDER] = "asc"  # @TODO: move to enum
        return results

    def get_list_all_pages(
        self,
        method,
        data,
        progress_cb=None,
        convert_json_info_cb=None,
        limit: int = None,
        return_first_response: bool = False,
        ensure_paginations: bool = True,
    ):
        """
        Get list of all or limited quantity entities from the Supervisely server.

        :param method: Request method name
        :type method: str
        :param data: Dictionary with request body info
        :type data: dict
        :param progress_cb: Function for tracking download progress.
        :type progress_cb: Progress, optional
        :param convert_json_info_cb: Function for convert json info
        :type convert_json_info_cb: Callable, optional
        :param limit: Number of entity to retrieve
        :type limit: int, optional
        :param return_first_response: Specify if return first response
        :type return_first_response: bool, optional
        :param ensure_paginations: Ensure that all pages are retrieved.
        :type ensure_paginations: bool, optional
        """

        if convert_json_info_cb is None:
            convert_func = self._convert_json_info
        else:
            convert_func = convert_json_info_cb

        if ApiField.SORT not in data:
            data = self._add_sort_param(data)
        first_response = self._api.post(method, data).json()
        total = first_response["total"]
        per_page = first_response["perPage"]
        pages_count = first_response["pagesCount"]

        limit_exceeded = False
        results = first_response["entities"]
        if limit is not None and len(results) > limit:
            limit_exceeded = True

        if progress_cb is not None:
            progress_cb(len(results))
        if (pages_count == 1 and len(results) == total) or limit_exceeded is True:
            pass
        else:
            for page_idx in range(2, pages_count + 1):
                temp_resp = self._api.post(method, {**data, "page": page_idx, "per_page": per_page})
                temp_items = temp_resp.json()["entities"]
                results.extend(temp_items)
                if progress_cb is not None:
                    progress_cb(len(temp_items))
                if limit is not None and len(results) > limit:
                    limit_exceeded = True
                    break

            if len(results) != total and limit is None:
                if ensure_paginations:
                    raise RuntimeError(
                        "Method {!r}: error during pagination, some items are missed".format(method)
                    )

        if limit is not None:
            results = results[:limit]
        if return_first_response:
            return [convert_func(item) for item in results], first_response
        return [convert_func(item) for item in results]

    def get_list_all_pages_generator(
        self,
        method,
        data,
        progress_cb=None,
        convert_json_info_cb=None,
        limit: int = None,
        return_first_response: bool = False,
    ):
        """
        This generator function retrieves a list of all or a limited quantity of entities from the Supervisely server, yielding batches of entities as they are retrieved

        :param method: Request method name
        :type method: str
        :param data: Dictionary with request body info
        :type data: dict
        :param progress_cb: Function for tracking download progress.
        :type progress_cb: Progress, optional
        :param convert_json_info_cb: Function for convert json info
        :type convert_json_info_cb: Callable, optional
        :param limit: Number of entity to retrieve
        :type limit: int, optional
        :param return_first_response: Specify if return first response
        :type return_first_response: bool, optional
        """

        if convert_json_info_cb is None:
            convert_func = self._convert_json_info
        else:
            convert_func = convert_json_info_cb

        if ApiField.SORT not in data:
            data = self._add_sort_param(data)
        first_response = self._api.post(method, data).json()
        total = first_response["total"]
        # per_page = first_response["perPage"]
        after = first_response["after"]
        # pages_count = first_response["pagesCount"]

        limit_exceeded = False
        results = first_response["entities"]
        processed = len(results)
        yield [convert_func(item) for item in results]
        if limit is not None and len(results) > limit:
            limit_exceeded = True

        if progress_cb is not None:
            progress_cb(len(results))
        if len(first_response["entities"]) == total or limit_exceeded is True:
            pass
        else:
            while after is not None:
                temp_resp = self._api.post(method, {**data, "after": after}).json()
                after = temp_resp.get("after")
                results = temp_resp["entities"]
                # results.extend(temp_items)
                if progress_cb is not None:
                    progress_cb(len(results))
                processed += len(results)
                yield [convert_func(item) for item in results]
                if limit is not None and processed > limit:
                    limit_exceeded = True
                    break

            if processed != total and limit is None:
                raise RuntimeError(
                    "Method {!r}: error during pagination, some items are missed".format(method)
                )

    @staticmethod
    def _get_info_by_name(get_info_by_filters_fn, name):
        """_get_info_by_name"""
        filters = [{"field": ApiField.NAME, "operator": "=", "value": name}]
        return get_info_by_filters_fn(filters)

    def get_info_by_id(self, id):
        """
        Get information about an entity by its ID from the Supervisely server.

        :param id: ID of the entity.
        :type id: int
        """

        raise NotImplementedError()

    @staticmethod
    def _get_free_name(exist_check_fn, name):
        """_get_free_name"""
        res_title = name
        suffix = 1
        while exist_check_fn(res_title):
            res_title = "{}_{:03d}".format(name, suffix)
            suffix += 1
        return res_title

    def _convert_json_info(self, info: dict, skip_missing=False):
        """_convert_json_info"""

        def _get_value(dict, field_name, skip_missing):
            if skip_missing is True:
                return dict.get(field_name, None)
            else:
                return dict[field_name]

        if info is None:
            return None
        else:
            field_values = []
            for field_name in self.info_sequence():
                if type(field_name) is str:
                    field_values.append(_get_value(info, field_name, skip_missing))
                elif type(field_name) is tuple:
                    value = None
                    for sub_name in field_name[0]:
                        if value is None:
                            value = _get_value(info, sub_name, skip_missing)
                        else:
                            value = _get_value(value, sub_name, skip_missing)
                    field_values.append(value)
                else:
                    raise RuntimeError("Can not parse field {!r}".format(field_name))
            return self.InfoType(*field_values)

    def _get_response_by_id(self, id, method, id_field, fields=None):
        """_get_response_by_id"""
        try:
            data = {id_field: id}
            if fields is not None:
                data.update(fields)
            return self._api.post(method, data)
        except requests.exceptions.HTTPError as error:
            if error.response.status_code == 404:
                return None
            else:
                raise error

    def _get_info_by_id(self, id, method, fields=None):
        """_get_info_by_id"""
        response = self._get_response_by_id(id, method, id_field=ApiField.ID, fields=fields)
        return self._convert_json_info(response.json()) if (response is not None) else None


class ModuleApi(ModuleApiBase):
    """Base class for entities that have a parent object in the system."""

    MAX_WAIT_ATTEMPTS = ModuleApiBase.MAX_WAIT_ATTEMPTS
    """Maximum number of attempts that will be made to wait for a certain condition to be met."""

    WAIT_ATTEMPT_TIMEOUT_SEC = ModuleApiBase.WAIT_ATTEMPT_TIMEOUT_SEC
    """Number of seconds for intervals between attempts."""

    def __init__(self, api):
        super().__init__(api)
        self._api = api

    def get_info_by_name(self, parent_id: int, name: str, fields: List[str] = []):
        """
        Get information about an entity by its name from the Supervisely server.

        :param parent_id: ID of the parent entity.
        :type parent_id: int
        :param name: Name of the entity for which the information is being retrieved.
        :type name: str
        :param fields: The list of api fields which will be returned with the response.
        :type fields: List[str]

        :Usage example:

         .. code-block:: python

            import supervisely as sly

            # You can connect to API directly
            address = 'https://app.supervise.ly/'
            token = 'Your Supervisely API Token'
            api = sly.Api(address, token)

            # Or you can use API from environment
            os.environ['SERVER_ADDRESS'] = 'https://app.supervisely.com'
            os.environ['API_TOKEN'] = 'Your Supervisely API Token'
            api = sly.Api.from_env()


            dataset_id = 55832
            name = "IMG_0315.jpeg"
            info = api.image.get_info_by_name(dataset_id, name)
            print(info)
            # Output: ImageInfo(id=19369643, name='IMG_0315.jpeg', ...)
        """

        return self._get_info_by_name(
            get_info_by_filters_fn=lambda module_name: self._get_info_by_filters(
                parent_id, module_name, fields
            ),
            name=name,
        )

    def _get_info_by_filters(self, parent_id, filters, fields=[]):
        """_get_info_by_filters"""
        # pylint: disable=too-many-function-args
        from supervisely.api.project_api import ProjectApi

        if type(self) == ProjectApi:
            items = self.get_list(parent_id, filters, fields)
        else:
            items = self.get_list(parent_id, filters)
        return _get_single_item(items)

    def get_list(self, parent_id, filters=None):
        """
        Get list of entities in parent entity with given parent ID.

        :param parent_id: parent ID in Supervisely.
        :type parent_id: int
        :param filters: List of parameters to sort output entities.
        :type filters: List[Dict[str, str]], optional
        :Usage example:

         .. code-block:: python

            import supervisely as sly

            # You can connect to API directly
            address = 'https://app.supervise.ly/'
            token = 'Your Supervisely API Token'
            api = sly.Api(address, token)

            # Or you can use API from environment
            os.environ['SERVER_ADDRESS'] = 'https://app.supervisely.com'
            os.environ['API_TOKEN'] = 'Your Supervisely API Token'
            api = sly.Api.from_env()


            dataset_id = 55832
            images = api.image.get_list(dataset_id)
            print(images)
            # Output: [
                ImageInfo(id=19369642, ...)
                ImageInfo(id=19369643, ...)
                ImageInfo(id=19369644, ...)
            ]
        """

        raise NotImplementedError()

    def exists(self, parent_id, name):
        """
        Checks if an entity with the given parent_id and name exists

        :param parent_id: ID of the parent entity.
        :type parent_id: int
        :param name: Name of the entity.
        :type name: str
        :return: Returns True if entity exists, and False if not
        :rtype: bool
        :Usage example:

         .. code-block:: python

            import supervisely as sly

            # You can connect to API directly
            address = 'https://app.supervise.ly/'
            token = 'Your Supervisely API Token'
            api = sly.Api(address, token)

            # Or you can use API from environment
            os.environ['SERVER_ADDRESS'] = 'https://app.supervisely.com'
            os.environ['API_TOKEN'] = 'Your Supervisely API Token'
            api = sly.Api.from_env()


            name = "IMG_0315.jpeg"
            dataset_id = 55832
            exists = api.image.exists(dataset_id, name)
            print(exists) # True
        """

        return self.get_info_by_name(parent_id, name) is not None

    def get_free_name(self, parent_id, name):
        """
        Generates a free name for an entity with the given parent_id and name.
        Adds an increasing suffix to original name until a unique name is found.

        :param parent_id: ID of the parent entity.
        :type parent_id: int
        :param name: Name of the entity.
        :type name: str
        :return: Returns free name.
        :rtype: str
        :Usage example:

         .. code-block:: python

            import supervisely as sly

            # You can connect to API directly
            address = 'https://app.supervise.ly/'
            token = 'Your Supervisely API Token'
            api = sly.Api(address, token)

            # Or you can use API from environment
            os.environ['SERVER_ADDRESS'] = 'https://app.supervisely.com'
            os.environ['API_TOKEN'] = 'Your Supervisely API Token'
            api = sly.Api.from_env()


            name = "IMG_0315.jpeg"
            dataset_id = 55832
            free_name = api.image.get_free_name(dataset_id, name)
            print(free_name) # IMG_0315_001.jpeg
        """

        return self._get_free_name(
            exist_check_fn=lambda module_name: self.exists(parent_id, module_name),
            name=name,
        )

    def _get_effective_new_name(self, parent_id, name, change_name_if_conflict=False):
        """_get_effective_new_name"""
        return self.get_free_name(parent_id, name) if change_name_if_conflict else name


# Base class for entities that do not have a parent object in the system.
class ModuleNoParent(ModuleApiBase):
    """ModuleNoParent"""

    def get_info_by_name(self, name):
        """get_info_by_name"""
        return self._get_info_by_name(get_info_by_filters_fn=self._get_info_by_filters, name=name)

    def _get_info_by_filters(self, filters):
        """_get_info_by_filters"""
        items = self.get_list(filters)
        return _get_single_item(items)

    def get_list(self, filters=None):
        """get_list"""
        raise NotImplementedError()

    def exists(self, name):
        """exists"""
        return self.get_info_by_name(name) is not None

    def get_free_name(self, name):
        """get_free_name"""
        return self._get_free_name(
            exist_check_fn=lambda module_name: self.exists(module_name), name=name
        )

    def _get_effective_new_name(self, name, change_name_if_conflict=False):
        """"""
        return self.get_free_name(name) if change_name_if_conflict else name


class CloneableModuleApi(ModuleApi):
    """CloneableModuleApi"""

    MAX_WAIT_ATTEMPTS = ModuleApiBase.MAX_WAIT_ATTEMPTS
    """Maximum number of attempts that will be made to wait for a certain condition to be met."""

    WAIT_ATTEMPT_TIMEOUT_SEC = ModuleApiBase.WAIT_ATTEMPT_TIMEOUT_SEC
    """Number of seconds for intervals between attempts."""

    def _clone_api_method_name(self):
        """_clone_api_method_name"""
        raise NotImplementedError()

    def _clone(self, clone_type: dict, dst_workspace_id: int, dst_name: str):
        """_clone"""
        response = self._api.post(
            self._clone_api_method_name(),
            {
                **clone_type,
                ApiField.WORKSPACE_ID: dst_workspace_id,
                ApiField.NAME: dst_name,
            },
        )
        return response.json()[ApiField.TASK_ID]

    def clone(self, id: int, dst_workspace_id: int, dst_name: str) -> int:
        """Clones the entity with the given ID to the given workspace with the given name.
        Returns the ID of the task that is created to perform the cloning operation.

        :param id: ID of the entity to clone.
        :type id: int
        :param dst_workspace_id: ID of the workspace to clone to.
        :type dst_workspace_id: int
        :param dst_name: Name of the cloned entity.
        :type dst_name: str
        :return: Returns the ID of the task that is created to perform the cloning operation.
        :rtype: int
        :Usage example:

         .. code-block:: python

            import os
            from dotenv import load_dotenv

            import supervisely as sly

            os.environ['SERVER_ADDRESS'] = 'https://app.supervisely.com'
            os.environ['API_TOKEN'] = 'Your Supervisely API Token'

            # Load secrets and create API object from .env file (recommended)
            # Learn more here: https://developer.supervisely.com/getting-started/basics-of-authentication
            load_dotenv(os.path.expanduser("~/supervisely.env"))
            api = sly.Api.from_env()

            # ID of the entity to clone
            project_id = 123456

            # ID of the destination workspace
            workspace_id = 123456

            # Create a task to clone the project
            task_id = api.project.clone(project_id, workspace_id, "my_cloned_project")

            # Wait until the task is finished
            api.task.wait(task_id, api.task.Status.FINISHED)

            task_info = api.task.get_info_by_id(task_id)

            dst_project_id = task_info["meta"]["output"]["project"]["id"]
            print(f"Cloned project ID: {dst_project_id}")
        """

        return self._clone({ApiField.ID: id}, dst_workspace_id, dst_name)

    def clone_by_shared_link(self, shared_link: str, dst_workspace_id: int, dst_name: str) -> int:
        """Clones the entity with the given shared link to the given workspace with the given name.
        Returns the ID of the task that is created to perform the cloning operation.

        :param shared_link: Shared link of the entity to clone.
        :type shared_link: str
        :param dst_workspace_id: ID of the workspace to clone to.
        :type dst_workspace_id: int
        :param dst_name: Name of the cloned entity.
        :type dst_name: str
        :return: Returns the ID of the task that is created to perform the cloning operation.
        :rtype: int
        """
        return self._clone({ApiField.SHARED_LINK: shared_link}, dst_workspace_id, dst_name)

    def clone_from_explore(self, explore_path: str, dst_workspace_id: int, dst_name: str) -> int:
        """Clones the entity with the given explore path to the given workspace with the given name.
        Returns the ID of the task that is created to perform the cloning operation.

        :param explore_path: Explore path of the entity to clone.
        :type explore_path: str
        :param dst_workspace_id: ID of the workspace to clone to.
        :type dst_workspace_id: int
        :param dst_name: Name of the cloned entity.
        :type dst_name: str
        :return: Returns the ID of the task that is created to perform the cloning operation.
        :rtype: int
        """
        return self._clone({ApiField.EXPLORE_PATH: explore_path}, dst_workspace_id, dst_name)

    def get_or_clone_from_explore(self, explore_path, dst_workspace_id, dst_name):
        """get_or_clone_from_explore"""
        if not self.exists(dst_workspace_id, dst_name):
            task_id = self.clone_from_explore(explore_path, dst_workspace_id, dst_name)
            self._api.task.wait(task_id, self._api.task.Status.FINISHED)
        item = self.get_info_by_name(dst_workspace_id, dst_name)
        return item


class ModuleWithStatus:
    """ModuleWithStatus"""

    def get_status(self, id):
        """get_status"""
        raise NotImplementedError()

    def raise_for_status(self, status):
        """raise_for_status"""
        raise NotImplementedError()


class WaitingTimeExceeded(Exception):
    """WaitingTimeExceeded"""

    pass


class UpdateableModule(_JsonConvertibleModule):
    """UpdateableModule"""

    def __init__(self, api):
        self._api = api

    def _get_update_method(self):
        """_get_update_method"""
        raise NotImplementedError()

    def update(self, id, name=None, description=None):
        """update"""
        if name is None and description is None:
            raise ValueError("'name' or 'description' or both have to be specified")

        body = {ApiField.ID: id}
        if name is not None:
            body[ApiField.NAME] = name
        if description is not None:
            body[ApiField.DESCRIPTION] = description

        response = self._api.post(self._get_update_method(), body)
        return self._convert_json_info(response.json())


class RemoveableModuleApi(ModuleApi):
    """RemoveableModuleApi"""

    MAX_WAIT_ATTEMPTS = ModuleApiBase.MAX_WAIT_ATTEMPTS
    """Maximum number of attempts that will be made to wait for a certain condition to be met."""

    WAIT_ATTEMPT_TIMEOUT_SEC = ModuleApiBase.WAIT_ATTEMPT_TIMEOUT_SEC
    """Number of seconds for intervals between attempts."""

    def _remove_api_method_name(self):
        """_remove_api_method_name"""
        raise NotImplementedError()

    def remove(self, id):
        """
        Remove an entity with the specified ID from the Supervisely server.

        :param id: Entity ID in Supervisely
        :type id: int
        """
        self._api.post(self._remove_api_method_name(), {ApiField.ID: id})

    def remove_batch(self, ids, progress_cb=None):
        """
        Remove entities with given IDs from the Supervisely server.

        :param ids: IDs of entities in Supervisely.
        :type ids: List[int]
        :param progress_cb: Function for control remove progress.
        :type progress_cb: Callable
        """
        for id in ids:
            self.remove(id)
            if progress_cb is not None:
                progress_cb(1)


class RemoveableBulkModuleApi(ModuleApi):
    """RemoveableBulkModuleApi"""

    MAX_WAIT_ATTEMPTS = ModuleApiBase.MAX_WAIT_ATTEMPTS
    """Maximum number of attempts that will be made to wait for a certain condition to be met."""

    WAIT_ATTEMPT_TIMEOUT_SEC = ModuleApiBase.WAIT_ATTEMPT_TIMEOUT_SEC
    """Number of seconds for intervals between attempts."""

    def _remove_batch_api_method_name(self):
        """_remove_batch_api_method_name"""
        raise NotImplementedError()

    def _remove_batch_field_name(self):
        """_remove_batch_field_name"""
        raise NotImplementedError()

    def remove_batch(self, ids, progress_cb=None, batch_size=50):
        """
        Remove entities in batches from the Supervisely server.
        All entity IDs must belong to the same nesting (for example team, or workspace, or project, or dataset).
        Therefore, it is necessary to sort IDs before calling this method.

        :param ids: IDs of entities in Supervisely.
        :type ids: List[int]
        :param progress_cb: Function for control remove progress.
        :type progress_cb: Callable
        :Usage example:

         .. code-block:: python

            import supervisely as sly

            # You can connect to API directly
            address = 'https://app.supervise.ly/'
            token = 'Your Supervisely API Token'
            api = sly.Api(address, token)

            # Or you can use API from environment
            os.environ['SERVER_ADDRESS'] = 'https://app.supervisely.com'
            os.environ['API_TOKEN'] = 'Your Supervisely API Token'
            api = sly.Api.from_env()


            image_ids = [19369645, 19369646, 19369647]
            api.image.remove_batch(image_ids)
        """
        for ids_batch in batched(ids, batch_size=batch_size):
            self._api.post(
                self._remove_batch_api_method_name(),
                {self._remove_batch_field_name(): ids_batch},
            )
            if progress_cb is not None:
                progress_cb(len(ids_batch))

    def remove(self, id):
        """
        Remove an entity with the specified ID from the Supervisely server.

        :param id: Entity ID in Supervisely.
        :type id: int
        :Usage example:

         .. code-block:: python

            import supervisely as sly

            # You can connect to API directly
            address = 'https://app.supervise.ly/'
            token = 'Your Supervisely API Token'
            api = sly.Api(address, token)

            # Or you can use API from environment
            os.environ['SERVER_ADDRESS'] = 'https://app.supervisely.com'
            os.environ['API_TOKEN'] = 'Your Supervisely API Token'
            api = sly.Api.from_env()


            image_id = 19369643
            api.image.remove(image_id)
        """
        self.remove_batch([id])<|MERGE_RESOLUTION|>--- conflicted
+++ resolved
@@ -552,7 +552,6 @@
     """"""
     LABELING_EXAM_ID = "labelingExamId"
     """"""
-<<<<<<< HEAD
     IS_PINNED = "isPinned"
     """"""
     EVENTS = "events"
@@ -585,13 +584,10 @@
     """"""
     JOB_ENTITY_STATUS = "jobEntityStatus"
     """"""
-
-=======
     INTEGER_COORDS = "integerCoords"
     """"""
     HIDDEN = "hidden"
     """"""
->>>>>>> 814b3b63
 
 def _get_single_item(items):
     """_get_single_item"""
