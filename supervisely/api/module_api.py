# coding: utf-8
import asyncio
from collections import namedtuple
from copy import deepcopy
from math import ceil
from typing import (
    TYPE_CHECKING,
    Any,
    AsyncGenerator,
    Dict,
    List,
    NamedTuple,
    Optional,
    Tuple,
)

import requests

from supervisely._utils import batched, camel_to_snake

if TYPE_CHECKING:
    from supervisely.api.api import Api


class ApiField:
    """ApiField"""

    ID = "id"
    """"""
    NAME = "name"
    """"""
    DESCRIPTION = "description"
    """"""
    CREATED_AT = "createdAt"
    """"""
    UPDATED_AT = "updatedAt"
    """"""
    ROLE = "role"
    """"""
    TEAM_ID = "teamId"
    """"""
    WORKSPACE_ID = "workspaceId"
    """"""
    CONFIG = "config"
    """"""
    SIZE = "size"
    """"""
    PLUGIN_ID = "pluginId"
    """"""
    PLUGIN_VERSION = "pluginVersion"
    """"""
    HASH = "hash"
    """"""
    STATUS = "status"
    """"""
    ONLY_TRAIN = "onlyTrain"
    """"""
    USER_ID = "userId"
    """"""
    README = "readme"
    """"""
    PROJECT_ID = "projectId"
    """"""
    IMAGES_COUNT = "imagesCount"
    """"""
    ITEMS_COUNT = "itemsCount"
    """"""
    DATASET_ID = "datasetId"
    """"""
    LINK = "link"
    """"""
    WIDTH = "width"
    """"""
    HEIGHT = "height"
    """"""
    WEIGHTS_LOCATION = "weightsLocation"
    """"""
    IMAGE_ID = "imageId"
    """"""
    IMAGE_NAME = "imageName"
    """"""
    ANNOTATION = "annotation"
    """"""
    TASK_ID = "taskId"
    """"""
    LABELS_COUNT = "labelsCount"
    """"""
    FILTER = "filter"
    """"""
    FILTERS = "filters"
    """"""
    META = "meta"
    """"""
    FILE_META = "fileMeta"
    """"""
    SHARED_LINK = "sharedLinkToken"
    """"""
    EXPLORE_PATH = "explorePath"
    """"""
    MIME = "mime"
    """"""
    EXT = "ext"
    """"""
    TYPE = "type"
    """"""
    DEFAULT_VERSION = "defaultVersion"
    """"""
    DOCKER_IMAGE = "dockerImage"
    """"""
    CONFIGS = "configs"
    """"""
    VERSIONS = "versions"
    """"""
    VERSION = "version"
    """"""
    TOKEN = "token"
    """"""
    CAPABILITIES = "capabilities"
    """"""
    STARTED_AT = "startedAt"
    """"""
    FINISHED_AT = "finishedAt"
    """"""
    AGENT_ID = "agentId"
    """"""
    MODEL_ID = "modelId"
    """"""
    RESTART_POLICY = "restartPolicy"
    """"""
    SETTINGS = "settings"
    """"""
    SORT = "sort"
    """"""
    SORT_ORDER = "sort_order"
    """"""
    IMAGES = "images"
    """"""
    IMAGE_IDS = "imageIds"
    """"""
    ANNOTATIONS = "annotations"
    """"""
    EMAIL = "email"
    """"""
    LOGIN = "login"
    """"""
    LOGINS = "logins"
    """"""
    DISABLED = "disabled"
    """"""
    DISABLED_AT = "disabledAt"
    """"""
    DISABLED_BY = "disabledBy"
    """"""
    LAST_LOGIN = "lastLogin"
    """"""
    PASSWORD = "password"
    """"""
    ROLE_ID = "roleId"
    """"""
    IS_RESTRICTED = "isRestricted"
    """"""
    DISABLE = "disable"
    """"""
    TEAMS = "teams"
    """"""
    USER_IDS = "userIds"
    """"""
    PROJECT_NAME = (["projectTitle"], "project_name")
    """"""
    DATASET_NAME = (["datasetTitle"], "dataset_name")
    """"""
    WORKSPACE_NAME = (["workspaceTitle"], "workspace_name")
    """"""
    CREATED_BY_ID = (["createdBy"], "created_by_id")
    """"""
    CREATED_BY_LOGIN = (["managerLogin"], "created_by_login")
    """"""
    CREATED_BY_USER = "createdByUser"
    """"""
    ASSIGNED_TO_ID = (["userId"], "assigned_to_id")
    """"""
    ASSIGNED_TO_LOGIN = (["labelerLogin"], "assigned_to_login")
    """"""
    FINISHED_IMAGES_COUNT = "finishedImagesCount"
    """"""
    PROGRESS_IMAGES_COUNT = "progressImagesCount"
    """"""
    CLASSES_TO_LABEL = (["meta", "classes"], "classes_to_label")
    """"""
    TAGS_TO_LABEL = (["meta", "projectTags"], "tags_to_label")
    """"""
    IMAGES_RANGE = (["meta", "range"], "images_range")
    """"""
    REJECTED_IMAGES_COUNT = "rejectedImagesCount"
    """"""
    ACCEPTED_IMAGES_COUNT = "acceptedImagesCount"
    """"""
    OBJECTS_LIMIT_PER_IMAGE = (["meta", "imageFiguresLimit"], "objects_limit_per_image")
    """"""
    TAGS_LIMIT_PER_IMAGE = (["meta", "imageTagsLimit"], "tags_limit_per_image")
    """"""
    FILTER_IMAGES_BY_TAGS = (["meta", "imageTags"], "filter_images_by_tags")
    """"""
    INCLUDE_IMAGES_WITH_TAGS = ([], "include_images_with_tags")
    """"""
    EXCLUDE_IMAGES_WITH_TAGS = ([], "exclude_images_with_tags")
    """"""
    SIZEB = (["size"], "sizeb")
    """"""
    FRAMES = "frames"
    """"""
    FRAMES_COUNT = (["fileMeta", "framesCount"], "frames_count")
    """"""
    PATH_ORIGINAL = "pathOriginal"
    """"""
    OBJECTS_COUNT = "objectsCount"
    """"""
    FRAMES_TO_TIMECODES = (["fileMeta", "framesToTimecodes"], "frames_to_timecodes")
    """"""
    TAGS = "tags"
    """"""
    VIDEO_ID = "videoId"
    """"""
    FRAME_INDEX = (["meta", "frame"], "frame_index")
    """"""
    LABELING_TOOL = "tool"
    """"""
    GEOMETRY_TYPE = "geometryType"
    """"""
    GEOMETRY = "geometry"
    """"""
    GEOMETRY_META = "geometryMeta"
    """"""
    OBJECT_ID = "objectId"
    """"""
    ANNOTATION_OBJECT_ID = "annotationObjectId"
    """"""
    FRAME = "frame"
    """"""
    # FIGURES_COUNT = (['labelsCount'], 'figures_count')
    """"""
    STREAMS = "streams"
    """"""
    VIDEO_IDS = "videoIds"
    """"""
    FRAME_WIDTH = (["fileMeta", "width"], "frame_width")
    """"""
    FRAME_HEIGHT = (["fileMeta", "height"], "frame_height")
    """"""
    VIDEO_NAME = "videoName"
    """"""
    FRAME_RANGE = "frameRange"
    """"""
    TRACK_ID = "trackId"
    """"""
    PROGRESS = "progress"
    """"""
    CURRENT = "current"
    """"""
    TOTAL = "total"
    """"""
    STOPPED = "stopped"
    """"""
    VIDEOS = "videos"
    """"""
    FILENAME = "filename"
    """"""
    SHAPE = "shape"
    """"""
    COLOR = "color"
    """"""
    CLASS_ID = "classId"
    """"""
    ENTITY_ID = "entityId"
    """"""
    ANNOTATION_OBJECTS = "annotationObjects"
    """"""
    TAG_ID = "tagId"
    """"""
    TAG_IDS = "tagIds"
    """"""
    ERROR = "error"
    """"""
    MESSAGE = "message"
    """"""
    CONTENT = "content"
    """"""
    FIGURES = "figures"
    """"""
    LAYOUT = "layout"
    """"""
    WIDGETS = "widgets"
    """"""
    CLOUD_MIME = (["fileMeta", "mime"], "cloud_mime")
    """"""
    PREVIEW = "preview"
    """"""
    FIGURES_COUNT = "figuresCount"
    """"""
    ANN_OBJECTS_COUNT = (["annotationObjectsCount"], "objects_count")
    """"""
    POINTCLOUD_ID = "pointCloudId"
    """"""
    POINTCLOUD_IDS = "pointCloudIds"
    """"""
    POINTCLOUDS = "pointClouds"
    """"""
    ADVANCED = "advanced"
    """"""
    IGNORE_AGENT = "ignoreAgent"
    """"""
    SCRIPT = "script"
    """"""
    LOGS = "logs"
    """"""
    FILES = "files"
    """"""
    HASHES = "hashes"
    """"""
    SUBTITLE = "subtitle"
    """"""
    COMMAND = "command"
    """"""
    DEFAULT_VALUE = "defaultValue"
    """"""
    TITLE = "title"
    """"""
    AREA = "area"
    """"""
    OPTIONS = "options"
    """"""
    REPORT_ID = "reportId"
    """"""
    WIDGET = "widget"
    """"""
    PAYLOAD = "payload"
    """"""
    FIELD = "field"
    """"""
    FIELDS = "fields"
    """"""
    APPEND = "append"
    """"""
    WITH_CUSTOM_DATA = "withCustomBigData"
    """"""
    PATH = "path"
    """"""
    SESSION_ID = "sessionId"
    """"""
    ACTION = "action"
    """"""
    FIGURE_ID = "figureId"
    """"""
    FIGURE_IDS = "figureIds"
    """"""
    VALUE = "value"
    """"""
    ZOOM_FACTOR = "zoomFactor"
    """"""
    FULL_STORAGE_URL = "fullStorageUrl"
    """"""
    REVIEWER_ID = "reviewerId"
    """"""
    REVIEWER_LOGIN = "reviewerLogin"
    """"""
    RECURSIVE = "recursive"
    """"""
    ECOSYSTEM_ITEM_ID = "moduleId"
    """"""
    APP_ID = "appId"
    """"""
    PROJECT = "project"
    """"""
    OUTPUT = "output"
    """"""
    REFERENCE_IMAGE_URL = "referenceImageUrl"
    """"""
    GENERAL = "general"
    """"""
    ENTITIES = "entities"
    """"""
    STORAGE_PATH = "storagePath"
    """"""
    EXT2 = (["meta", "ext"], "ext")
    """"""
    MIME2 = (["meta", "mime"], "mime")
    """"""
    SIZEB2 = (["meta", "size"], "sizeb")
    """"""
    JOB_ID = "jobId"
    """"""
    DATASETS_COUNT = "datasetsCount"
    """"""
    CUSTOM_DATA = "customData"
    """"""
    CONTEXT = "context"
    """"""
    STATE = "state"
    """"""
    IDS = "ids"
    """"""
    DATE = "date"
    """"""
    PARAMS = "params"
    """"""
    LOG_LEVEL = "logLevel"
    """"""
    APP_VERSION = "appVersion"
    """"""
    IS_BRANCH = "isBranch"
    """"""
    TASK_NAME = "taskName"
    """"""
    PROXY_KEEP_URL = "proxyKeepUrl"
    """"""
    USERS_IDS = "usersIds"
    """"""
    MODULE_ID = "moduleId"
    """"""
    USER_LOGIN = "userLogin"
    """"""
    SLUG = "slug"
    """"""
    IS_SHARED = "isShared"
    """"""
    TASKS = "tasks"
    """"""
    REPO = "repo"
    """"""
    VOLUMES = "volumes"
    """"""
    PROCESSING_PATH = "processingPath"
    """"""
    VOLUME_ID = "volumeId"
    """"""
    VOLUME_SLICES = "volumeSlices"
    """"""
    VOLUME_IDS = "volumeIds"
    """"""
    VOLUME_NAME = "volumeName"
    """"""
    SIZEB3 = (["fileMeta", "size"], "sizeb")
    """"""
    INCLUDE = "include"
    """"""
    CLASSES = "classes"
    """"""
    PROJECT_TAGS = "projectTags"
    """"""
    DATASETS = "datasets"
    """"""
    IMAGES_TAGS = "imagesTags"
    """"""
    ANNOTATION_OBJECTS_TAGS = "annotationObjectsTags"
    """"""
    FIGURES_TAGS = "figuresTags"
    """"""
    REDIRECT_REQUESTS = "redirectRequests"
    """"""
    PROCESSING_PATH = "processingPath"
    """"""
    FORCE_METADATA_FOR_LINKS = "forceMetadataForLinks"
    """"""
    SKIP_VALIDATION = "skipValidation"
    """"""
    PAGINATION_MODE = "pagination_mode"
    """"""
    PER_PAGE = "per_page"
    """"""
    SKIP_BOUNDS_VALIDATION = "skipBoundsValidation"
    """"""
    PATHS = "paths"
    """"""
    PROJECTS = "projects"
    """"""
    URL = "url"
    """"""
    ANN_URL = "annotationsUrl"
    """"""
    ARCHIVE_URL = "archiveUrl"
    """"""
    ANN_ARCHIVE_URL = "annotationsArchiveUrl"
    """"""
    BACKUP_ARCHIVE = "backupArchive"
    """"""
    SKIP_EXPORTED = "skipExported"
    """"""
    FROM = "from"
    """"""
    TO = "to"
    """"""
    DATA = "data"
    """"""
    DURATION = "duration"
    """"""
    RAW_VIDEO_META = "rawVideoMeta"
    """"""
    IS_DIR = "isDir"
    """"""
    FIGURE_CLASS_ID = "figureClassId"
    """"""
    FIGURE_CLASS_TITLE = "figureClassTitle"
    """"""
    TOOL_CLASS_ID = "toolClassId"
    """"""
    TOOL_STATE = "toolState"
    """"""
    OPTION = "option"
    """"""
    DECOMPRESS_BITMAP = "decompressBitmap"
    """"""
    FIGURE_STATE = "figureState"
    """"""
    BITMAP = "bitmap"
    """"""
    ACCOUNT_TYPE = "plan"
    """"""
    SILENT = "silent"
    """"""
    PAGE = "page"
    """"""
    PRESERVE_PROJECT_CARD = "preserveProjectCard"
    """"""
    GPU_INFO = "gpuInfo"
    """"""
    IS_PUBLIC = "isPublic"
    """"""
    USAGE = "usage"
    """"""
    PARENT_ID = "parentId"
    """"""
    SRC_ID = "srcId"
    """"""
    DEST_ID = "destId"
    """"""
    COMPLETE_EXISTING = "completeExisting"
    """"""
    MODE = "mode"
    """"""
    FOLDERS = "folders"
    """"""
    WITH_METADATA = "withMetadata"
    """"""
    LIMIT = "limit"
    """"""
    IMPORT_SETTINGS = "importSettings"
    """"""
    ADVANCED_SETTINGS = "advancedSettings"
    """"""
    LIMIT_BY_WORKSPACE = "limitByWorkspace"
    """"""
    COMMIT_TOKEN = "commitToken"
    """"""
    TEAM_FILE_ID = "teamFileId"
    """"""
    PROJECT_UPDATED_AT = "projectUpdatedAt"
    """"""
    NODE = "node"
    """"""
    OPERATOR = "operator"
    """"""
    SMART_TOOL_INPUT = "smartToolInput"
    """"""
    LABELING_QUEUE_ID = "labelingQueueId"
    """"""
    LABELING_EXAM_ID = "labelingExamId"
    """"""
    IS_PINNED = "isPinned"
    """"""
    EVENTS = "events"
    """"""
    COMMENTS = "comments"
    """"""
    COMMENT = "comment"
    """"""
    ASSIGNEES = "assignees"
    """"""
    LINKS = "links"
    """"""
    IS_LOCAL = "isLocal"
    """"""
    ISSUE_ID = "issueId"
    """"""
    EXTRA = "extra"
    """"""
    FIGURE_IMAGE_ID = "figureImageId"
    """"""
    BINDINGS = "bindings"
    """"""
    TOP = "top"
    """"""
    LEFT = "left"
    """"""
    POSITION = "position"
    """"""
    ANNOTATION_DATA = "annotationData"
    """"""
    JOB_ENTITY_STATUS = "jobEntityStatus"
    """"""
    INTEGER_COORDS = "integerCoords"
    """"""
    HIDDEN = "hidden"
    """"""
    PRIORITY = "priority"
    """"""
    CLEAR_LOCAL_DATA_SOURCE = "clearLocalDataSource"
    """"""
    ONLY_RUNNING = "onlyRunning"
    """"""
    SHOW_DISABLED = "showDisabled"
    """"""
    WITH_SHARED = "withShared"
    """"""
    USE_DIRECT_PROGRESS_MESSAGES = "useDirectProgressMessages"
    """"""
    EXTRA_FIELDS = "extraFields"
    """"""
    CUSTOM_SORT = "customSort"
    """"""
<<<<<<< HEAD
    EXPERIMENT = "experiment"
=======
    GROUP_ID = "groupId"
>>>>>>> 6cb93783
    """"""


def _get_single_item(items):
    """_get_single_item"""
    if len(items) == 0:
        return None
    if len(items) > 1:
        raise RuntimeError("There are several items with the same name")
    return items[0]


class _JsonConvertibleModule:
    """_JsonConvertibleModule"""

    def _convert_json_info(self, info: dict, skip_missing=False):
        """_convert_json_info"""
        raise NotImplementedError()


class ModuleApiBase(_JsonConvertibleModule):
    """ModuleApiBase"""

    MAX_WAIT_ATTEMPTS = 999
    """ Maximum number of attempts that will be made to wait for a certain condition to be met."""
    WAIT_ATTEMPT_TIMEOUT_SEC = 1
    """Number of seconds for intervals between attempts."""

    @staticmethod
    def info_sequence():
        """Get list of all class field names."""

        raise NotImplementedError()

    @staticmethod
    def info_tuple_name():
        """Get string name of NamedTuple."""
        raise NotImplementedError()

    def __init_subclass__(cls, **kwargs):
        super().__init_subclass__(**kwargs)
        try:
            field_names = []
            for name in cls.info_sequence():
                if type(name) is str:
                    field_names.append(camel_to_snake(name))
                elif type(name) is tuple and type(name[1]) is str:
                    field_names.append(name[1])
                else:
                    raise RuntimeError("Can not parse field {!r}".format(name))
            cls.InfoType = namedtuple(cls.info_tuple_name(), field_names)
        except NotImplementedError:
            pass

    def __init__(self, api: "Api"):
        self._api = api

    def _add_sort_param(self, data):
        """_add_sort_param"""
        results = deepcopy(data)
        results[ApiField.SORT] = ApiField.ID
        results[ApiField.SORT_ORDER] = "asc"  # @TODO: move to enum
        return results

    def get_list_all_pages(
        self,
        method,
        data,
        progress_cb=None,
        convert_json_info_cb=None,
        limit: int = None,
        return_first_response: bool = False,
    ):
        """
        Get list of all or limited quantity entities from the Supervisely server.

        :param method: Request method name
        :type method: str
        :param data: Dictionary with request body info
        :type data: dict
        :param progress_cb: Function for tracking download progress.
        :type progress_cb: Progress, optional
        :param convert_json_info_cb: Function for convert json info
        :type convert_json_info_cb: Callable, optional
        :param limit: Number of entity to retrieve
        :type limit: int, optional
        :param return_first_response: Specify if return first response
        :type return_first_response: bool, optional
        """

        if convert_json_info_cb is None:
            convert_func = self._convert_json_info
        else:
            convert_func = convert_json_info_cb

        if ApiField.SORT not in data:
            data = self._add_sort_param(data)
        first_response = self._api.post(method, data).json()
        total = first_response["total"]
        per_page = first_response["perPage"]
        pages_count = first_response["pagesCount"]

        limit_exceeded = False
        results = first_response["entities"]
        if limit is not None and len(results) > limit:
            limit_exceeded = True

        if progress_cb is not None:
            progress_cb(len(results))
        if (pages_count == 1 and len(results) == total) or limit_exceeded is True:
            pass
        else:
            for page_idx in range(2, pages_count + 1):
                temp_resp = self._api.post(method, {**data, "page": page_idx, "per_page": per_page})
                temp_items = temp_resp.json()["entities"]
                results.extend(temp_items)
                if progress_cb is not None:
                    progress_cb(len(temp_items))
                if limit is not None and len(results) > limit:
                    limit_exceeded = True
                    break

            if len(results) != total and limit is None:
                raise RuntimeError(
                    "Method {!r}: error during pagination, some items are missed".format(method)
                )

        if limit is not None:
            results = results[:limit]
        if return_first_response:
            return [convert_func(item) for item in results], first_response
        return [convert_func(item) for item in results]

    def get_list_all_pages_generator(
        self,
        method,
        data,
        progress_cb=None,
        convert_json_info_cb=None,
        limit: int = None,
        return_first_response: bool = False,
    ):
        """
        This generator function retrieves a list of all or a limited quantity of entities from the Supervisely server, yielding batches of entities as they are retrieved

        :param method: Request method name
        :type method: str
        :param data: Dictionary with request body info
        :type data: dict
        :param progress_cb: Function for tracking download progress.
        :type progress_cb: Progress, optional
        :param convert_json_info_cb: Function for convert json info
        :type convert_json_info_cb: Callable, optional
        :param limit: Number of entity to retrieve
        :type limit: int, optional
        :param return_first_response: Specify if return first response
        :type return_first_response: bool, optional
        """

        if convert_json_info_cb is None:
            convert_func = self._convert_json_info
        else:
            convert_func = convert_json_info_cb

        if ApiField.SORT not in data:
            data = self._add_sort_param(data)
        first_response = self._api.post(method, data).json()
        total = first_response["total"]
        # per_page = first_response["perPage"]
        after = first_response["after"]
        # pages_count = first_response["pagesCount"]

        limit_exceeded = False
        results = first_response["entities"]
        processed = len(results)
        yield [convert_func(item) for item in results]
        if limit is not None and len(results) > limit:
            limit_exceeded = True

        if progress_cb is not None:
            progress_cb(len(results))
        if len(first_response["entities"]) == total or limit_exceeded is True:
            pass
        else:
            while after is not None:
                temp_resp = self._api.post(method, {**data, "after": after}).json()
                after = temp_resp.get("after")
                results = temp_resp["entities"]
                # results.extend(temp_items)
                if progress_cb is not None:
                    progress_cb(len(results))
                processed += len(results)
                yield [convert_func(item) for item in results]
                if limit is not None and processed > limit:
                    limit_exceeded = True
                    break

            if processed != total and limit is None:
                raise RuntimeError(
                    "Method {!r}: error during pagination, some items are missed".format(method)
                )

    @staticmethod
    def _get_info_by_name(get_info_by_filters_fn, name):
        """_get_info_by_name"""
        filters = [{"field": ApiField.NAME, "operator": "=", "value": name}]
        return get_info_by_filters_fn(filters)

    def get_info_by_id(self, id):
        """
        Get information about an entity by its ID from the Supervisely server.

        :param id: ID of the entity.
        :type id: int
        """

        raise NotImplementedError()

    @staticmethod
    def _get_free_name(exist_check_fn, name):
        """_get_free_name"""
        res_title = name
        suffix = 1
        while exist_check_fn(res_title):
            res_title = "{}_{:03d}".format(name, suffix)
            suffix += 1
        return res_title

    def _convert_json_info(self, info: dict, skip_missing=False):
        """_convert_json_info"""

        def _get_value(dict, field_name, skip_missing):
            if skip_missing is True:
                return dict.get(field_name, None)
            else:
                return dict[field_name]

        if info is None:
            return None
        else:
            field_values = []
            for field_name in self.info_sequence():
                if type(field_name) is str:
                    field_values.append(_get_value(info, field_name, skip_missing))
                elif type(field_name) is tuple:
                    value = None
                    for sub_name in field_name[0]:
                        if value is None:
                            value = _get_value(info, sub_name, skip_missing)
                        else:
                            value = _get_value(value, sub_name, skip_missing)
                    field_values.append(value)
                else:
                    raise RuntimeError("Can not parse field {!r}".format(field_name))
            return self.InfoType(*field_values)

    @classmethod
    def convert_info_to_json(cls, info: NamedTuple) -> Dict:
        """_convert_info_to_json"""

        def _create_nested_dict(keys, value):
            if len(keys) == 1:
                return {keys[0]: value}
            else:
                return {keys[0]: _create_nested_dict(keys[1:], value)}

        json_info = {}
        for field_name, value in zip(cls.info_sequence(), info):
            if type(field_name) is str:
                json_info[field_name] = value
            elif isinstance(field_name, tuple):
                if len(field_name[0]) == 0:
                    json_info[field_name[1]] = value
                else:
                    json_info.update(_create_nested_dict(field_name[0], value))
            else:
                raise RuntimeError("Can not parse field {!r}".format(field_name))
        return json_info

    def _get_response_by_id(self, id, method, id_field, fields=None):
        """_get_response_by_id"""
        try:
            data = {id_field: id}
            if fields is not None:
                data.update(fields)
            return self._api.post(method, data)
        except requests.exceptions.HTTPError as error:
            if error.response.status_code == 404:
                return None
            else:
                raise error

    def _get_info_by_id(self, id, method, fields=None):
        """_get_info_by_id"""
        response = self._get_response_by_id(id, method, id_field=ApiField.ID, fields=fields)
        return self._convert_json_info(response.json()) if (response is not None) else None

    async def get_list_idx_page_async(
        self,
        method: str,
        data: dict,
    ) -> Tuple[int, List[NamedTuple]]:
        """
        Get the list of items for a given page number.
        Page number is specified in the data dictionary.

        :param method: Method to call for listing items.
        :type method: str
        :param data: Data to pass to the API method.
        :type data: dict
        :return: List of items.
        :rtype: Tuple[int, List[NamedTuple]]
        """

        response = await self._api.post_async(method, data)
        response_json = response.json()
        entities = response_json.get("entities", [])
        # To avoid empty pages when a filter is applied to the data and the `pagesCount` is less than the number calculated based on the items and `per_page` size.
        # Process `pagesCount` in the main function according to the actual number of pages returned.
        pages_count = response_json.get("pagesCount", None)
        if pages_count is None:
            raise ValueError("Can not determine the number of pages to retrieve.")
        return pages_count, [self._convert_json_info(item) for item in entities]

    async def get_list_page_generator_async(
        self,
        method: str,
        data: dict,
        pages_count: Optional[int] = None,
        semaphore: Optional[List[asyncio.Semaphore]] = None,
    ) -> AsyncGenerator[List[Any], None]:
        """
        Yields list of images in dataset asynchronously page by page.

        :param method: Method to call for listing items.
        :type method: str
        :param data: Data to pass to the API method.
        :type data: dict
        :param pages_count: Preferred number of pages to retrieve if used with a `per_page` limit.
                            Will be automatically adjusted if the `pagesCount` differs from the requested number.
        :type pages_count: int, optional
        :param semaphore: Semaphore for limiting the number of simultaneous requests.
        :type semaphore: :class:`asyncio.Semaphore`, optional
        :param kwargs: Additional arguments.
        :return: List of images in dataset.
        :rtype: AsyncGenerator[List[ImageInfo]]

        :Usage example:

            .. code-block:: python

                    import supervisely as sly
                    import asyncio

                    os.environ['SERVER_ADDRESS'] = 'https://app.supervisely.com'
                    os.environ['API_TOKEN'] = 'Your Supervisely API Token'
                    api = sly.Api.from_env()

                    method = 'images.list'
                    data = {
                        'datasetId': 123456
                    }

                    loop = sly.utils.get_or_create_event_loop()
                    images = loop.run_until_complete(api.image.get_list_generator_async(method, data))
        """

        if semaphore is None:
            semaphore = self._api.get_default_semaphore()

        async def sem_task(task):
            async with semaphore:
                return await task

        if pages_count is None:
            pages_count = 999999  # to avoid range lesser than total pages count
        for page_num in range(1, pages_count + 1):
            if page_num <= pages_count:
                data[ApiField.PAGE] = page_num
                total_pages, items = await sem_task(self.get_list_idx_page_async(method, data))

                # To correct `total_pages` count in case filter is applied
                if page_num == 1:
                    pages_count = total_pages

                yield items
            else:
                break


class ModuleApi(ModuleApiBase):
    """Base class for entities that have a parent object in the system."""

    MAX_WAIT_ATTEMPTS = ModuleApiBase.MAX_WAIT_ATTEMPTS
    """Maximum number of attempts that will be made to wait for a certain condition to be met."""

    WAIT_ATTEMPT_TIMEOUT_SEC = ModuleApiBase.WAIT_ATTEMPT_TIMEOUT_SEC
    """Number of seconds for intervals between attempts."""

    def __init__(self, api):
        super().__init__(api)
        self._api = api

    def get_info_by_name(self, parent_id: int, name: str, fields: List[str] = []):
        """
        Get information about an entity by its name from the Supervisely server.

        :param parent_id: ID of the parent entity.
        :type parent_id: int
        :param name: Name of the entity for which the information is being retrieved.
        :type name: str
        :param fields: The list of api fields which will be returned with the response.
        :type fields: List[str]

        :Usage example:

         .. code-block:: python

            import supervisely as sly

            # You can connect to API directly
            address = 'https://app.supervise.ly/'
            token = 'Your Supervisely API Token'
            api = sly.Api(address, token)

            # Or you can use API from environment
            os.environ['SERVER_ADDRESS'] = 'https://app.supervisely.com'
            os.environ['API_TOKEN'] = 'Your Supervisely API Token'
            api = sly.Api.from_env()


            dataset_id = 55832
            name = "IMG_0315.jpeg"
            info = api.image.get_info_by_name(dataset_id, name)
            print(info)
            # Output: ImageInfo(id=19369643, name='IMG_0315.jpeg', ...)
        """

        return self._get_info_by_name(
            get_info_by_filters_fn=lambda module_name: self._get_info_by_filters(
                parent_id, module_name, fields
            ),
            name=name,
        )

    def _get_info_by_filters(self, parent_id, filters, fields=[]):
        """_get_info_by_filters"""
        # pylint: disable=too-many-function-args
        from supervisely.api.project_api import ProjectApi

        if type(self) == ProjectApi:
            items = self.get_list(parent_id, filters, fields)
        else:
            items = self.get_list(parent_id, filters)
        return _get_single_item(items)

    def get_list(self, parent_id, filters=None):
        """
        Get list of entities in parent entity with given parent ID.

        :param parent_id: parent ID in Supervisely.
        :type parent_id: int
        :param filters: List of parameters to sort output entities.
        :type filters: List[Dict[str, str]], optional
        :Usage example:

         .. code-block:: python

            import supervisely as sly

            # You can connect to API directly
            address = 'https://app.supervise.ly/'
            token = 'Your Supervisely API Token'
            api = sly.Api(address, token)

            # Or you can use API from environment
            os.environ['SERVER_ADDRESS'] = 'https://app.supervisely.com'
            os.environ['API_TOKEN'] = 'Your Supervisely API Token'
            api = sly.Api.from_env()


            dataset_id = 55832
            images = api.image.get_list(dataset_id)
            print(images)
            # Output: [
                ImageInfo(id=19369642, ...)
                ImageInfo(id=19369643, ...)
                ImageInfo(id=19369644, ...)
            ]
        """

        raise NotImplementedError()

    def exists(self, parent_id, name):
        """
        Checks if an entity with the given parent_id and name exists

        :param parent_id: ID of the parent entity.
        :type parent_id: int
        :param name: Name of the entity.
        :type name: str
        :return: Returns True if entity exists, and False if not
        :rtype: bool
        :Usage example:

         .. code-block:: python

            import supervisely as sly

            # You can connect to API directly
            address = 'https://app.supervise.ly/'
            token = 'Your Supervisely API Token'
            api = sly.Api(address, token)

            # Or you can use API from environment
            os.environ['SERVER_ADDRESS'] = 'https://app.supervisely.com'
            os.environ['API_TOKEN'] = 'Your Supervisely API Token'
            api = sly.Api.from_env()


            name = "IMG_0315.jpeg"
            dataset_id = 55832
            exists = api.image.exists(dataset_id, name)
            print(exists) # True
        """

        return self.get_info_by_name(parent_id, name) is not None

    def get_free_name(self, parent_id, name):
        """
        Generates a free name for an entity with the given parent_id and name.
        Adds an increasing suffix to original name until a unique name is found.

        :param parent_id: ID of the parent entity.
        :type parent_id: int
        :param name: Name of the entity.
        :type name: str
        :return: Returns free name.
        :rtype: str
        :Usage example:

         .. code-block:: python

            import supervisely as sly

            # You can connect to API directly
            address = 'https://app.supervise.ly/'
            token = 'Your Supervisely API Token'
            api = sly.Api(address, token)

            # Or you can use API from environment
            os.environ['SERVER_ADDRESS'] = 'https://app.supervisely.com'
            os.environ['API_TOKEN'] = 'Your Supervisely API Token'
            api = sly.Api.from_env()


            name = "IMG_0315.jpeg"
            dataset_id = 55832
            free_name = api.image.get_free_name(dataset_id, name)
            print(free_name) # IMG_0315_001.jpeg
        """

        return self._get_free_name(
            exist_check_fn=lambda module_name: self.exists(parent_id, module_name),
            name=name,
        )

    def _get_effective_new_name(self, parent_id, name, change_name_if_conflict=False):
        """_get_effective_new_name"""
        return self.get_free_name(parent_id, name) if change_name_if_conflict else name


# Base class for entities that do not have a parent object in the system.
class ModuleNoParent(ModuleApiBase):
    """ModuleNoParent"""

    def get_info_by_name(self, name):
        """get_info_by_name"""
        return self._get_info_by_name(get_info_by_filters_fn=self._get_info_by_filters, name=name)

    def _get_info_by_filters(self, filters):
        """_get_info_by_filters"""
        items = self.get_list(filters)
        return _get_single_item(items)

    def get_list(self, filters=None):
        """get_list"""
        raise NotImplementedError()

    def exists(self, name):
        """exists"""
        return self.get_info_by_name(name) is not None

    def get_free_name(self, name):
        """get_free_name"""
        return self._get_free_name(
            exist_check_fn=lambda module_name: self.exists(module_name), name=name
        )

    def _get_effective_new_name(self, name, change_name_if_conflict=False):
        """"""
        return self.get_free_name(name) if change_name_if_conflict else name


class CloneableModuleApi(ModuleApi):
    """CloneableModuleApi"""

    MAX_WAIT_ATTEMPTS = ModuleApiBase.MAX_WAIT_ATTEMPTS
    """Maximum number of attempts that will be made to wait for a certain condition to be met."""

    WAIT_ATTEMPT_TIMEOUT_SEC = ModuleApiBase.WAIT_ATTEMPT_TIMEOUT_SEC
    """Number of seconds for intervals between attempts."""

    def _clone_api_method_name(self):
        """_clone_api_method_name"""
        raise NotImplementedError()

    def _clone(self, clone_type: dict, dst_workspace_id: int, dst_name: str):
        """_clone"""
        response = self._api.post(
            self._clone_api_method_name(),
            {
                **clone_type,
                ApiField.WORKSPACE_ID: dst_workspace_id,
                ApiField.NAME: dst_name,
            },
        )
        return response.json()[ApiField.TASK_ID]

    def clone(self, id: int, dst_workspace_id: int, dst_name: str) -> int:
        """Clones the entity with the given ID to the given workspace with the given name.
        Returns the ID of the task that is created to perform the cloning operation.

        :param id: ID of the entity to clone.
        :type id: int
        :param dst_workspace_id: ID of the workspace to clone to.
        :type dst_workspace_id: int
        :param dst_name: Name of the cloned entity.
        :type dst_name: str
        :return: Returns the ID of the task that is created to perform the cloning operation.
        :rtype: int
        :Usage example:

         .. code-block:: python

            import os
            from dotenv import load_dotenv

            import supervisely as sly

            os.environ['SERVER_ADDRESS'] = 'https://app.supervisely.com'
            os.environ['API_TOKEN'] = 'Your Supervisely API Token'

            # Load secrets and create API object from .env file (recommended)
            # Learn more here: https://developer.supervisely.com/getting-started/basics-of-authentication
            load_dotenv(os.path.expanduser("~/supervisely.env"))
            api = sly.Api.from_env()

            # ID of the entity to clone
            project_id = 123456

            # ID of the destination workspace
            workspace_id = 123456

            # Create a task to clone the project
            task_id = api.project.clone(project_id, workspace_id, "my_cloned_project")

            # Wait until the task is finished
            api.task.wait(task_id, api.task.Status.FINISHED)

            task_info = api.task.get_info_by_id(task_id)

            dst_project_id = task_info["meta"]["output"]["project"]["id"]
            print(f"Cloned project ID: {dst_project_id}")
        """

        return self._clone({ApiField.ID: id}, dst_workspace_id, dst_name)

    def clone_by_shared_link(self, shared_link: str, dst_workspace_id: int, dst_name: str) -> int:
        """Clones the entity with the given shared link to the given workspace with the given name.
        Returns the ID of the task that is created to perform the cloning operation.

        :param shared_link: Shared link of the entity to clone.
        :type shared_link: str
        :param dst_workspace_id: ID of the workspace to clone to.
        :type dst_workspace_id: int
        :param dst_name: Name of the cloned entity.
        :type dst_name: str
        :return: Returns the ID of the task that is created to perform the cloning operation.
        :rtype: int
        """
        return self._clone({ApiField.SHARED_LINK: shared_link}, dst_workspace_id, dst_name)

    def clone_from_explore(self, explore_path: str, dst_workspace_id: int, dst_name: str) -> int:
        """Clones the entity with the given explore path to the given workspace with the given name.
        Returns the ID of the task that is created to perform the cloning operation.

        :param explore_path: Explore path of the entity to clone.
        :type explore_path: str
        :param dst_workspace_id: ID of the workspace to clone to.
        :type dst_workspace_id: int
        :param dst_name: Name of the cloned entity.
        :type dst_name: str
        :return: Returns the ID of the task that is created to perform the cloning operation.
        :rtype: int
        """
        return self._clone({ApiField.EXPLORE_PATH: explore_path}, dst_workspace_id, dst_name)

    def get_or_clone_from_explore(self, explore_path, dst_workspace_id, dst_name):
        """get_or_clone_from_explore"""
        if not self.exists(dst_workspace_id, dst_name):
            task_id = self.clone_from_explore(explore_path, dst_workspace_id, dst_name)
            self._api.task.wait(task_id, self._api.task.Status.FINISHED)
        item = self.get_info_by_name(dst_workspace_id, dst_name)
        return item


class ModuleWithStatus:
    """ModuleWithStatus"""

    def get_status(self, id):
        """get_status"""
        raise NotImplementedError()

    def raise_for_status(self, status):
        """raise_for_status"""
        raise NotImplementedError()


class WaitingTimeExceeded(Exception):
    """WaitingTimeExceeded"""

    pass


class UpdateableModule(_JsonConvertibleModule):
    """UpdateableModule"""

    def __init__(self, api):
        self._api = api

    def _get_update_method(self):
        """_get_update_method"""
        raise NotImplementedError()

    def update(self, id, name=None, description=None):
        """update"""
        if name is None and description is None:
            raise ValueError("'name' or 'description' or both have to be specified")

        body = {ApiField.ID: id}
        if name is not None:
            body[ApiField.NAME] = name
        if description is not None:
            body[ApiField.DESCRIPTION] = description

        response = self._api.post(self._get_update_method(), body)
        return self._convert_json_info(response.json())


class RemoveableModuleApi(ModuleApi):
    """RemoveableModuleApi"""

    MAX_WAIT_ATTEMPTS = ModuleApiBase.MAX_WAIT_ATTEMPTS
    """Maximum number of attempts that will be made to wait for a certain condition to be met."""

    WAIT_ATTEMPT_TIMEOUT_SEC = ModuleApiBase.WAIT_ATTEMPT_TIMEOUT_SEC
    """Number of seconds for intervals between attempts."""

    def _remove_api_method_name(self):
        """_remove_api_method_name"""
        raise NotImplementedError()

    def remove(self, id):
        """
        Remove an entity with the specified ID from the Supervisely server.

        :param id: Entity ID in Supervisely
        :type id: int
        """
        self._api.post(self._remove_api_method_name(), {ApiField.ID: id})

    def remove_batch(self, ids, progress_cb=None):
        """
        Remove entities with given IDs from the Supervisely server.

        :param ids: IDs of entities in Supervisely.
        :type ids: List[int]
        :param progress_cb: Function for control remove progress.
        :type progress_cb: Callable
        """
        for id in ids:
            self.remove(id)
            if progress_cb is not None:
                progress_cb(1)


class RemoveableBulkModuleApi(ModuleApi):
    """RemoveableBulkModuleApi"""

    MAX_WAIT_ATTEMPTS = ModuleApiBase.MAX_WAIT_ATTEMPTS
    """Maximum number of attempts that will be made to wait for a certain condition to be met."""

    WAIT_ATTEMPT_TIMEOUT_SEC = ModuleApiBase.WAIT_ATTEMPT_TIMEOUT_SEC
    """Number of seconds for intervals between attempts."""

    def _remove_batch_api_method_name(self):
        """_remove_batch_api_method_name"""
        raise NotImplementedError()

    def _remove_batch_field_name(self):
        """_remove_batch_field_name"""
        raise NotImplementedError()

    def remove_batch(self, ids, progress_cb=None, batch_size=50):
        """
        Remove entities in batches from the Supervisely server.
        All entity IDs must belong to the same nesting (for example team, or workspace, or project, or dataset).
        Therefore, it is necessary to sort IDs before calling this method.

        :param ids: IDs of entities in Supervisely.
        :type ids: List[int]
        :param progress_cb: Function for control remove progress.
        :type progress_cb: Callable
        :Usage example:

         .. code-block:: python

            import supervisely as sly

            # You can connect to API directly
            address = 'https://app.supervise.ly/'
            token = 'Your Supervisely API Token'
            api = sly.Api(address, token)

            # Or you can use API from environment
            os.environ['SERVER_ADDRESS'] = 'https://app.supervisely.com'
            os.environ['API_TOKEN'] = 'Your Supervisely API Token'
            api = sly.Api.from_env()


            image_ids = [19369645, 19369646, 19369647]
            api.image.remove_batch(image_ids)
        """
        for ids_batch in batched(ids, batch_size=batch_size):
            self._api.post(
                self._remove_batch_api_method_name(),
                {self._remove_batch_field_name(): ids_batch},
            )
            if progress_cb is not None:
                progress_cb(len(ids_batch))

    def remove(self, id):
        """
        Remove an entity with the specified ID from the Supervisely server.

        :param id: Entity ID in Supervisely.
        :type id: int
        :Usage example:

         .. code-block:: python

            import supervisely as sly

            # You can connect to API directly
            address = 'https://app.supervise.ly/'
            token = 'Your Supervisely API Token'
            api = sly.Api(address, token)

            # Or you can use API from environment
            os.environ['SERVER_ADDRESS'] = 'https://app.supervisely.com'
            os.environ['API_TOKEN'] = 'Your Supervisely API Token'
            api = sly.Api.from_env()


            image_id = 19369643
            api.image.remove(image_id)
        """
        self.remove_batch([id])<|MERGE_RESOLUTION|>--- conflicted
+++ resolved
@@ -617,11 +617,9 @@
     """"""
     CUSTOM_SORT = "customSort"
     """"""
-<<<<<<< HEAD
+    GROUP_ID = "groupId"
+    """"""
     EXPERIMENT = "experiment"
-=======
-    GROUP_ID = "groupId"
->>>>>>> 6cb93783
     """"""
 
 
