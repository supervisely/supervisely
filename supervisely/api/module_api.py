# coding: utf-8
from collections import namedtuple
from copy import deepcopy
from typing import TYPE_CHECKING, List

import requests

from supervisely._utils import batched, camel_to_snake

if TYPE_CHECKING:
    from supervisely.api.api import Api


class ApiField:
    """ApiField"""

    ID = "id"
    """"""
    NAME = "name"
    """"""
    DESCRIPTION = "description"
    """"""
    CREATED_AT = "createdAt"
    """"""
    UPDATED_AT = "updatedAt"
    """"""
    ROLE = "role"
    """"""
    TEAM_ID = "teamId"
    """"""
    WORKSPACE_ID = "workspaceId"
    """"""
    CONFIG = "config"
    """"""
    SIZE = "size"
    """"""
    PLUGIN_ID = "pluginId"
    """"""
    PLUGIN_VERSION = "pluginVersion"
    """"""
    HASH = "hash"
    """"""
    STATUS = "status"
    """"""
    ONLY_TRAIN = "onlyTrain"
    """"""
    USER_ID = "userId"
    """"""
    README = "readme"
    """"""
    PROJECT_ID = "projectId"
    """"""
    IMAGES_COUNT = "imagesCount"
    """"""
    ITEMS_COUNT = "itemsCount"
    """"""
    DATASET_ID = "datasetId"
    """"""
    LINK = "link"
    """"""
    WIDTH = "width"
    """"""
    HEIGHT = "height"
    """"""
    WEIGHTS_LOCATION = "weightsLocation"
    """"""
    IMAGE_ID = "imageId"
    """"""
    IMAGE_NAME = "imageName"
    """"""
    ANNOTATION = "annotation"
    """"""
    TASK_ID = "taskId"
    """"""
    LABELS_COUNT = "labelsCount"
    """"""
    FILTER = "filter"
    """"""
    FILTERS = "filters"
    """"""
    META = "meta"
    """"""
    FILE_META = "fileMeta"
    """"""
    SHARED_LINK = "sharedLinkToken"
    """"""
    EXPLORE_PATH = "explorePath"
    """"""
    MIME = "mime"
    """"""
    EXT = "ext"
    """"""
    TYPE = "type"
    """"""
    DEFAULT_VERSION = "defaultVersion"
    """"""
    DOCKER_IMAGE = "dockerImage"
    """"""
    CONFIGS = "configs"
    """"""
    VERSIONS = "versions"
    """"""
    VERSION = "version"
    """"""
    TOKEN = "token"
    """"""
    CAPABILITIES = "capabilities"
    """"""
    STARTED_AT = "startedAt"
    """"""
    FINISHED_AT = "finishedAt"
    """"""
    AGENT_ID = "agentId"
    """"""
    MODEL_ID = "modelId"
    """"""
    RESTART_POLICY = "restartPolicy"
    """"""
    SETTINGS = "settings"
    """"""
    SORT = "sort"
    """"""
    SORT_ORDER = "sort_order"
    """"""
    IMAGES = "images"
    """"""
    IMAGE_IDS = "imageIds"
    """"""
    ANNOTATIONS = "annotations"
    """"""
    EMAIL = "email"
    """"""
    LOGIN = "login"
    """"""
    LOGINS = "logins"
    """"""
    DISABLED = "disabled"
    """"""
    LAST_LOGIN = "lastLogin"
    """"""
    PASSWORD = "password"
    """"""
    ROLE_ID = "roleId"
    """"""
    IS_RESTRICTED = "isRestricted"
    """"""
    DISABLE = "disable"
    """"""
    TEAMS = "teams"
    """"""
    USER_IDS = "userIds"
    """"""
    PROJECT_NAME = (["projectTitle"], "project_name")
    """"""
    DATASET_NAME = (["datasetTitle"], "dataset_name")
    """"""
    WORKSPACE_NAME = (["workspaceTitle"], "workspace_name")
    """"""
    CREATED_BY_ID = (["createdBy"], "created_by_id")
    """"""
    CREATED_BY_LOGIN = (["managerLogin"], "created_by_login")
    """"""
    ASSIGNED_TO_ID = (["userId"], "assigned_to_id")
    """"""
    ASSIGNED_TO_LOGIN = (["labelerLogin"], "assigned_to_login")
    """"""
    FINISHED_IMAGES_COUNT = "finishedImagesCount"
    """"""
    PROGRESS_IMAGES_COUNT = "progressImagesCount"
    """"""
    CLASSES_TO_LABEL = (["meta", "classes"], "classes_to_label")
    """"""
    TAGS_TO_LABEL = (["meta", "projectTags"], "tags_to_label")
    """"""
    IMAGES_RANGE = (["meta", "range"], "images_range")
    """"""
    REJECTED_IMAGES_COUNT = "rejectedImagesCount"
    """"""
    ACCEPTED_IMAGES_COUNT = "acceptedImagesCount"
    """"""
    OBJECTS_LIMIT_PER_IMAGE = (["meta", "imageFiguresLimit"], "objects_limit_per_image")
    """"""
    TAGS_LIMIT_PER_IMAGE = (["meta", "imageTagsLimit"], "tags_limit_per_image")
    """"""
    FILTER_IMAGES_BY_TAGS = (["meta", "imageTags"], "filter_images_by_tags")
    """"""
    INCLUDE_IMAGES_WITH_TAGS = ([], "include_images_with_tags")
    """"""
    EXCLUDE_IMAGES_WITH_TAGS = ([], "exclude_images_with_tags")
    """"""
    SIZEB = (["size"], "sizeb")
    """"""
    FRAMES = "frames"
    """"""
    FRAMES_COUNT = (["fileMeta", "framesCount"], "frames_count")
    """"""
    PATH_ORIGINAL = "pathOriginal"
    """"""
    OBJECTS_COUNT = "objectsCount"
    """"""
    FRAMES_TO_TIMECODES = (["fileMeta", "framesToTimecodes"], "frames_to_timecodes")
    """"""
    TAGS = "tags"
    """"""
    VIDEO_ID = "videoId"
    """"""
    FRAME_INDEX = (["meta", "frame"], "frame_index")
    """"""
    LABELING_TOOL = "tool"
    """"""
    GEOMETRY_TYPE = "geometryType"
    """"""
    GEOMETRY = "geometry"
    """"""
    OBJECT_ID = "objectId"
    """"""
    FRAME = "frame"
    """"""
    # FIGURES_COUNT = (['labelsCount'], 'figures_count')
    """"""
    STREAMS = "streams"
    """"""
    VIDEO_IDS = "videoIds"
    """"""
    FRAME_WIDTH = (["fileMeta", "width"], "frame_width")
    """"""
    FRAME_HEIGHT = (["fileMeta", "height"], "frame_height")
    """"""
    VIDEO_NAME = "videoName"
    """"""
    FRAME_RANGE = "frameRange"
    """"""
    TRACK_ID = "trackId"
    """"""
    PROGRESS = "progress"
    """"""
    CURRENT = "current"
    """"""
    TOTAL = "total"
    """"""
    STOPPED = "stopped"
    """"""
    VIDEOS = "videos"
    """"""
    FILENAME = "filename"
    """"""
    SHAPE = "shape"
    """"""
    COLOR = "color"
    """"""
    CLASS_ID = "classId"
    """"""
    ENTITY_ID = "entityId"
    """"""
    ANNOTATION_OBJECTS = "annotationObjects"
    """"""
    TAG_ID = "tagId"
    """"""
    TAG_IDS = "tagIds"
    """"""
    ERROR = "error"
    """"""
    MESSAGE = "message"
    """"""
    CONTENT = "content"
    """"""
    FIGURES = "figures"
    """"""
    LAYOUT = "layout"
    """"""
    WIDGETS = "widgets"
    """"""
    CLOUD_MIME = (["fileMeta", "mime"], "cloud_mime")
    """"""
    PREVIEW = "preview"
    """"""
    FIGURES_COUNT = "figuresCount"
    """"""
    ANN_OBJECTS_COUNT = (["annotationObjectsCount"], "objects_count")
    """"""
    POINTCLOUD_ID = "pointCloudId"
    """"""
    POINTCLOUD_IDS = "pointCloudIds"
    """"""
    POINTCLOUDS = "pointClouds"
    """"""
    ADVANCED = "advanced"
    """"""
    IGNORE_AGENT = "ignoreAgent"
    """"""
    SCRIPT = "script"
    """"""
    LOGS = "logs"
    """"""
    FILES = "files"
    """"""
    HASHES = "hashes"
    """"""
    SUBTITLE = "subtitle"
    """"""
    COMMAND = "command"
    """"""
    DEFAULT_VALUE = "defaultValue"
    """"""
    TITLE = "title"
    """"""
    AREA = "area"
    """"""
    OPTIONS = "options"
    """"""
    REPORT_ID = "reportId"
    """"""
    WIDGET = "widget"
    """"""
    PAYLOAD = "payload"
    """"""
    FIELD = "field"
    """"""
    FIELDS = "fields"
    """"""
    APPEND = "append"
    """"""
    WITH_CUSTOM_DATA = "withCustomBigData"
    """"""
    PATH = "path"
    """"""
    SESSION_ID = "sessionId"
    """"""
    ACTION = "action"
    """"""
    FIGURE_ID = "figureId"
    """"""
    FIGURE_IDS = "figureIds"
    """"""
    VALUE = "value"
    """"""
    ZOOM_FACTOR = "zoomFactor"
    """"""
    FULL_STORAGE_URL = "fullStorageUrl"
    """"""
    REVIEWER_ID = "reviewerId"
    """"""
    REVIEWER_LOGIN = "reviewerLogin"
    """"""
    RECURSIVE = "recursive"
    """"""
    ECOSYSTEM_ITEM_ID = "moduleId"
    """"""
    APP_ID = "appId"
    """"""
    PROJECT = "project"
    """"""
    OUTPUT = "output"
    """"""
    REFERENCE_IMAGE_URL = "referenceImageUrl"
    """"""
    GENERAL = "general"
    """"""
    ENTITIES = "entities"
    """"""
    STORAGE_PATH = "storagePath"
    """"""
    EXT2 = (["meta", "ext"], "ext")
    """"""
    MIME2 = (["meta", "mime"], "mime")
    """"""
    SIZEB2 = (["meta", "size"], "sizeb")
    """"""
    JOB_ID = "jobId"
    """"""
    DATASETS_COUNT = "datasetsCount"
    """"""
    CUSTOM_DATA = "customData"
    """"""
    CONTEXT = "context"
    """"""
    STATE = "state"
    """"""
    IDS = "ids"
    """"""
    DATE = "date"
    """"""
    PARAMS = "params"
    """"""
    LOG_LEVEL = "logLevel"
    """"""
    APP_VERSION = "appVersion"
    """"""
    IS_BRANCH = "isBranch"
    """"""
    TASK_NAME = "taskName"
    """"""
    PROXY_KEEP_URL = "proxyKeepUrl"
    """"""
    USERS_IDS = "usersIds"
    """"""
    MODULE_ID = "moduleId"
    """"""
    USER_LOGIN = "userLogin"
    """"""
    SLUG = "slug"
    """"""
    IS_SHARED = "isShared"
    """"""
    TASKS = "tasks"
    """"""
    REPO = "repo"
    """"""
    VOLUMES = "volumes"
    """"""
    PROCESSING_PATH = "processingPath"
    """"""
    VOLUME_ID = "volumeId"
    """"""
    VOLUME_SLICES = "volumeSlices"
    """"""
    VOLUME_IDS = "volumeIds"
    """"""
    VOLUME_NAME = "volumeName"
    """"""
    SIZEB3 = (["fileMeta", "size"], "sizeb")
    """"""
    INCLUDE = "include"
    """"""
    CLASSES = "classes"
    """"""
    PROJECT_TAGS = "projectTags"
    """"""
    DATASETS = "datasets"
    """"""
    IMAGES_TAGS = "imagesTags"
    """"""
    ANNOTATION_OBJECTS_TAGS = "annotationObjectsTags"
    """"""
    FIGURES_TAGS = "figuresTags"
    """"""
    REDIRECT_REQUESTS = "redirectRequests"
    """"""
    PROCESSING_PATH = "processingPath"
    """"""
    FORCE_METADATA_FOR_LINKS = "forceMetadataForLinks"
    """"""
    SKIP_VALIDATION = "skipValidation"
    """"""
    PAGINATION_MODE = "pagination_mode"
    """"""
    PER_PAGE = "per_page"
    """"""
    SKIP_BOUNDS_VALIDATION = "skipBoundsValidation"
    """"""
    PATHS = "paths"
    """"""
    PROJECTS = "projects"
    """"""
    URL = "url"
    """"""
    ANN_URL = "annotationsUrl"
    """"""
    ARCHIVE_URL = "archiveUrl"
    """"""
    ANN_ARCHIVE_URL = "annotationsArchiveUrl"
    """"""
    BACKUP_ARCHIVE = "backupArchive"
    """"""
    SKIP_EXPORTED = "skipExported"
    """"""
    FROM = "from"
    """"""
    TO = "to"
    """"""
    DATA = "data"
    """"""
    DURATION = "duration"
    """"""
    RAW_VIDEO_META = "rawVideoMeta"
    """"""
    IS_DIR = "isDir"
    """"""
    FIGURE_CLASS_ID = "figureClassId"
    """"""
    FIGURE_CLASS_TITLE = "figureClassTitle"
    """"""
    TOOL_CLASS_ID = "toolClassId"
    """"""
    TOOL_STATE = "toolState"
    """"""
    OPTION = "option"
    """"""
    DECOMPRESS_BITMAP = "decompressBitmap"
    """"""
    FIGURE_STATE = "figureState"
    """"""
    BITMAP = "bitmap"
    """"""
    ACCOUNT_TYPE = "plan"
    """"""
    SILENT = "silent"
    """"""
    PAGE = "page"
    """"""
    PRESERVE_PROJECT_CARD = "preserveProjectCard"
    """"""
    GPU_INFO = "gpuInfo"
    """"""
    IS_PUBLIC = "isPublic"
    """"""
    USAGE = "usage"
    """"""
    PARENT_ID = "parentId"
    """"""
    SRC_ID = "srcId"
    """"""
    DEST_ID = "destId"
    """"""
<<<<<<< HEAD
    FOLDERS = "folders"
    """"""
    WITH_METADATA = "withMetadata"
    """"""
    LIMIT = "limit"
=======
    COMPLETE_EXISTING = "completeExisting"
    """"""
    MODE = "mode"
    """"""
>>>>>>> b069c133

    
def _get_single_item(items):
    """_get_single_item"""
    if len(items) == 0:
        return None
    if len(items) > 1:
        raise RuntimeError("There are several items with the same name")
    return items[0]


class _JsonConvertibleModule:
    """_JsonConvertibleModule"""

    def _convert_json_info(self, info: dict, skip_missing=False):
        """_convert_json_info"""
        raise NotImplementedError()


class ModuleApiBase(_JsonConvertibleModule):
    """ModuleApiBase"""

    MAX_WAIT_ATTEMPTS = 999
    """ Maximum number of attempts that will be made to wait for a certain condition to be met."""
    WAIT_ATTEMPT_TIMEOUT_SEC = 1
    """Number of seconds for intervals between attempts."""

    @staticmethod
    def info_sequence():
        """Get list of all class field names."""

        raise NotImplementedError()

    @staticmethod
    def info_tuple_name():
        """Get string name of NamedTuple."""
        raise NotImplementedError()

    def __init_subclass__(cls, **kwargs):
        super().__init_subclass__(**kwargs)
        try:
            field_names = []
            for name in cls.info_sequence():
                if type(name) is str:
                    field_names.append(camel_to_snake(name))
                elif type(name) is tuple and type(name[1]) is str:
                    field_names.append(name[1])
                else:
                    raise RuntimeError("Can not parse field {!r}".format(name))
            cls.InfoType = namedtuple(cls.info_tuple_name(), field_names)
        except NotImplementedError:
            pass

    def __init__(self, api: "Api"):
        self._api = api

    def _add_sort_param(self, data):
        """_add_sort_param"""
        results = deepcopy(data)
        results[ApiField.SORT] = ApiField.ID
        results[ApiField.SORT_ORDER] = "asc"  # @TODO: move to enum
        return results

    def get_list_all_pages(
        self,
        method,
        data,
        progress_cb=None,
        convert_json_info_cb=None,
        limit: int = None,
        return_first_response: bool = False,
    ):
        """
        Get list of all or limited quantity entities from the Supervisely server.

        :param method: Request method name
        :type method: str
        :param data: Dictionary with request body info
        :type data: dict
        :param progress_cb: Function for tracking download progress.
        :type progress_cb: Progress, optional
        :param convert_json_info_cb: Function for convert json info
        :type convert_json_info_cb: Callable, optional
        :param limit: Number of entity to retrieve
        :type limit: int, optional
        :param return_first_response: Specify if return first response
        :type return_first_response: bool, optional
        """

        if convert_json_info_cb is None:
            convert_func = self._convert_json_info
        else:
            convert_func = convert_json_info_cb

        if ApiField.SORT not in data:
            data = self._add_sort_param(data)
        first_response = self._api.post(method, data).json()
        total = first_response["total"]
        per_page = first_response["perPage"]
        pages_count = first_response["pagesCount"]

        limit_exceeded = False
        results = first_response["entities"]
        if limit is not None and len(results) > limit:
            limit_exceeded = True

        if progress_cb is not None:
            progress_cb(len(results))
        if (pages_count == 1 and len(results) == total) or limit_exceeded is True:
            pass
        else:
            for page_idx in range(2, pages_count + 1):
                temp_resp = self._api.post(method, {**data, "page": page_idx, "per_page": per_page})
                temp_items = temp_resp.json()["entities"]
                results.extend(temp_items)
                if progress_cb is not None:
                    progress_cb(len(temp_items))
                if limit is not None and len(results) > limit:
                    limit_exceeded = True
                    break

            if len(results) != total and limit is None:
                raise RuntimeError(
                    "Method {!r}: error during pagination, some items are missed".format(method)
                )

        if limit is not None:
            results = results[:limit]
        if return_first_response:
            return [convert_func(item) for item in results], first_response
        return [convert_func(item) for item in results]

    def get_list_all_pages_generator(
        self,
        method,
        data,
        progress_cb=None,
        convert_json_info_cb=None,
        limit: int = None,
        return_first_response: bool = False,
    ):
        """
        This generator function retrieves a list of all or a limited quantity of entities from the Supervisely server, yielding batches of entities as they are retrieved

        :param method: Request method name
        :type method: str
        :param data: Dictionary with request body info
        :type data: dict
        :param progress_cb: Function for tracking download progress.
        :type progress_cb: Progress, optional
        :param convert_json_info_cb: Function for convert json info
        :type convert_json_info_cb: Callable, optional
        :param limit: Number of entity to retrieve
        :type limit: int, optional
        :param return_first_response: Specify if return first response
        :type return_first_response: bool, optional
        """

        if convert_json_info_cb is None:
            convert_func = self._convert_json_info
        else:
            convert_func = convert_json_info_cb

        if ApiField.SORT not in data:
            data = self._add_sort_param(data)
        first_response = self._api.post(method, data).json()
        total = first_response["total"]
        # per_page = first_response["perPage"]
        after = first_response["after"]
        # pages_count = first_response["pagesCount"]

        limit_exceeded = False
        results = first_response["entities"]
        processed = len(results)
        yield [convert_func(item) for item in results]
        if limit is not None and len(results) > limit:
            limit_exceeded = True

        if progress_cb is not None:
            progress_cb(len(results))
        if len(first_response["entities"]) == total or limit_exceeded is True:
            pass
        else:
            while after is not None:
                temp_resp = self._api.post(method, {**data, "after": after}).json()
                after = temp_resp.get("after")
                results = temp_resp["entities"]
                # results.extend(temp_items)
                if progress_cb is not None:
                    progress_cb(len(results))
                processed += len(results)
                yield [convert_func(item) for item in results]
                if limit is not None and processed > limit:
                    limit_exceeded = True
                    break

            if processed != total and limit is None:
                raise RuntimeError(
                    "Method {!r}: error during pagination, some items are missed".format(method)
                )

    @staticmethod
    def _get_info_by_name(get_info_by_filters_fn, name):
        """_get_info_by_name"""
        filters = [{"field": ApiField.NAME, "operator": "=", "value": name}]
        return get_info_by_filters_fn(filters)

    def get_info_by_id(self, id):
        """
        Get information about an entity by its ID from the Supervisely server.

        :param id: ID of the entity.
        :type id: int
        """

        raise NotImplementedError()

    @staticmethod
    def _get_free_name(exist_check_fn, name):
        """_get_free_name"""
        res_title = name
        suffix = 1
        while exist_check_fn(res_title):
            res_title = "{}_{:03d}".format(name, suffix)
            suffix += 1
        return res_title

    def _convert_json_info(self, info: dict, skip_missing=False):
        """_convert_json_info"""

        def _get_value(dict, field_name, skip_missing):
            if skip_missing is True:
                return dict.get(field_name, None)
            else:
                return dict[field_name]

        if info is None:
            return None
        else:
            field_values = []
            for field_name in self.info_sequence():
                if type(field_name) is str:
                    field_values.append(_get_value(info, field_name, skip_missing))
                elif type(field_name) is tuple:
                    value = None
                    for sub_name in field_name[0]:
                        if value is None:
                            value = _get_value(info, sub_name, skip_missing)
                        else:
                            value = _get_value(value, sub_name, skip_missing)
                    field_values.append(value)
                else:
                    raise RuntimeError("Can not parse field {!r}".format(field_name))
            return self.InfoType(*field_values)

    def _get_response_by_id(self, id, method, id_field, fields=None):
        """_get_response_by_id"""
        try:
            data = {id_field: id}
            if fields is not None:
                data.update(fields)
            return self._api.post(method, data)
        except requests.exceptions.HTTPError as error:
            if error.response.status_code == 404:
                return None
            else:
                raise error

    def _get_info_by_id(self, id, method, fields=None):
        """_get_info_by_id"""
        response = self._get_response_by_id(id, method, id_field=ApiField.ID, fields=fields)
        return self._convert_json_info(response.json()) if (response is not None) else None


class ModuleApi(ModuleApiBase):
    """Base class for entities that have a parent object in the system."""

    MAX_WAIT_ATTEMPTS = ModuleApiBase.MAX_WAIT_ATTEMPTS
    """Maximum number of attempts that will be made to wait for a certain condition to be met."""

    WAIT_ATTEMPT_TIMEOUT_SEC = ModuleApiBase.WAIT_ATTEMPT_TIMEOUT_SEC
    """Number of seconds for intervals between attempts."""

    def __init__(self, api):
        super().__init__(api)
        self._api = api

    def get_info_by_name(self, parent_id: int, name: str, fields: List[str] = []):
        """
        Get information about an entity by its name from the Supervisely server.

        :param parent_id: ID of the parent entity.
        :type parent_id: int
        :param name: Name of the entity for which the information is being retrieved.
        :type name: str
        :param fields: The list of api fields which will be returned with the response.
        :type fields: List[str]

        :Usage example:

         .. code-block:: python

            import supervisely as sly

            # You can connect to API directly
            address = 'https://app.supervise.ly/'
            token = 'Your Supervisely API Token'
            api = sly.Api(address, token)

            # Or you can use API from environment
            os.environ['SERVER_ADDRESS'] = 'https://app.supervise.ly'
            os.environ['API_TOKEN'] = 'Your Supervisely API Token'
            api = sly.Api.from_env()


            dataset_id = 55832
            name = "IMG_0315.jpeg"
            info = api.image.get_info_by_name(dataset_id, name)
            print(info)
            # Output: ImageInfo(id=19369643, name='IMG_0315.jpeg', ...)
        """

        return self._get_info_by_name(
            get_info_by_filters_fn=lambda module_name: self._get_info_by_filters(
                parent_id, module_name, fields
            ),
            name=name,
        )

    def _get_info_by_filters(self, parent_id, filters, fields=[]):
        """_get_info_by_filters"""
        # pylint: disable=too-many-function-args
        from supervisely.api.project_api import ProjectApi

        if type(self) == ProjectApi:
            items = self.get_list(parent_id, filters, fields)
        else:
            items = self.get_list(parent_id, filters)
        return _get_single_item(items)

    def get_list(self, parent_id, filters=None):
        """
        Get list of entities in parent entity with given parent ID.

        :param parent_id: parent ID in Supervisely.
        :type parent_id: int
        :param filters: List of parameters to sort output entities.
        :type filters: List[Dict[str, str]], optional
        :Usage example:

         .. code-block:: python

            import supervisely as sly

            # You can connect to API directly
            address = 'https://app.supervise.ly/'
            token = 'Your Supervisely API Token'
            api = sly.Api(address, token)

            # Or you can use API from environment
            os.environ['SERVER_ADDRESS'] = 'https://app.supervise.ly'
            os.environ['API_TOKEN'] = 'Your Supervisely API Token'
            api = sly.Api.from_env()


            dataset_id = 55832
            images = api.image.get_list(dataset_id)
            print(images)
            # Output: [
                ImageInfo(id=19369642, ...)
                ImageInfo(id=19369643, ...)
                ImageInfo(id=19369644, ...)
            ]
        """

        raise NotImplementedError()

    def exists(self, parent_id, name):
        """
        Checks if an entity with the given parent_id and name exists

        :param parent_id: ID of the parent entity.
        :type parent_id: int
        :param name: Name of the entity.
        :type name: str
        :return: Returns True if entity exists, and False if not
        :rtype: bool
        :Usage example:

         .. code-block:: python

            import supervisely as sly

            # You can connect to API directly
            address = 'https://app.supervise.ly/'
            token = 'Your Supervisely API Token'
            api = sly.Api(address, token)

            # Or you can use API from environment
            os.environ['SERVER_ADDRESS'] = 'https://app.supervise.ly'
            os.environ['API_TOKEN'] = 'Your Supervisely API Token'
            api = sly.Api.from_env()


            name = "IMG_0315.jpeg"
            dataset_id = 55832
            exists = api.image.exists(dataset_id, name)
            print(exists) # True
        """

        return self.get_info_by_name(parent_id, name) is not None

    def get_free_name(self, parent_id, name):
        """
        Generates a free name for an entity with the given parent_id and name.
        Adds an increasing suffix to original name until a unique name is found.

        :param parent_id: ID of the parent entity.
        :type parent_id: int
        :param name: Name of the entity.
        :type name: str
        :return: Returns free name.
        :rtype: str
        :Usage example:

         .. code-block:: python

            import supervisely as sly

            # You can connect to API directly
            address = 'https://app.supervise.ly/'
            token = 'Your Supervisely API Token'
            api = sly.Api(address, token)

            # Or you can use API from environment
            os.environ['SERVER_ADDRESS'] = 'https://app.supervise.ly'
            os.environ['API_TOKEN'] = 'Your Supervisely API Token'
            api = sly.Api.from_env()


            name = "IMG_0315.jpeg"
            dataset_id = 55832
            free_name = api.image.get_free_name(dataset_id, name)
            print(free_name) # IMG_0315_001.jpeg
        """

        return self._get_free_name(
            exist_check_fn=lambda module_name: self.exists(parent_id, module_name),
            name=name,
        )

    def _get_effective_new_name(self, parent_id, name, change_name_if_conflict=False):
        """_get_effective_new_name"""
        return self.get_free_name(parent_id, name) if change_name_if_conflict else name


# Base class for entities that do not have a parent object in the system.
class ModuleNoParent(ModuleApiBase):
    """ModuleNoParent"""

    def get_info_by_name(self, name):
        """get_info_by_name"""
        return self._get_info_by_name(get_info_by_filters_fn=self._get_info_by_filters, name=name)

    def _get_info_by_filters(self, filters):
        """_get_info_by_filters"""
        items = self.get_list(filters)
        return _get_single_item(items)

    def get_list(self, filters=None):
        """get_list"""
        raise NotImplementedError()

    def exists(self, name):
        """exists"""
        return self.get_info_by_name(name) is not None

    def get_free_name(self, name):
        """get_free_name"""
        return self._get_free_name(
            exist_check_fn=lambda module_name: self.exists(module_name), name=name
        )

    def _get_effective_new_name(self, name, change_name_if_conflict=False):
        """"""
        return self.get_free_name(name) if change_name_if_conflict else name


class CloneableModuleApi(ModuleApi):
    """CloneableModuleApi"""

    MAX_WAIT_ATTEMPTS = ModuleApiBase.MAX_WAIT_ATTEMPTS
    """Maximum number of attempts that will be made to wait for a certain condition to be met."""

    WAIT_ATTEMPT_TIMEOUT_SEC = ModuleApiBase.WAIT_ATTEMPT_TIMEOUT_SEC
    """Number of seconds for intervals between attempts."""

    def _clone_api_method_name(self):
        """_clone_api_method_name"""
        raise NotImplementedError()

    def _clone(self, clone_type: dict, dst_workspace_id: int, dst_name: str):
        """_clone"""
        response = self._api.post(
            self._clone_api_method_name(),
            {
                **clone_type,
                ApiField.WORKSPACE_ID: dst_workspace_id,
                ApiField.NAME: dst_name,
            },
        )
        return response.json()[ApiField.TASK_ID]

    def clone(self, id: int, dst_workspace_id: int, dst_name: str) -> int:
        """Clones the entity with the given ID to the given workspace with the given name.
        Returns the ID of the task that is created to perform the cloning operation.

        :param id: ID of the entity to clone.
        :type id: int
        :param dst_workspace_id: ID of the workspace to clone to.
        :type dst_workspace_id: int
        :param dst_name: Name of the cloned entity.
        :type dst_name: str
        :return: Returns the ID of the task that is created to perform the cloning operation.
        :rtype: int
        :Usage example:

         .. code-block:: python

            import os
            from dotenv import load_dotenv

            import supervisely as sly

            os.environ['SERVER_ADDRESS'] = 'https://app.supervise.ly'
            os.environ['API_TOKEN'] = 'Your Supervisely API Token'

            # Load secrets and create API object from .env file (recommended)
            # Learn more here: https://developer.supervisely.com/getting-started/basics-of-authentication
            load_dotenv(os.path.expanduser("~/supervisely.env"))
            api = sly.Api.from_env()

            # ID of the entity to clone
            project_id = 123456

            # ID of the destination workspace
            workspace_id = 123456

            # Create a task to clone the project
            task_id = api.project.clone(project_id, workspace_id, "my_cloned_project")

            # Wait until the task is finished
            api.task.wait(task_id, api.task.Status.FINISHED)

            task_info = api.task.get_info_by_id(task_id)

            dst_project_id = task_info["meta"]["output"]["project"]["id"]
            print(f"Cloned project ID: {dst_project_id}")
        """

        return self._clone({ApiField.ID: id}, dst_workspace_id, dst_name)

    def clone_by_shared_link(self, shared_link: str, dst_workspace_id: int, dst_name: str) -> int:
        """Clones the entity with the given shared link to the given workspace with the given name.
        Returns the ID of the task that is created to perform the cloning operation.

        :param shared_link: Shared link of the entity to clone.
        :type shared_link: str
        :param dst_workspace_id: ID of the workspace to clone to.
        :type dst_workspace_id: int
        :param dst_name: Name of the cloned entity.
        :type dst_name: str
        :return: Returns the ID of the task that is created to perform the cloning operation.
        :rtype: int
        """
        return self._clone({ApiField.SHARED_LINK: shared_link}, dst_workspace_id, dst_name)

    def clone_from_explore(self, explore_path: str, dst_workspace_id: int, dst_name: str) -> int:
        """Clones the entity with the given explore path to the given workspace with the given name.
        Returns the ID of the task that is created to perform the cloning operation.

        :param explore_path: Explore path of the entity to clone.
        :type explore_path: str
        :param dst_workspace_id: ID of the workspace to clone to.
        :type dst_workspace_id: int
        :param dst_name: Name of the cloned entity.
        :type dst_name: str
        :return: Returns the ID of the task that is created to perform the cloning operation.
        :rtype: int
        """
        return self._clone({ApiField.EXPLORE_PATH: explore_path}, dst_workspace_id, dst_name)

    def get_or_clone_from_explore(self, explore_path, dst_workspace_id, dst_name):
        """get_or_clone_from_explore"""
        if not self.exists(dst_workspace_id, dst_name):
            task_id = self.clone_from_explore(explore_path, dst_workspace_id, dst_name)
            self._api.task.wait(task_id, self._api.task.Status.FINISHED)
        item = self.get_info_by_name(dst_workspace_id, dst_name)
        return item


class ModuleWithStatus:
    """ModuleWithStatus"""

    def get_status(self, id):
        """get_status"""
        raise NotImplementedError()

    def raise_for_status(self, status):
        """raise_for_status"""
        raise NotImplementedError()


class WaitingTimeExceeded(Exception):
    """WaitingTimeExceeded"""

    pass


class UpdateableModule(_JsonConvertibleModule):
    """UpdateableModule"""

    def __init__(self, api):
        self._api = api

    def _get_update_method(self):
        """_get_update_method"""
        raise NotImplementedError()

    def update(self, id, name=None, description=None):
        """update"""
        if name is None and description is None:
            raise ValueError("'name' or 'description' or both have to be specified")

        body = {ApiField.ID: id}
        if name is not None:
            body[ApiField.NAME] = name
        if description is not None:
            body[ApiField.DESCRIPTION] = description

        response = self._api.post(self._get_update_method(), body)
        return self._convert_json_info(response.json())


class RemoveableModuleApi(ModuleApi):
    """RemoveableModuleApi"""

    MAX_WAIT_ATTEMPTS = ModuleApiBase.MAX_WAIT_ATTEMPTS
    """Maximum number of attempts that will be made to wait for a certain condition to be met."""

    WAIT_ATTEMPT_TIMEOUT_SEC = ModuleApiBase.WAIT_ATTEMPT_TIMEOUT_SEC
    """Number of seconds for intervals between attempts."""

    def _remove_api_method_name(self):
        """_remove_api_method_name"""
        raise NotImplementedError()

    def remove(self, id):
        """
        Remove an entity with the specified ID from the Supervisely server.

        :param id: Entity ID in Supervisely
        :type id: int
        """
        self._api.post(self._remove_api_method_name(), {ApiField.ID: id})

    def remove_batch(self, ids, progress_cb=None):
        """
        Remove entities with given IDs from the Supervisely server.

        :param ids: IDs of entities in Supervisely.
        :type ids: List[int]
        :param progress_cb: Function for control remove progress.
        :type progress_cb: Callable
        """
        for id in ids:
            self.remove(id)
            if progress_cb is not None:
                progress_cb(1)


class RemoveableBulkModuleApi(ModuleApi):
    """RemoveableBulkModuleApi"""

    MAX_WAIT_ATTEMPTS = ModuleApiBase.MAX_WAIT_ATTEMPTS
    """Maximum number of attempts that will be made to wait for a certain condition to be met."""

    WAIT_ATTEMPT_TIMEOUT_SEC = ModuleApiBase.WAIT_ATTEMPT_TIMEOUT_SEC
    """Number of seconds for intervals between attempts."""

    def _remove_batch_api_method_name(self):
        """_remove_batch_api_method_name"""
        raise NotImplementedError()

    def _remove_batch_field_name(self):
        """_remove_batch_field_name"""
        raise NotImplementedError()

    def remove_batch(self, ids, progress_cb=None, batch_size=50):
        """
        Remove entities in batches from the Supervisely server.
        All entity IDs must belong to the same nesting (for example team, or workspace, or project, or dataset).
        Therefore, it is necessary to sort IDs before calling this method.

        :param ids: IDs of entities in Supervisely.
        :type ids: List[int]
        :param progress_cb: Function for control remove progress.
        :type progress_cb: Callable
        :Usage example:

         .. code-block:: python

            import supervisely as sly

            # You can connect to API directly
            address = 'https://app.supervise.ly/'
            token = 'Your Supervisely API Token'
            api = sly.Api(address, token)

            # Or you can use API from environment
            os.environ['SERVER_ADDRESS'] = 'https://app.supervise.ly'
            os.environ['API_TOKEN'] = 'Your Supervisely API Token'
            api = sly.Api.from_env()


            image_ids = [19369645, 19369646, 19369647]
            api.image.remove_batch(image_ids)
        """
        for ids_batch in batched(ids, batch_size=batch_size):
            self._api.post(
                self._remove_batch_api_method_name(),
                {self._remove_batch_field_name(): ids_batch},
            )
            if progress_cb is not None:
                progress_cb(len(ids_batch))

    def remove(self, id):
        """
        Remove an entity with the specified ID from the Supervisely server.

        :param id: Entity ID in Supervisely.
        :type id: int
        :Usage example:

         .. code-block:: python

            import supervisely as sly

            # You can connect to API directly
            address = 'https://app.supervise.ly/'
            token = 'Your Supervisely API Token'
            api = sly.Api(address, token)

            # Or you can use API from environment
            os.environ['SERVER_ADDRESS'] = 'https://app.supervise.ly'
            os.environ['API_TOKEN'] = 'Your Supervisely API Token'
            api = sly.Api.from_env()


            image_id = 19369643
            api.image.remove(image_id)
        """
        self.remove_batch([id])<|MERGE_RESOLUTION|>--- conflicted
+++ resolved
@@ -512,18 +512,16 @@
     """"""
     DEST_ID = "destId"
     """"""
-<<<<<<< HEAD
+    COMPLETE_EXISTING = "completeExisting"
+    """"""
+    MODE = "mode"
+    """"""
     FOLDERS = "folders"
     """"""
     WITH_METADATA = "withMetadata"
     """"""
     LIMIT = "limit"
-=======
-    COMPLETE_EXISTING = "completeExisting"
-    """"""
-    MODE = "mode"
-    """"""
->>>>>>> b069c133
+    """"""
 
     
 def _get_single_item(items):
