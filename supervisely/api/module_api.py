# coding: utf-8
import asyncio
from collections import namedtuple
from copy import deepcopy
from math import ceil
from typing import (
    TYPE_CHECKING,
    Any,
    AsyncGenerator,
    Dict,
    List,
    NamedTuple,
    Optional,
    Tuple,
)

import requests

from supervisely._utils import batched, camel_to_snake

if TYPE_CHECKING:
    from supervisely.api.api import Api


class ApiField:
    """ApiField"""

    ID = "id"
    """"""
    NAME = "name"
    """"""
    DESCRIPTION = "description"
    """"""
    CREATED_AT = "createdAt"
    """"""
    UPDATED_AT = "updatedAt"
    """"""
    ROLE = "role"
    """"""
    TEAM_ID = "teamId"
    """"""
    WORKSPACE_ID = "workspaceId"
    """"""
    CONFIG = "config"
    """"""
    SIZE = "size"
    """"""
    PLUGIN_ID = "pluginId"
    """"""
    PLUGIN_VERSION = "pluginVersion"
    """"""
    HASH = "hash"
    """"""
    STATUS = "status"
    """"""
    ONLY_TRAIN = "onlyTrain"
    """"""
    USER_ID = "userId"
    """"""
    README = "readme"
    """"""
    PROJECT_ID = "projectId"
    """"""
    IMAGES_COUNT = "imagesCount"
    """"""
    ITEMS_COUNT = "itemsCount"
    """"""
    DATASET_ID = "datasetId"
    """"""
    LINK = "link"
    """"""
    WIDTH = "width"
    """"""
    HEIGHT = "height"
    """"""
    WEIGHTS_LOCATION = "weightsLocation"
    """"""
    IMAGE_ID = "imageId"
    """"""
    IMAGE_NAME = "imageName"
    """"""
    ANNOTATION = "annotation"
    """"""
    TASK_ID = "taskId"
    """"""
    LABELS_COUNT = "labelsCount"
    """"""
    FILTER = "filter"
    """"""
    FILTERS = "filters"
    """"""
    META = "meta"
    """"""
    FILE_META = "fileMeta"
    """"""
    SHARED_LINK = "sharedLinkToken"
    """"""
    EXPLORE_PATH = "explorePath"
    """"""
    MIME = "mime"
    """"""
    EXT = "ext"
    """"""
    TYPE = "type"
    """"""
    DEFAULT_VERSION = "defaultVersion"
    """"""
    DOCKER_IMAGE = "dockerImage"
    """"""
    CONFIGS = "configs"
    """"""
    VERSIONS = "versions"
    """"""
    VERSION = "version"
    """"""
    TOKEN = "token"
    """"""
    CAPABILITIES = "capabilities"
    """"""
    STARTED_AT = "startedAt"
    """"""
    FINISHED_AT = "finishedAt"
    """"""
    AGENT_ID = "agentId"
    """"""
    MODEL_ID = "modelId"
    """"""
    RESTART_POLICY = "restartPolicy"
    """"""
    SETTINGS = "settings"
    """"""
    SORT = "sort"
    """"""
    SORT_ORDER = "sort_order"
    """"""
    IMAGES = "images"
    """"""
    IMAGE_IDS = "imageIds"
    """"""
    ANNOTATIONS = "annotations"
    """"""
    EMAIL = "email"
    """"""
    LOGIN = "login"
    """"""
    LOGINS = "logins"
    """"""
    DISABLED = "disabled"
    """"""
    DISABLED_AT = "disabledAt"
    """"""
    DISABLED_BY = "disabledBy"
    """"""
    LAST_LOGIN = "lastLogin"
    """"""
    PASSWORD = "password"
    """"""
    ROLE_ID = "roleId"
    """"""
    IS_RESTRICTED = "isRestricted"
    """"""
    DISABLE = "disable"
    """"""
    TEAMS = "teams"
    """"""
    USER_IDS = "userIds"
    """"""
    PROJECT_NAME = (["projectTitle"], "project_name")
    """"""
    DATASET_NAME = (["datasetTitle"], "dataset_name")
    """"""
    WORKSPACE_NAME = (["workspaceTitle"], "workspace_name")
    """"""
    CREATED_BY_ID = (["createdBy"], "created_by_id")
    """"""
    CREATED_BY_LOGIN = (["managerLogin"], "created_by_login")
    """"""
    CREATED_BY_USER = "createdByUser"
    """"""
    ASSIGNED_TO_ID = (["userId"], "assigned_to_id")
    """"""
    ASSIGNED_TO_LOGIN = (["labelerLogin"], "assigned_to_login")
    """"""
    FINISHED_IMAGES_COUNT = "finishedImagesCount"
    """"""
    PROGRESS_IMAGES_COUNT = "progressImagesCount"
    """"""
    CLASSES_TO_LABEL = (["meta", "classes"], "classes_to_label")
    """"""
    TAGS_TO_LABEL = (["meta", "projectTags"], "tags_to_label")
    """"""
    IMAGES_RANGE = (["meta", "range"], "images_range")
    """"""
    REJECTED_IMAGES_COUNT = "rejectedImagesCount"
    """"""
    ACCEPTED_IMAGES_COUNT = "acceptedImagesCount"
    """"""
    OBJECTS_LIMIT_PER_IMAGE = (["meta", "imageFiguresLimit"], "objects_limit_per_image")
    """"""
    TAGS_LIMIT_PER_IMAGE = (["meta", "imageTagsLimit"], "tags_limit_per_image")
    """"""
    FILTER_IMAGES_BY_TAGS = (["meta", "imageTags"], "filter_images_by_tags")
    """"""
    INCLUDE_IMAGES_WITH_TAGS = ([], "include_images_with_tags")
    """"""
    EXCLUDE_IMAGES_WITH_TAGS = ([], "exclude_images_with_tags")
    """"""
    SIZEB = (["size"], "sizeb")
    """"""
    FRAMES = "frames"
    """"""
    FRAMES_COUNT = (["fileMeta", "framesCount"], "frames_count")
    """"""
    PATH_ORIGINAL = "pathOriginal"
    """"""
    OBJECTS_COUNT = "objectsCount"
    """"""
    FRAMES_TO_TIMECODES = (["fileMeta", "framesToTimecodes"], "frames_to_timecodes")
    """"""
    TAGS = "tags"
    """"""
    VIDEO_ID = "videoId"
    """"""
    FRAME_INDEX = (["meta", "frame"], "frame_index")
    """"""
    LABELING_TOOL = "tool"
    """"""
    GEOMETRY_TYPE = "geometryType"
    """"""
    GEOMETRY = "geometry"
    """"""
    GEOMETRY_META = "geometryMeta"
    """"""
    OBJECT_ID = "objectId"
    """"""
    ANNOTATION_OBJECT_ID = "annotationObjectId"
    """"""
    FRAME = "frame"
    """"""
    # FIGURES_COUNT = (['labelsCount'], 'figures_count')
    """"""
    STREAMS = "streams"
    """"""
    VIDEO_IDS = "videoIds"
    """"""
    FRAME_WIDTH = (["fileMeta", "width"], "frame_width")
    """"""
    FRAME_HEIGHT = (["fileMeta", "height"], "frame_height")
    """"""
    VIDEO_NAME = "videoName"
    """"""
    FRAME_RANGE = "frameRange"
    """"""
    TRACK_ID = "trackId"
    """"""
    PROGRESS = "progress"
    """"""
    CURRENT = "current"
    """"""
    TOTAL = "total"
    """"""
    STOPPED = "stopped"
    """"""
    VIDEOS = "videos"
    """"""
    FILENAME = "filename"
    """"""
    SHAPE = "shape"
    """"""
    COLOR = "color"
    """"""
    CLASS_ID = "classId"
    """"""
    ENTITY_ID = "entityId"
    """"""
    ANNOTATION_OBJECTS = "annotationObjects"
    """"""
    TAG_ID = "tagId"
    """"""
    TAG_IDS = "tagIds"
    """"""
    ERROR = "error"
    """"""
    MESSAGE = "message"
    """"""
    CONTENT = "content"
    """"""
    FIGURES = "figures"
    """"""
    LAYOUT = "layout"
    """"""
    WIDGETS = "widgets"
    """"""
    CLOUD_MIME = (["fileMeta", "mime"], "cloud_mime")
    """"""
    PREVIEW = "preview"
    """"""
    FIGURES_COUNT = "figuresCount"
    """"""
    ANN_OBJECTS_COUNT = (["annotationObjectsCount"], "objects_count")
    """"""
    POINTCLOUD_ID = "pointCloudId"
    """"""
    POINTCLOUD_IDS = "pointCloudIds"
    """"""
    POINTCLOUDS = "pointClouds"
    """"""
    ADVANCED = "advanced"
    """"""
    IGNORE_AGENT = "ignoreAgent"
    """"""
    SCRIPT = "script"
    """"""
    LOGS = "logs"
    """"""
    FILES = "files"
    """"""
    HASHES = "hashes"
    """"""
    SUBTITLE = "subtitle"
    """"""
    COMMAND = "command"
    """"""
    DEFAULT_VALUE = "defaultValue"
    """"""
    TITLE = "title"
    """"""
    AREA = "area"
    """"""
    OPTIONS = "options"
    """"""
    REPORT_ID = "reportId"
    """"""
    WIDGET = "widget"
    """"""
    PAYLOAD = "payload"
    """"""
    FIELD = "field"
    """"""
    FIELDS = "fields"
    """"""
    APPEND = "append"
    """"""
    WITH_CUSTOM_DATA = "withCustomBigData"
    """"""
    PATH = "path"
    """"""
    SESSION_ID = "sessionId"
    """"""
    ACTION = "action"
    """"""
    FIGURE_ID = "figureId"
    """"""
    FIGURE_IDS = "figureIds"
    """"""
    VALUE = "value"
    """"""
    ZOOM_FACTOR = "zoomFactor"
    """"""
    FULL_STORAGE_URL = "fullStorageUrl"
    """"""
    REVIEWER_ID = "reviewerId"
    """"""
    REVIEWER_LOGIN = "reviewerLogin"
    """"""
    RECURSIVE = "recursive"
    """"""
    ECOSYSTEM_ITEM_ID = "moduleId"
    """"""
    APP_ID = "appId"
    """"""
    PROJECT = "project"
    """"""
    OUTPUT = "output"
    """"""
    REFERENCE_IMAGE_URL = "referenceImageUrl"
    """"""
    GENERAL = "general"
    """"""
    ENTITIES = "entities"
    """"""
    STORAGE_PATH = "storagePath"
    """"""
    EXT2 = (["meta", "ext"], "ext")
    """"""
    MIME2 = (["meta", "mime"], "mime")
    """"""
    SIZEB2 = (["meta", "size"], "sizeb")
    """"""
    JOB_ID = "jobId"
    """"""
    DATASETS_COUNT = "datasetsCount"
    """"""
    CUSTOM_DATA = "customData"
    """"""
    CONTEXT = "context"
    """"""
    STATE = "state"
    """"""
    IDS = "ids"
    """"""
    DATE = "date"
    """"""
    PARAMS = "params"
    """"""
    LOG_LEVEL = "logLevel"
    """"""
    APP_VERSION = "appVersion"
    """"""
    IS_BRANCH = "isBranch"
    """"""
    TASK_NAME = "taskName"
    """"""
    PROXY_KEEP_URL = "proxyKeepUrl"
    """"""
    USERS_IDS = "usersIds"
    """"""
    MODULE_ID = "moduleId"
    """"""
    USER_LOGIN = "userLogin"
    """"""
    SLUG = "slug"
    """"""
    IS_SHARED = "isShared"
    """"""
    TASKS = "tasks"
    """"""
    REPO = "repo"
    """"""
    VOLUMES = "volumes"
    """"""
    PROCESSING_PATH = "processingPath"
    """"""
    VOLUME_ID = "volumeId"
    """"""
    VOLUME_SLICES = "volumeSlices"
    """"""
    VOLUME_IDS = "volumeIds"
    """"""
    VOLUME_NAME = "volumeName"
    """"""
    SIZEB3 = (["fileMeta", "size"], "sizeb")
    """"""
    INCLUDE = "include"
    """"""
    CLASSES = "classes"
    """"""
    PROJECT_TAGS = "projectTags"
    """"""
    DATASETS = "datasets"
    """"""
    IMAGES_TAGS = "imagesTags"
    """"""
    ANNOTATION_OBJECTS_TAGS = "annotationObjectsTags"
    """"""
    FIGURES_TAGS = "figuresTags"
    """"""
    REDIRECT_REQUESTS = "redirectRequests"
    """"""
    PROCESSING_PATH = "processingPath"
    """"""
    FORCE_METADATA_FOR_LINKS = "forceMetadataForLinks"
    """"""
    SKIP_VALIDATION = "skipValidation"
    """"""
    PAGINATION_MODE = "pagination_mode"
    """"""
    PER_PAGE = "per_page"
    """"""
    SKIP_BOUNDS_VALIDATION = "skipBoundsValidation"
    """"""
    PATHS = "paths"
    """"""
    PROJECTS = "projects"
    """"""
    URL = "url"
    """"""
    ANN_URL = "annotationsUrl"
    """"""
    ARCHIVE_URL = "archiveUrl"
    """"""
    ANN_ARCHIVE_URL = "annotationsArchiveUrl"
    """"""
    BACKUP_ARCHIVE = "backupArchive"
    """"""
    SKIP_EXPORTED = "skipExported"
    """"""
    FROM = "from"
    """"""
    TO = "to"
    """"""
    DATA = "data"
    """"""
    DURATION = "duration"
    """"""
    RAW_VIDEO_META = "rawVideoMeta"
    """"""
    IS_DIR = "isDir"
    """"""
    FIGURE_CLASS_ID = "figureClassId"
    """"""
    FIGURE_CLASS_TITLE = "figureClassTitle"
    """"""
    TOOL_CLASS_ID = "toolClassId"
    """"""
    TOOL_STATE = "toolState"
    """"""
    OPTION = "option"
    """"""
    DECOMPRESS_BITMAP = "decompressBitmap"
    """"""
    FIGURE_STATE = "figureState"
    """"""
    BITMAP = "bitmap"
    """"""
    ACCOUNT_TYPE = "plan"
    """"""
    SILENT = "silent"
    """"""
    PAGE = "page"
    """"""
    PRESERVE_PROJECT_CARD = "preserveProjectCard"
    """"""
    GPU_INFO = "gpuInfo"
    """"""
    IS_PUBLIC = "isPublic"
    """"""
    USAGE = "usage"
    """"""
    PARENT_ID = "parentId"
    """"""
    SRC_ID = "srcId"
    """"""
    DEST_ID = "destId"
    """"""
    COMPLETE_EXISTING = "completeExisting"
    """"""
    MODE = "mode"
    """"""
    FOLDERS = "folders"
    """"""
    WITH_METADATA = "withMetadata"
    """"""
    LIMIT = "limit"
    """"""
    IMPORT_SETTINGS = "importSettings"
    """"""
    ADVANCED_SETTINGS = "advancedSettings"
    """"""
    LIMIT_BY_WORKSPACE = "limitByWorkspace"
    """"""
    COMMIT_TOKEN = "commitToken"
    """"""
    TEAM_FILE_ID = "teamFileId"
    """"""
    PROJECT_UPDATED_AT = "projectUpdatedAt"
    """"""
    NODE = "node"
    """"""
    OPERATOR = "operator"
    """"""
    SMART_TOOL_INPUT = "smartToolInput"
    """"""
    LABELING_QUEUE_ID = "labelingQueueId"
    """"""
    LABELING_EXAM_ID = "labelingExamId"
    """"""
    IS_PINNED = "isPinned"
    """"""
    EVENTS = "events"
    """"""
    COMMENTS = "comments"
    """"""
    COMMENT = "comment"
    """"""
    ASSIGNEES = "assignees"
    """"""
    LINKS = "links"
    """"""
    IS_LOCAL = "isLocal"
    """"""
    ISSUE_ID = "issueId"
    """"""
    EXTRA = "extra"
    """"""
    FIGURE_IMAGE_ID = "figureImageId"
    """"""
    BINDINGS = "bindings"
    """"""
    TOP = "top"
    """"""
    LEFT = "left"
    """"""
    POSITION = "position"
    """"""
    ANNOTATION_DATA = "annotationData"
    """"""
    JOB_ENTITY_STATUS = "jobEntityStatus"
    """"""
    INTEGER_COORDS = "integerCoords"
    """"""
    HIDDEN = "hidden"
    """"""
    PRIORITY = "priority"
    """"""
    CLEAR_LOCAL_DATA_SOURCE = "clearLocalDataSource"
    """"""
    ONLY_RUNNING = "onlyRunning"
    """"""
    SHOW_DISABLED = "showDisabled"
    """"""
    WITH_SHARED = "withShared"
    """"""
    USE_DIRECT_PROGRESS_MESSAGES = "useDirectProgressMessages"
    """"""
    EXTRA_FIELDS = "extraFields"
    """"""
    CUSTOM_SORT = "customSort"
    """"""
    GROUP_ID = "groupId"
    """"""
    EXPERIMENT = "experiment"
    """"""
<<<<<<< HEAD
    HOTKEY = "hotkey"
=======
    IS_FINISHED = "isFinished"
    """"""
    NON_FINAL_VALUE = "nonFinalValue"
>>>>>>> c7962210
    """"""


def _get_single_item(items):
    """_get_single_item"""
    if len(items) == 0:
        return None
    if len(items) > 1:
        raise RuntimeError("There are several items with the same name")
    return items[0]


class _JsonConvertibleModule:
    """_JsonConvertibleModule"""

    def _convert_json_info(self, info: dict, skip_missing=False):
        """_convert_json_info"""
        raise NotImplementedError()


class ModuleApiBase(_JsonConvertibleModule):
    """ModuleApiBase"""

    MAX_WAIT_ATTEMPTS = 999
    """ Maximum number of attempts that will be made to wait for a certain condition to be met."""
    WAIT_ATTEMPT_TIMEOUT_SEC = 1
    """Number of seconds for intervals between attempts."""

    @staticmethod
    def info_sequence():
        """Get list of all class field names."""

        raise NotImplementedError()

    @staticmethod
    def info_tuple_name():
        """Get string name of NamedTuple."""
        raise NotImplementedError()

    def __init_subclass__(cls, **kwargs):
        super().__init_subclass__(**kwargs)
        try:
            field_names = []
            for name in cls.info_sequence():
                if type(name) is str:
                    field_names.append(camel_to_snake(name))
                elif type(name) is tuple and type(name[1]) is str:
                    field_names.append(name[1])
                else:
                    raise RuntimeError("Can not parse field {!r}".format(name))
            cls.InfoType = namedtuple(cls.info_tuple_name(), field_names)
        except NotImplementedError:
            pass

    def __init__(self, api: "Api"):
        self._api = api

    def _add_sort_param(self, data):
        """_add_sort_param"""
        results = deepcopy(data)
        results[ApiField.SORT] = ApiField.ID
        results[ApiField.SORT_ORDER] = "asc"  # @TODO: move to enum
        return results

    def get_list_all_pages(
        self,
        method,
        data,
        progress_cb=None,
        convert_json_info_cb=None,
        limit: int = None,
        return_first_response: bool = False,
    ):
        """
        Get list of all or limited quantity entities from the Supervisely server.

        :param method: Request method name
        :type method: str
        :param data: Dictionary with request body info
        :type data: dict
        :param progress_cb: Function for tracking download progress.
        :type progress_cb: Progress, optional
        :param convert_json_info_cb: Function for convert json info
        :type convert_json_info_cb: Callable, optional
        :param limit: Number of entity to retrieve
        :type limit: int, optional
        :param return_first_response: Specify if return first response
        :type return_first_response: bool, optional
        """

        if convert_json_info_cb is None:
            convert_func = self._convert_json_info
        else:
            convert_func = convert_json_info_cb

        if ApiField.SORT not in data:
            data = self._add_sort_param(data)
        first_response = self._api.post(method, data).json()
        total = first_response["total"]
        per_page = first_response["perPage"]
        pages_count = first_response["pagesCount"]

        limit_exceeded = False
        results = first_response["entities"]
        if limit is not None and len(results) > limit:
            limit_exceeded = True

        if progress_cb is not None:
            progress_cb(len(results))
        if (pages_count == 1 and len(results) == total) or limit_exceeded is True:
            pass
        else:
            for page_idx in range(2, pages_count + 1):
                temp_resp = self._api.post(method, {**data, "page": page_idx, "per_page": per_page})
                temp_items = temp_resp.json()["entities"]
                results.extend(temp_items)
                if progress_cb is not None:
                    progress_cb(len(temp_items))
                if limit is not None and len(results) > limit:
                    limit_exceeded = True
                    break

            if len(results) != total and limit is None:
                raise RuntimeError(
                    "Method {!r}: error during pagination, some items are missed".format(method)
                )

        if limit is not None:
            results = results[:limit]
        if return_first_response:
            return [convert_func(item) for item in results], first_response
        return [convert_func(item) for item in results]

    def get_list_all_pages_generator(
        self,
        method,
        data,
        progress_cb=None,
        convert_json_info_cb=None,
        limit: int = None,
        return_first_response: bool = False,
    ):
        """
        This generator function retrieves a list of all or a limited quantity of entities from the Supervisely server, yielding batches of entities as they are retrieved

        :param method: Request method name
        :type method: str
        :param data: Dictionary with request body info
        :type data: dict
        :param progress_cb: Function for tracking download progress.
        :type progress_cb: Progress, optional
        :param convert_json_info_cb: Function for convert json info
        :type convert_json_info_cb: Callable, optional
        :param limit: Number of entity to retrieve
        :type limit: int, optional
        :param return_first_response: Specify if return first response
        :type return_first_response: bool, optional
        """

        if convert_json_info_cb is None:
            convert_func = self._convert_json_info
        else:
            convert_func = convert_json_info_cb

        if ApiField.SORT not in data:
            data = self._add_sort_param(data)
        first_response = self._api.post(method, data).json()
        total = first_response["total"]
        # per_page = first_response["perPage"]
        after = first_response["after"]
        # pages_count = first_response["pagesCount"]

        limit_exceeded = False
        results = first_response["entities"]
        processed = len(results)
        yield [convert_func(item) for item in results]
        if limit is not None and len(results) > limit:
            limit_exceeded = True

        if progress_cb is not None:
            progress_cb(len(results))
        if len(first_response["entities"]) == total or limit_exceeded is True:
            pass
        else:
            while after is not None:
                temp_resp = self._api.post(method, {**data, "after": after}).json()
                after = temp_resp.get("after")
                results = temp_resp["entities"]
                # results.extend(temp_items)
                if progress_cb is not None:
                    progress_cb(len(results))
                processed += len(results)
                yield [convert_func(item) for item in results]
                if limit is not None and processed > limit:
                    limit_exceeded = True
                    break

            if processed != total and limit is None:
                raise RuntimeError(
                    "Method {!r}: error during pagination, some items are missed".format(method)
                )

    @staticmethod
    def _get_info_by_name(get_info_by_filters_fn, name):
        """_get_info_by_name"""
        filters = [{"field": ApiField.NAME, "operator": "=", "value": name}]
        return get_info_by_filters_fn(filters)

    def get_info_by_id(self, id):
        """
        Get information about an entity by its ID from the Supervisely server.

        :param id: ID of the entity.
        :type id: int
        """

        raise NotImplementedError()

    @staticmethod
    def _get_free_name(exist_check_fn, name):
        """_get_free_name"""
        res_title = name
        suffix = 1
        while exist_check_fn(res_title):
            res_title = "{}_{:03d}".format(name, suffix)
            suffix += 1
        return res_title

    def _convert_json_info(self, info: dict, skip_missing=False):
        """_convert_json_info"""

        def _get_value(dict, field_name, skip_missing):
            if skip_missing is True:
                return dict.get(field_name, None)
            else:
                return dict[field_name]

        if info is None:
            return None
        else:
            field_values = []
            for field_name in self.info_sequence():
                if type(field_name) is str:
                    field_values.append(_get_value(info, field_name, skip_missing))
                elif type(field_name) is tuple:
                    value = None
                    for sub_name in field_name[0]:
                        if value is None:
                            value = _get_value(info, sub_name, skip_missing)
                        else:
                            value = _get_value(value, sub_name, skip_missing)
                    field_values.append(value)
                else:
                    raise RuntimeError("Can not parse field {!r}".format(field_name))
            return self.InfoType(*field_values)

    @classmethod
    def convert_info_to_json(cls, info: NamedTuple) -> Dict:
        """_convert_info_to_json"""

        def _create_nested_dict(keys, value):
            if len(keys) == 1:
                return {keys[0]: value}
            else:
                return {keys[0]: _create_nested_dict(keys[1:], value)}

        json_info = {}
        for field_name, value in zip(cls.info_sequence(), info):
            if type(field_name) is str:
                json_info[field_name] = value
            elif isinstance(field_name, tuple):
                if len(field_name[0]) == 0:
                    json_info[field_name[1]] = value
                else:
                    json_info.update(_create_nested_dict(field_name[0], value))
            else:
                raise RuntimeError("Can not parse field {!r}".format(field_name))
        return json_info

    def _get_response_by_id(self, id, method, id_field, fields=None):
        """_get_response_by_id"""
        try:
            data = {id_field: id}
            if fields is not None:
                data.update(fields)
            return self._api.post(method, data)
        except requests.exceptions.HTTPError as error:
            if error.response.status_code == 404:
                return None
            else:
                raise error

    def _get_info_by_id(self, id, method, fields=None):
        """_get_info_by_id"""
        response = self._get_response_by_id(id, method, id_field=ApiField.ID, fields=fields)
        return self._convert_json_info(response.json()) if (response is not None) else None

    async def get_list_idx_page_async(
        self,
        method: str,
        data: dict,
    ) -> Tuple[int, List[NamedTuple]]:
        """
        Get the list of items for a given page number.
        Page number is specified in the data dictionary.

        :param method: Method to call for listing items.
        :type method: str
        :param data: Data to pass to the API method.
        :type data: dict
        :return: List of items.
        :rtype: Tuple[int, List[NamedTuple]]
        """

        response = await self._api.post_async(method, data)
        response_json = response.json()
        entities = response_json.get("entities", [])
        # To avoid empty pages when a filter is applied to the data and the `pagesCount` is less than the number calculated based on the items and `per_page` size.
        # Process `pagesCount` in the main function according to the actual number of pages returned.
        pages_count = response_json.get("pagesCount", None)
        if pages_count is None:
            raise ValueError("Can not determine the number of pages to retrieve.")
        return pages_count, [self._convert_json_info(item) for item in entities]

    async def get_list_page_generator_async(
        self,
        method: str,
        data: dict,
        pages_count: Optional[int] = None,
        semaphore: Optional[List[asyncio.Semaphore]] = None,
    ) -> AsyncGenerator[List[Any], None]:
        """
        Yields list of images in dataset asynchronously page by page.

        :param method: Method to call for listing items.
        :type method: str
        :param data: Data to pass to the API method.
        :type data: dict
        :param pages_count: Preferred number of pages to retrieve if used with a `per_page` limit.
                            Will be automatically adjusted if the `pagesCount` differs from the requested number.
        :type pages_count: int, optional
        :param semaphore: Semaphore for limiting the number of simultaneous requests.
        :type semaphore: :class:`asyncio.Semaphore`, optional
        :param kwargs: Additional arguments.
        :return: List of images in dataset.
        :rtype: AsyncGenerator[List[ImageInfo]]

        :Usage example:

            .. code-block:: python

                    import supervisely as sly
                    import asyncio

                    os.environ['SERVER_ADDRESS'] = 'https://app.supervisely.com'
                    os.environ['API_TOKEN'] = 'Your Supervisely API Token'
                    api = sly.Api.from_env()

                    method = 'images.list'
                    data = {
                        'datasetId': 123456
                    }

                    loop = sly.utils.get_or_create_event_loop()
                    images = loop.run_until_complete(api.image.get_list_generator_async(method, data))
        """

        if semaphore is None:
            semaphore = self._api.get_default_semaphore()

        async def sem_task(task):
            async with semaphore:
                return await task

        if pages_count is None:
            pages_count = 999999  # to avoid range lesser than total pages count
        for page_num in range(1, pages_count + 1):
            if page_num <= pages_count:
                data[ApiField.PAGE] = page_num
                total_pages, items = await sem_task(self.get_list_idx_page_async(method, data))

                # To correct `total_pages` count in case filter is applied
                if page_num == 1:
                    pages_count = total_pages

                yield items
            else:
                break


class ModuleApi(ModuleApiBase):
    """Base class for entities that have a parent object in the system."""

    MAX_WAIT_ATTEMPTS = ModuleApiBase.MAX_WAIT_ATTEMPTS
    """Maximum number of attempts that will be made to wait for a certain condition to be met."""

    WAIT_ATTEMPT_TIMEOUT_SEC = ModuleApiBase.WAIT_ATTEMPT_TIMEOUT_SEC
    """Number of seconds for intervals between attempts."""

    def __init__(self, api):
        super().__init__(api)
        self._api = api

    def get_info_by_name(self, parent_id: int, name: str, fields: List[str] = []):
        """
        Get information about an entity by its name from the Supervisely server.

        :param parent_id: ID of the parent entity.
        :type parent_id: int
        :param name: Name of the entity for which the information is being retrieved.
        :type name: str
        :param fields: The list of api fields which will be returned with the response.
        :type fields: List[str]

        :Usage example:

         .. code-block:: python

            import supervisely as sly

            # You can connect to API directly
            address = 'https://app.supervise.ly/'
            token = 'Your Supervisely API Token'
            api = sly.Api(address, token)

            # Or you can use API from environment
            os.environ['SERVER_ADDRESS'] = 'https://app.supervisely.com'
            os.environ['API_TOKEN'] = 'Your Supervisely API Token'
            api = sly.Api.from_env()


            dataset_id = 55832
            name = "IMG_0315.jpeg"
            info = api.image.get_info_by_name(dataset_id, name)
            print(info)
            # Output: ImageInfo(id=19369643, name='IMG_0315.jpeg', ...)
        """

        return self._get_info_by_name(
            get_info_by_filters_fn=lambda module_name: self._get_info_by_filters(
                parent_id, module_name, fields
            ),
            name=name,
        )

    def _get_info_by_filters(self, parent_id, filters, fields=[]):
        """_get_info_by_filters"""
        # pylint: disable=too-many-function-args
        from supervisely.api.project_api import ProjectApi

        if type(self) == ProjectApi:
            items = self.get_list(parent_id, filters, fields)
        else:
            items = self.get_list(parent_id, filters)
        return _get_single_item(items)

    def get_list(self, parent_id, filters=None):
        """
        Get list of entities in parent entity with given parent ID.

        :param parent_id: parent ID in Supervisely.
        :type parent_id: int
        :param filters: List of parameters to sort output entities.
        :type filters: List[Dict[str, str]], optional
        :Usage example:

         .. code-block:: python

            import supervisely as sly

            # You can connect to API directly
            address = 'https://app.supervise.ly/'
            token = 'Your Supervisely API Token'
            api = sly.Api(address, token)

            # Or you can use API from environment
            os.environ['SERVER_ADDRESS'] = 'https://app.supervisely.com'
            os.environ['API_TOKEN'] = 'Your Supervisely API Token'
            api = sly.Api.from_env()


            dataset_id = 55832
            images = api.image.get_list(dataset_id)
            print(images)
            # Output: [
                ImageInfo(id=19369642, ...)
                ImageInfo(id=19369643, ...)
                ImageInfo(id=19369644, ...)
            ]
        """

        raise NotImplementedError()

    def exists(self, parent_id, name):
        """
        Checks if an entity with the given parent_id and name exists

        :param parent_id: ID of the parent entity.
        :type parent_id: int
        :param name: Name of the entity.
        :type name: str
        :return: Returns True if entity exists, and False if not
        :rtype: bool
        :Usage example:

         .. code-block:: python

            import supervisely as sly

            # You can connect to API directly
            address = 'https://app.supervise.ly/'
            token = 'Your Supervisely API Token'
            api = sly.Api(address, token)

            # Or you can use API from environment
            os.environ['SERVER_ADDRESS'] = 'https://app.supervisely.com'
            os.environ['API_TOKEN'] = 'Your Supervisely API Token'
            api = sly.Api.from_env()


            name = "IMG_0315.jpeg"
            dataset_id = 55832
            exists = api.image.exists(dataset_id, name)
            print(exists) # True
        """

        return self.get_info_by_name(parent_id, name) is not None

    def get_free_name(self, parent_id, name):
        """
        Generates a free name for an entity with the given parent_id and name.
        Adds an increasing suffix to original name until a unique name is found.

        :param parent_id: ID of the parent entity.
        :type parent_id: int
        :param name: Name of the entity.
        :type name: str
        :return: Returns free name.
        :rtype: str
        :Usage example:

         .. code-block:: python

            import supervisely as sly

            # You can connect to API directly
            address = 'https://app.supervise.ly/'
            token = 'Your Supervisely API Token'
            api = sly.Api(address, token)

            # Or you can use API from environment
            os.environ['SERVER_ADDRESS'] = 'https://app.supervisely.com'
            os.environ['API_TOKEN'] = 'Your Supervisely API Token'
            api = sly.Api.from_env()


            name = "IMG_0315.jpeg"
            dataset_id = 55832
            free_name = api.image.get_free_name(dataset_id, name)
            print(free_name) # IMG_0315_001.jpeg
        """

        return self._get_free_name(
            exist_check_fn=lambda module_name: self.exists(parent_id, module_name),
            name=name,
        )

    def _get_effective_new_name(self, parent_id, name, change_name_if_conflict=False):
        """_get_effective_new_name"""
        return self.get_free_name(parent_id, name) if change_name_if_conflict else name


# Base class for entities that do not have a parent object in the system.
class ModuleNoParent(ModuleApiBase):
    """ModuleNoParent"""

    def get_info_by_name(self, name):
        """get_info_by_name"""
        return self._get_info_by_name(get_info_by_filters_fn=self._get_info_by_filters, name=name)

    def _get_info_by_filters(self, filters):
        """_get_info_by_filters"""
        items = self.get_list(filters)
        return _get_single_item(items)

    def get_list(self, filters=None):
        """get_list"""
        raise NotImplementedError()

    def exists(self, name):
        """exists"""
        return self.get_info_by_name(name) is not None

    def get_free_name(self, name):
        """get_free_name"""
        return self._get_free_name(
            exist_check_fn=lambda module_name: self.exists(module_name), name=name
        )

    def _get_effective_new_name(self, name, change_name_if_conflict=False):
        """"""
        return self.get_free_name(name) if change_name_if_conflict else name


class CloneableModuleApi(ModuleApi):
    """CloneableModuleApi"""

    MAX_WAIT_ATTEMPTS = ModuleApiBase.MAX_WAIT_ATTEMPTS
    """Maximum number of attempts that will be made to wait for a certain condition to be met."""

    WAIT_ATTEMPT_TIMEOUT_SEC = ModuleApiBase.WAIT_ATTEMPT_TIMEOUT_SEC
    """Number of seconds for intervals between attempts."""

    def _clone_api_method_name(self):
        """_clone_api_method_name"""
        raise NotImplementedError()

    def _clone(self, clone_type: dict, dst_workspace_id: int, dst_name: str):
        """_clone"""
        response = self._api.post(
            self._clone_api_method_name(),
            {
                **clone_type,
                ApiField.WORKSPACE_ID: dst_workspace_id,
                ApiField.NAME: dst_name,
            },
        )
        return response.json()[ApiField.TASK_ID]

    def clone(self, id: int, dst_workspace_id: int, dst_name: str) -> int:
        """Clones the entity with the given ID to the given workspace with the given name.
        Returns the ID of the task that is created to perform the cloning operation.

        :param id: ID of the entity to clone.
        :type id: int
        :param dst_workspace_id: ID of the workspace to clone to.
        :type dst_workspace_id: int
        :param dst_name: Name of the cloned entity.
        :type dst_name: str
        :return: Returns the ID of the task that is created to perform the cloning operation.
        :rtype: int
        :Usage example:

         .. code-block:: python

            import os
            from dotenv import load_dotenv

            import supervisely as sly

            os.environ['SERVER_ADDRESS'] = 'https://app.supervisely.com'
            os.environ['API_TOKEN'] = 'Your Supervisely API Token'

            # Load secrets and create API object from .env file (recommended)
            # Learn more here: https://developer.supervisely.com/getting-started/basics-of-authentication
            load_dotenv(os.path.expanduser("~/supervisely.env"))
            api = sly.Api.from_env()

            # ID of the entity to clone
            project_id = 123456

            # ID of the destination workspace
            workspace_id = 123456

            # Create a task to clone the project
            task_id = api.project.clone(project_id, workspace_id, "my_cloned_project")

            # Wait until the task is finished
            api.task.wait(task_id, api.task.Status.FINISHED)

            task_info = api.task.get_info_by_id(task_id)

            dst_project_id = task_info["meta"]["output"]["project"]["id"]
            print(f"Cloned project ID: {dst_project_id}")
        """

        return self._clone({ApiField.ID: id}, dst_workspace_id, dst_name)

    def clone_by_shared_link(self, shared_link: str, dst_workspace_id: int, dst_name: str) -> int:
        """Clones the entity with the given shared link to the given workspace with the given name.
        Returns the ID of the task that is created to perform the cloning operation.

        :param shared_link: Shared link of the entity to clone.
        :type shared_link: str
        :param dst_workspace_id: ID of the workspace to clone to.
        :type dst_workspace_id: int
        :param dst_name: Name of the cloned entity.
        :type dst_name: str
        :return: Returns the ID of the task that is created to perform the cloning operation.
        :rtype: int
        """
        return self._clone({ApiField.SHARED_LINK: shared_link}, dst_workspace_id, dst_name)

    def clone_from_explore(self, explore_path: str, dst_workspace_id: int, dst_name: str) -> int:
        """Clones the entity with the given explore path to the given workspace with the given name.
        Returns the ID of the task that is created to perform the cloning operation.

        :param explore_path: Explore path of the entity to clone.
        :type explore_path: str
        :param dst_workspace_id: ID of the workspace to clone to.
        :type dst_workspace_id: int
        :param dst_name: Name of the cloned entity.
        :type dst_name: str
        :return: Returns the ID of the task that is created to perform the cloning operation.
        :rtype: int
        """
        return self._clone({ApiField.EXPLORE_PATH: explore_path}, dst_workspace_id, dst_name)

    def get_or_clone_from_explore(self, explore_path, dst_workspace_id, dst_name):
        """get_or_clone_from_explore"""
        if not self.exists(dst_workspace_id, dst_name):
            task_id = self.clone_from_explore(explore_path, dst_workspace_id, dst_name)
            self._api.task.wait(task_id, self._api.task.Status.FINISHED)
        item = self.get_info_by_name(dst_workspace_id, dst_name)
        return item


class ModuleWithStatus:
    """ModuleWithStatus"""

    def get_status(self, id):
        """get_status"""
        raise NotImplementedError()

    def raise_for_status(self, status):
        """raise_for_status"""
        raise NotImplementedError()


class WaitingTimeExceeded(Exception):
    """WaitingTimeExceeded"""

    pass


class UpdateableModule(_JsonConvertibleModule):
    """UpdateableModule"""

    def __init__(self, api):
        self._api = api

    def _get_update_method(self):
        """_get_update_method"""
        raise NotImplementedError()

    def update(self, id, name=None, description=None):
        """update"""
        if name is None and description is None:
            raise ValueError("'name' or 'description' or both have to be specified")

        body = {ApiField.ID: id}
        if name is not None:
            body[ApiField.NAME] = name
        if description is not None:
            body[ApiField.DESCRIPTION] = description

        response = self._api.post(self._get_update_method(), body)
        return self._convert_json_info(response.json())


class RemoveableModuleApi(ModuleApi):
    """RemoveableModuleApi"""

    MAX_WAIT_ATTEMPTS = ModuleApiBase.MAX_WAIT_ATTEMPTS
    """Maximum number of attempts that will be made to wait for a certain condition to be met."""

    WAIT_ATTEMPT_TIMEOUT_SEC = ModuleApiBase.WAIT_ATTEMPT_TIMEOUT_SEC
    """Number of seconds for intervals between attempts."""

    def _remove_api_method_name(self):
        """_remove_api_method_name"""
        raise NotImplementedError()

    def remove(self, id):
        """
        Remove an entity with the specified ID from the Supervisely server.

        :param id: Entity ID in Supervisely
        :type id: int
        """
        self._api.post(self._remove_api_method_name(), {ApiField.ID: id})

    def remove_batch(self, ids, progress_cb=None):
        """
        Remove entities with given IDs from the Supervisely server.

        :param ids: IDs of entities in Supervisely.
        :type ids: List[int]
        :param progress_cb: Function for control remove progress.
        :type progress_cb: Callable
        """
        for id in ids:
            self.remove(id)
            if progress_cb is not None:
                progress_cb(1)


class RemoveableBulkModuleApi(ModuleApi):
    """RemoveableBulkModuleApi"""

    MAX_WAIT_ATTEMPTS = ModuleApiBase.MAX_WAIT_ATTEMPTS
    """Maximum number of attempts that will be made to wait for a certain condition to be met."""

    WAIT_ATTEMPT_TIMEOUT_SEC = ModuleApiBase.WAIT_ATTEMPT_TIMEOUT_SEC
    """Number of seconds for intervals between attempts."""

    def _remove_batch_api_method_name(self):
        """_remove_batch_api_method_name"""
        raise NotImplementedError()

    def _remove_batch_field_name(self):
        """_remove_batch_field_name"""
        raise NotImplementedError()

    def remove_batch(self, ids, progress_cb=None, batch_size=50):
        """
        Remove entities in batches from the Supervisely server.
        All entity IDs must belong to the same nesting (for example team, or workspace, or project, or dataset).
        Therefore, it is necessary to sort IDs before calling this method.

        :param ids: IDs of entities in Supervisely.
        :type ids: List[int]
        :param progress_cb: Function for control remove progress.
        :type progress_cb: Callable
        :Usage example:

         .. code-block:: python

            import supervisely as sly

            # You can connect to API directly
            address = 'https://app.supervise.ly/'
            token = 'Your Supervisely API Token'
            api = sly.Api(address, token)

            # Or you can use API from environment
            os.environ['SERVER_ADDRESS'] = 'https://app.supervisely.com'
            os.environ['API_TOKEN'] = 'Your Supervisely API Token'
            api = sly.Api.from_env()


            image_ids = [19369645, 19369646, 19369647]
            api.image.remove_batch(image_ids)
        """
        for ids_batch in batched(ids, batch_size=batch_size):
            self._api.post(
                self._remove_batch_api_method_name(),
                {self._remove_batch_field_name(): ids_batch},
            )
            if progress_cb is not None:
                progress_cb(len(ids_batch))

    def remove(self, id):
        """
        Remove an entity with the specified ID from the Supervisely server.

        :param id: Entity ID in Supervisely.
        :type id: int
        :Usage example:

         .. code-block:: python

            import supervisely as sly

            # You can connect to API directly
            address = 'https://app.supervise.ly/'
            token = 'Your Supervisely API Token'
            api = sly.Api(address, token)

            # Or you can use API from environment
            os.environ['SERVER_ADDRESS'] = 'https://app.supervisely.com'
            os.environ['API_TOKEN'] = 'Your Supervisely API Token'
            api = sly.Api.from_env()


            image_id = 19369643
            api.image.remove(image_id)
        """
        self.remove_batch([id])<|MERGE_RESOLUTION|>--- conflicted
+++ resolved
@@ -621,15 +621,12 @@
     """"""
     EXPERIMENT = "experiment"
     """"""
-<<<<<<< HEAD
+    IS_FINISHED = "isFinished"
+    """"""
+    NON_FINAL_VALUE = "nonFinalValue"
+    """"""
     HOTKEY = "hotkey"
-=======
-    IS_FINISHED = "isFinished"
-    """"""
-    NON_FINAL_VALUE = "nonFinalValue"
->>>>>>> c7962210
-    """"""
-
+    """"""
 
 def _get_single_item(items):
     """_get_single_item"""
