--- conflicted
+++ resolved
@@ -691,11 +691,10 @@
     """"""
     UPDATE_STRATEGY = "updateStrategy"
     """"""
-<<<<<<< HEAD
     FILE_PATH = "filePath"
     """"""
     FILE_KEY = "fileKey"
-=======
+    """"""
     LOCAL_ENTITIES_COUNT = "localEntitiesCount"
     """"""
     REMOTE_ENTITIES_COUNT = "remoteEntitiesCount"
@@ -708,7 +707,6 @@
     """"""
     ERROR_MESSAGE = "errorMessage"
     """"""
->>>>>>> 751c4031
 
 
 def _get_single_item(items):
