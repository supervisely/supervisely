# coding: utf-8
import asyncio
from collections import namedtuple
from copy import deepcopy
from math import ceil
from typing import (
    TYPE_CHECKING,
    Any,
    AsyncGenerator,
    Dict,
    List,
    NamedTuple,
    Optional,
    Tuple,
)

import requests

from supervisely._utils import batched, camel_to_snake

if TYPE_CHECKING:
    from supervisely.api.api import Api


class ApiField:
    """ApiField"""

    ID = "id"
    """"""
    NAME = "name"
    """"""
    DESCRIPTION = "description"
    """"""
    CREATED_AT = "createdAt"
    """"""
    UPDATED_AT = "updatedAt"
    """"""
    ROLE = "role"
    """"""
    TEAM_ID = "teamId"
    """"""
    WORKSPACE_ID = "workspaceId"
    """"""
    CONFIG = "config"
    """"""
    SIZE = "size"
    """"""
    PLUGIN_ID = "pluginId"
    """"""
    PLUGIN_VERSION = "pluginVersion"
    """"""
    HASH = "hash"
    """"""
    STATUS = "status"
    """"""
    ONLY_TRAIN = "onlyTrain"
    """"""
    USER_ID = "userId"
    """"""
    README = "readme"
    """"""
    PROJECT_ID = "projectId"
    """"""
    IMAGES_COUNT = "imagesCount"
    """"""
    ITEMS_COUNT = "itemsCount"
    """"""
    DATASET_ID = "datasetId"
    """"""
    LINK = "link"
    """"""
    WIDTH = "width"
    """"""
    HEIGHT = "height"
    """"""
    WEIGHTS_LOCATION = "weightsLocation"
    """"""
    IMAGE_ID = "imageId"
    """"""
    IMAGE_NAME = "imageName"
    """"""
    ANNOTATION = "annotation"
    """"""
    TASK_ID = "taskId"
    """"""
    LABELS_COUNT = "labelsCount"
    """"""
    FILTER = "filter"
    """"""
    FILTERS = "filters"
    """"""
    META = "meta"
    """"""
    FILE_META = "fileMeta"
    """"""
    SHARED_LINK = "sharedLinkToken"
    """"""
    EXPLORE_PATH = "explorePath"
    """"""
    MIME = "mime"
    """"""
    EXT = "ext"
    """"""
    TYPE = "type"
    """"""
    DEFAULT_VERSION = "defaultVersion"
    """"""
    DOCKER_IMAGE = "dockerImage"
    """"""
    CONFIGS = "configs"
    """"""
    VERSIONS = "versions"
    """"""
    VERSION = "version"
    """"""
    TOKEN = "token"
    """"""
    CAPABILITIES = "capabilities"
    """"""
    STARTED_AT = "startedAt"
    """"""
    FINISHED_AT = "finishedAt"
    """"""
    AGENT_ID = "agentId"
    """"""
    MODEL_ID = "modelId"
    """"""
    RESTART_POLICY = "restartPolicy"
    """"""
    SETTINGS = "settings"
    """"""
    SORT = "sort"
    """"""
    SORT_ORDER = "sort_order"
    """"""
    IMAGES = "images"
    """"""
    IMAGE_IDS = "imageIds"
    """"""
    ANNOTATIONS = "annotations"
    """"""
    EMAIL = "email"
    """"""
    LOGIN = "login"
    """"""
    LOGINS = "logins"
    """"""
    DISABLED = "disabled"
    """"""
    DISABLED_AT = "disabledAt"
    """"""
    DISABLED_BY = "disabledBy"
    """"""
    LAST_LOGIN = "lastLogin"
    """"""
    PASSWORD = "password"
    """"""
    ROLE_ID = "roleId"
    """"""
    IS_RESTRICTED = "isRestricted"
    """"""
    DISABLE = "disable"
    """"""
    TEAMS = "teams"
    """"""
    USER_IDS = "userIds"
    """"""
    PROJECT_NAME = (["projectTitle"], "project_name")
    """"""
    DATASET_NAME = (["datasetTitle"], "dataset_name")
    """"""
    WORKSPACE_NAME = (["workspaceTitle"], "workspace_name")
    """"""
    CREATED_BY_ID = (["createdBy"], "created_by_id")
    """"""
    CREATED_BY_LOGIN = (["managerLogin"], "created_by_login")
    """"""
    CREATED_BY_USER = "createdByUser"
    """"""
    ASSIGNED_TO_ID = (["userId"], "assigned_to_id")
    """"""
    ASSIGNED_TO_LOGIN = (["labelerLogin"], "assigned_to_login")
    """"""
    FINISHED_IMAGES_COUNT = "finishedImagesCount"
    """"""
    PROGRESS_IMAGES_COUNT = "progressImagesCount"
    """"""
    CLASSES_TO_LABEL = (["meta", "classes"], "classes_to_label")
    """"""
    TAGS_TO_LABEL = (["meta", "projectTags"], "tags_to_label")
    """"""
    IMAGES_RANGE = (["meta", "range"], "images_range")
    """"""
    REJECTED_IMAGES_COUNT = "rejectedImagesCount"
    """"""
    ACCEPTED_IMAGES_COUNT = "acceptedImagesCount"
    """"""
    OBJECTS_LIMIT_PER_IMAGE = (["meta", "imageFiguresLimit"], "objects_limit_per_image")
    """"""
    TAGS_LIMIT_PER_IMAGE = (["meta", "imageTagsLimit"], "tags_limit_per_image")
    """"""
    FILTER_IMAGES_BY_TAGS = (["meta", "imageTags"], "filter_images_by_tags")
    """"""
    INCLUDE_IMAGES_WITH_TAGS = ([], "include_images_with_tags")
    """"""
    EXCLUDE_IMAGES_WITH_TAGS = ([], "exclude_images_with_tags")
    """"""
    SIZEB = (["size"], "sizeb")
    """"""
    FRAMES = "frames"
    """"""
    FRAMES_COUNT = (["fileMeta", "framesCount"], "frames_count")
    """"""
    PATH_ORIGINAL = "pathOriginal"
    """"""
    OBJECTS_COUNT = "objectsCount"
    """"""
    FRAMES_TO_TIMECODES = (["fileMeta", "framesToTimecodes"], "frames_to_timecodes")
    """"""
    TAGS = "tags"
    """"""
    VIDEO_ID = "videoId"
    """"""
    FRAME_INDEX = (["meta", "frame"], "frame_index")
    """"""
    LABELING_TOOL = "tool"
    """"""
    GEOMETRY_TYPE = "geometryType"
    """"""
    GEOMETRY = "geometry"
    """"""
    GEOMETRY_META = "geometryMeta"
    """"""
    OBJECT_ID = "objectId"
    """"""
    ANNOTATION_OBJECT_ID = "annotationObjectId"
    """"""
    FRAME = "frame"
    """"""
    # FIGURES_COUNT = (['labelsCount'], 'figures_count')
    """"""
    STREAMS = "streams"
    """"""
    VIDEO_IDS = "videoIds"
    """"""
    FRAME_WIDTH = (["fileMeta", "width"], "frame_width")
    """"""
    FRAME_HEIGHT = (["fileMeta", "height"], "frame_height")
    """"""
    VIDEO_NAME = "videoName"
    """"""
    FRAME_RANGE = "frameRange"
    """"""
    TRACK_ID = "trackId"
    """"""
    PROGRESS = "progress"
    """"""
    CURRENT = "current"
    """"""
    TOTAL = "total"
    """"""
    STOPPED = "stopped"
    """"""
    VIDEOS = "videos"
    """"""
    FILENAME = "filename"
    """"""
    SHAPE = "shape"
    """"""
    COLOR = "color"
    """"""
    CLASS_ID = "classId"
    """"""
    ENTITY_ID = "entityId"
    """"""
    ANNOTATION_OBJECTS = "annotationObjects"
    """"""
    TAG_ID = "tagId"
    """"""
    TAG_IDS = "tagIds"
    """"""
    ERROR = "error"
    """"""
    MESSAGE = "message"
    """"""
    CONTENT = "content"
    """"""
    FIGURES = "figures"
    """"""
    LAYOUT = "layout"
    """"""
    WIDGETS = "widgets"
    """"""
    CLOUD_MIME = (["fileMeta", "mime"], "cloud_mime")
    """"""
    PREVIEW = "preview"
    """"""
    FIGURES_COUNT = "figuresCount"
    """"""
    ANN_OBJECTS_COUNT = (["annotationObjectsCount"], "objects_count")
    """"""
    POINTCLOUD_ID = "pointCloudId"
    """"""
    POINTCLOUD_IDS = "pointCloudIds"
    """"""
    POINTCLOUDS = "pointClouds"
    """"""
    ADVANCED = "advanced"
    """"""
    IGNORE_AGENT = "ignoreAgent"
    """"""
    SCRIPT = "script"
    """"""
    LOGS = "logs"
    """"""
    FILES = "files"
    """"""
    HASHES = "hashes"
    """"""
    SUBTITLE = "subtitle"
    """"""
    COMMAND = "command"
    """"""
    DEFAULT_VALUE = "defaultValue"
    """"""
    TITLE = "title"
    """"""
    AREA = "area"
    """"""
    OPTIONS = "options"
    """"""
    REPORT_ID = "reportId"
    """"""
    WIDGET = "widget"
    """"""
    PAYLOAD = "payload"
    """"""
    FIELD = "field"
    """"""
    FIELDS = "fields"
    """"""
    APPEND = "append"
    """"""
    WITH_CUSTOM_DATA = "withCustomBigData"
    """"""
    PATH = "path"
    """"""
    SESSION_ID = "sessionId"
    """"""
    ACTION = "action"
    """"""
    FIGURE_ID = "figureId"
    """"""
    FIGURE_IDS = "figureIds"
    """"""
    VALUE = "value"
    """"""
    ZOOM_FACTOR = "zoomFactor"
    """"""
    FULL_STORAGE_URL = "fullStorageUrl"
    """"""
    REVIEWER_ID = "reviewerId"
    """"""
    REVIEWER_LOGIN = "reviewerLogin"
    """"""
    RECURSIVE = "recursive"
    """"""
    ECOSYSTEM_ITEM_ID = "moduleId"
    """"""
    APP_ID = "appId"
    """"""
    PROJECT = "project"
    """"""
    OUTPUT = "output"
    """"""
    REFERENCE_IMAGE_URL = "referenceImageUrl"
    """"""
    GENERAL = "general"
    """"""
    ENTITIES = "entities"
    """"""
    STORAGE_PATH = "storagePath"
    """"""
    EXT2 = (["meta", "ext"], "ext")
    """"""
    MIME2 = (["meta", "mime"], "mime")
    """"""
    SIZEB2 = (["meta", "size"], "sizeb")
    """"""
    JOB_ID = "jobId"
    """"""
    DATASETS_COUNT = "datasetsCount"
    """"""
    CUSTOM_DATA = "customData"
    """"""
    CONTEXT = "context"
    """"""
    STATE = "state"
    """"""
    IDS = "ids"
    """"""
    DATE = "date"
    """"""
    PARAMS = "params"
    """"""
    LOG_LEVEL = "logLevel"
    """"""
    APP_VERSION = "appVersion"
    """"""
    IS_BRANCH = "isBranch"
    """"""
    TASK_NAME = "taskName"
    """"""
    PROXY_KEEP_URL = "proxyKeepUrl"
    """"""
    USERS_IDS = "usersIds"
    """"""
    MODULE_ID = "moduleId"
    """"""
    USER_LOGIN = "userLogin"
    """"""
    SLUG = "slug"
    """"""
    IS_SHARED = "isShared"
    """"""
    TASKS = "tasks"
    """"""
    REPO = "repo"
    """"""
    VOLUMES = "volumes"
    """"""
    PROCESSING_PATH = "processingPath"
    """"""
    VOLUME_ID = "volumeId"
    """"""
    VOLUME_SLICES = "volumeSlices"
    """"""
    VOLUME_IDS = "volumeIds"
    """"""
    VOLUME_NAME = "volumeName"
    """"""
    SIZEB3 = (["fileMeta", "size"], "sizeb")
    """"""
    INCLUDE = "include"
    """"""
    CLASSES = "classes"
    """"""
    PROJECT_TAGS = "projectTags"
    """"""
    DATASETS = "datasets"
    """"""
    IMAGES_TAGS = "imagesTags"
    """"""
    ANNOTATION_OBJECTS_TAGS = "annotationObjectsTags"
    """"""
    FIGURES_TAGS = "figuresTags"
    """"""
    REDIRECT_REQUESTS = "redirectRequests"
    """"""
    PROCESSING_PATH = "processingPath"
    """"""
    FORCE_METADATA_FOR_LINKS = "forceMetadataForLinks"
    """"""
    SKIP_VALIDATION = "skipValidation"
    """"""
    PAGINATION_MODE = "pagination_mode"
    """"""
    PER_PAGE = "per_page"
    """"""
    SKIP_BOUNDS_VALIDATION = "skipBoundsValidation"
    """"""
    PATHS = "paths"
    """"""
    PROJECTS = "projects"
    """"""
    URL = "url"
    """"""
    ANN_URL = "annotationsUrl"
    """"""
    ARCHIVE_URL = "archiveUrl"
    """"""
    ANN_ARCHIVE_URL = "annotationsArchiveUrl"
    """"""
    BACKUP_ARCHIVE = "backupArchive"
    """"""
    SKIP_EXPORTED = "skipExported"
    """"""
    FROM = "from"
    """"""
    TO = "to"
    """"""
    DATA = "data"
    """"""
    DURATION = "duration"
    """"""
    RAW_VIDEO_META = "rawVideoMeta"
    """"""
    IS_DIR = "isDir"
    """"""
    FIGURE_CLASS_ID = "figureClassId"
    """"""
    FIGURE_CLASS_TITLE = "figureClassTitle"
    """"""
    TOOL_CLASS_ID = "toolClassId"
    """"""
    TOOL_STATE = "toolState"
    """"""
    OPTION = "option"
    """"""
    DECOMPRESS_BITMAP = "decompressBitmap"
    """"""
    FIGURE_STATE = "figureState"
    """"""
    BITMAP = "bitmap"
    """"""
    ACCOUNT_TYPE = "plan"
    """"""
    SILENT = "silent"
    """"""
    PAGE = "page"
    """"""
    PRESERVE_PROJECT_CARD = "preserveProjectCard"
    """"""
    GPU_INFO = "gpuInfo"
    """"""
    IS_PUBLIC = "isPublic"
    """"""
    USAGE = "usage"
    """"""
    PARENT_ID = "parentId"
    """"""
    SRC_ID = "srcId"
    """"""
    DEST_ID = "destId"
    """"""
    COMPLETE_EXISTING = "completeExisting"
    """"""
    MODE = "mode"
    """"""
    FOLDERS = "folders"
    """"""
    WITH_METADATA = "withMetadata"
    """"""
    LIMIT = "limit"
    """"""
    IMPORT_SETTINGS = "importSettings"
    """"""
    ADVANCED_SETTINGS = "advancedSettings"
    """"""
    LIMIT_BY_WORKSPACE = "limitByWorkspace"
    """"""
    COMMIT_TOKEN = "commitToken"
    """"""
    TEAM_FILE_ID = "teamFileId"
    """"""
    PROJECT_UPDATED_AT = "projectUpdatedAt"
    """"""
    NODE = "node"
    """"""
    OPERATOR = "operator"
    """"""
    SMART_TOOL_INPUT = "smartToolInput"
    """"""
    LABELING_QUEUE_ID = "labelingQueueId"
    """"""
    LABELING_EXAM_ID = "labelingExamId"
    """"""
    IS_PINNED = "isPinned"
    """"""
    EVENTS = "events"
    """"""
    COMMENTS = "comments"
    """"""
    COMMENT = "comment"
    """"""
    ASSIGNEES = "assignees"
    """"""
    LINKS = "links"
    """"""
    IS_LOCAL = "isLocal"
    """"""
    ISSUE_ID = "issueId"
    """"""
    EXTRA = "extra"
    """"""
    FIGURE_IMAGE_ID = "figureImageId"
    """"""
    BINDINGS = "bindings"
    """"""
    TOP = "top"
    """"""
    LEFT = "left"
    """"""
    POSITION = "position"
    """"""
    ANNOTATION_DATA = "annotationData"
    """"""
    JOB_ENTITY_STATUS = "jobEntityStatus"
    """"""
    INTEGER_COORDS = "integerCoords"
    """"""
    HIDDEN = "hidden"
    """"""
    PRIORITY = "priority"
    """"""
    CLEAR_LOCAL_DATA_SOURCE = "clearLocalDataSource"
    """"""
    ONLY_RUNNING = "onlyRunning"
    """"""
    SHOW_DISABLED = "showDisabled"
    """"""
    WITH_SHARED = "withShared"
    """"""
    USE_DIRECT_PROGRESS_MESSAGES = "useDirectProgressMessages"
    """"""
    EXTRA_FIELDS = "extraFields"
    """"""
    CUSTOM_SORT = "customSort"
    """"""
<<<<<<< HEAD
    IS_FINISHED = "isFinished"
    """"""
    NON_FINAL_VALUE = "nonFinalValue"
=======
    GROUP_ID = "groupId"
    """"""
    EXPERIMENT = "experiment"
>>>>>>> 005ba088
    """"""


def _get_single_item(items):
    """_get_single_item"""
    if len(items) == 0:
        return None
    if len(items) > 1:
        raise RuntimeError("There are several items with the same name")
    return items[0]


class _JsonConvertibleModule:
    """_JsonConvertibleModule"""

    def _convert_json_info(self, info: dict, skip_missing=False):
        """_convert_json_info"""
        raise NotImplementedError()


class ModuleApiBase(_JsonConvertibleModule):
    """ModuleApiBase"""

    MAX_WAIT_ATTEMPTS = 999
    """ Maximum number of attempts that will be made to wait for a certain condition to be met."""
    WAIT_ATTEMPT_TIMEOUT_SEC = 1
    """Number of seconds for intervals between attempts."""

    @staticmethod
    def info_sequence():
        """Get list of all class field names."""

        raise NotImplementedError()

    @staticmethod
    def info_tuple_name():
        """Get string name of NamedTuple."""
        raise NotImplementedError()

    def __init_subclass__(cls, **kwargs):
        super().__init_subclass__(**kwargs)
        try:
            field_names = []
            for name in cls.info_sequence():
                if type(name) is str:
                    field_names.append(camel_to_snake(name))
                elif type(name) is tuple and type(name[1]) is str:
                    field_names.append(name[1])
                else:
                    raise RuntimeError("Can not parse field {!r}".format(name))
            cls.InfoType = namedtuple(cls.info_tuple_name(), field_names)
        except NotImplementedError:
            pass

    def __init__(self, api: "Api"):
        self._api = api

    def _add_sort_param(self, data):
        """_add_sort_param"""
        results = deepcopy(data)
        results[ApiField.SORT] = ApiField.ID
        results[ApiField.SORT_ORDER] = "asc"  # @TODO: move to enum
        return results

    def get_list_all_pages(
        self,
        method,
        data,
        progress_cb=None,
        convert_json_info_cb=None,
        limit: int = None,
        return_first_response: bool = False,
    ):
        """
        Get list of all or limited quantity entities from the Supervisely server.

        :param method: Request method name
        :type method: str
        :param data: Dictionary with request body info
        :type data: dict
        :param progress_cb: Function for tracking download progress.
        :type progress_cb: Progress, optional
        :param convert_json_info_cb: Function for convert json info
        :type convert_json_info_cb: Callable, optional
        :param limit: Number of entity to retrieve
        :type limit: int, optional
        :param return_first_response: Specify if return first response
        :type return_first_response: bool, optional
        """

        if convert_json_info_cb is None:
            convert_func = self._convert_json_info
        else:
            convert_func = convert_json_info_cb

        if ApiField.SORT not in data:
            data = self._add_sort_param(data)
        first_response = self._api.post(method, data).json()
        total = first_response["total"]
        per_page = first_response["perPage"]
        pages_count = first_response["pagesCount"]

        limit_exceeded = False
        results = first_response["entities"]
        if limit is not None and len(results) > limit:
            limit_exceeded = True

        if progress_cb is not None:
            progress_cb(len(results))
        if (pages_count == 1 and len(results) == total) or limit_exceeded is True:
            pass
        else:
            for page_idx in range(2, pages_count + 1):
                temp_resp = self._api.post(method, {**data, "page": page_idx, "per_page": per_page})
                temp_items = temp_resp.json()["entities"]
                results.extend(temp_items)
                if progress_cb is not None:
                    progress_cb(len(temp_items))
                if limit is not None and len(results) > limit:
                    limit_exceeded = True
                    break

            if len(results) != total and limit is None:
                raise RuntimeError(
                    "Method {!r}: error during pagination, some items are missed".format(method)
                )

        if limit is not None:
            results = results[:limit]
        if return_first_response:
            return [convert_func(item) for item in results], first_response
        return [convert_func(item) for item in results]

    def get_list_all_pages_generator(
        self,
        method,
        data,
        progress_cb=None,
        convert_json_info_cb=None,
        limit: int = None,
        return_first_response: bool = False,
    ):
        """
        This generator function retrieves a list of all or a limited quantity of entities from the Supervisely server, yielding batches of entities as they are retrieved

        :param method: Request method name
        :type method: str
        :param data: Dictionary with request body info
        :type data: dict
        :param progress_cb: Function for tracking download progress.
        :type progress_cb: Progress, optional
        :param convert_json_info_cb: Function for convert json info
        :type convert_json_info_cb: Callable, optional
        :param limit: Number of entity to retrieve
        :type limit: int, optional
        :param return_first_response: Specify if return first response
        :type return_first_response: bool, optional
        """

        if convert_json_info_cb is None:
            convert_func = self._convert_json_info
        else:
            convert_func = convert_json_info_cb

        if ApiField.SORT not in data:
            data = self._add_sort_param(data)
        first_response = self._api.post(method, data).json()
        total = first_response["total"]
        # per_page = first_response["perPage"]
        after = first_response["after"]
        # pages_count = first_response["pagesCount"]

        limit_exceeded = False
        results = first_response["entities"]
        processed = len(results)
        yield [convert_func(item) for item in results]
        if limit is not None and len(results) > limit:
            limit_exceeded = True

        if progress_cb is not None:
            progress_cb(len(results))
        if len(first_response["entities"]) == total or limit_exceeded is True:
            pass
        else:
            while after is not None:
                temp_resp = self._api.post(method, {**data, "after": after}).json()
                after = temp_resp.get("after")
                results = temp_resp["entities"]
                # results.extend(temp_items)
                if progress_cb is not None:
                    progress_cb(len(results))
                processed += len(results)
                yield [convert_func(item) for item in results]
                if limit is not None and processed > limit:
                    limit_exceeded = True
                    break

            if processed != total and limit is None:
                raise RuntimeError(
                    "Method {!r}: error during pagination, some items are missed".format(method)
                )

    @staticmethod
    def _get_info_by_name(get_info_by_filters_fn, name):
        """_get_info_by_name"""
        filters = [{"field": ApiField.NAME, "operator": "=", "value": name}]
        return get_info_by_filters_fn(filters)

    def get_info_by_id(self, id):
        """
        Get information about an entity by its ID from the Supervisely server.

        :param id: ID of the entity.
        :type id: int
        """

        raise NotImplementedError()

    @staticmethod
    def _get_free_name(exist_check_fn, name):
        """_get_free_name"""
        res_title = name
        suffix = 1
        while exist_check_fn(res_title):
            res_title = "{}_{:03d}".format(name, suffix)
            suffix += 1
        return res_title

    def _convert_json_info(self, info: dict, skip_missing=False):
        """_convert_json_info"""

        def _get_value(dict, field_name, skip_missing):
            if skip_missing is True:
                return dict.get(field_name, None)
            else:
                return dict[field_name]

        if info is None:
            return None
        else:
            field_values = []
            for field_name in self.info_sequence():
                if type(field_name) is str:
                    field_values.append(_get_value(info, field_name, skip_missing))
                elif type(field_name) is tuple:
                    value = None
                    for sub_name in field_name[0]:
                        if value is None:
                            value = _get_value(info, sub_name, skip_missing)
                        else:
                            value = _get_value(value, sub_name, skip_missing)
                    field_values.append(value)
                else:
                    raise RuntimeError("Can not parse field {!r}".format(field_name))
            return self.InfoType(*field_values)

    @classmethod
    def convert_info_to_json(cls, info: NamedTuple) -> Dict:
        """_convert_info_to_json"""

        def _create_nested_dict(keys, value):
            if len(keys) == 1:
                return {keys[0]: value}
            else:
                return {keys[0]: _create_nested_dict(keys[1:], value)}

        json_info = {}
        for field_name, value in zip(cls.info_sequence(), info):
            if type(field_name) is str:
                json_info[field_name] = value
            elif isinstance(field_name, tuple):
                if len(field_name[0]) == 0:
                    json_info[field_name[1]] = value
                else:
                    json_info.update(_create_nested_dict(field_name[0], value))
            else:
                raise RuntimeError("Can not parse field {!r}".format(field_name))
        return json_info

    def _get_response_by_id(self, id, method, id_field, fields=None):
        """_get_response_by_id"""
        try:
            data = {id_field: id}
            if fields is not None:
                data.update(fields)
            return self._api.post(method, data)
        except requests.exceptions.HTTPError as error:
            if error.response.status_code == 404:
                return None
            else:
                raise error

    def _get_info_by_id(self, id, method, fields=None):
        """_get_info_by_id"""
        response = self._get_response_by_id(id, method, id_field=ApiField.ID, fields=fields)
        return self._convert_json_info(response.json()) if (response is not None) else None

    async def get_list_idx_page_async(
        self,
        method: str,
        data: dict,
    ) -> Tuple[int, List[NamedTuple]]:
        """
        Get the list of items for a given page number.
        Page number is specified in the data dictionary.

        :param method: Method to call for listing items.
        :type method: str
        :param data: Data to pass to the API method.
        :type data: dict
        :return: List of items.
        :rtype: Tuple[int, List[NamedTuple]]
        """

        response = await self._api.post_async(method, data)
        response_json = response.json()
        entities = response_json.get("entities", [])
        # To avoid empty pages when a filter is applied to the data and the `pagesCount` is less than the number calculated based on the items and `per_page` size.
        # Process `pagesCount` in the main function according to the actual number of pages returned.
        pages_count = response_json.get("pagesCount", None)
        if pages_count is None:
            raise ValueError("Can not determine the number of pages to retrieve.")
        return pages_count, [self._convert_json_info(item) for item in entities]

    async def get_list_page_generator_async(
        self,
        method: str,
        data: dict,
        pages_count: Optional[int] = None,
        semaphore: Optional[List[asyncio.Semaphore]] = None,
    ) -> AsyncGenerator[List[Any], None]:
        """
        Yields list of images in dataset asynchronously page by page.

        :param method: Method to call for listing items.
        :type method: str
        :param data: Data to pass to the API method.
        :type data: dict
        :param pages_count: Preferred number of pages to retrieve if used with a `per_page` limit.
                            Will be automatically adjusted if the `pagesCount` differs from the requested number.
        :type pages_count: int, optional
        :param semaphore: Semaphore for limiting the number of simultaneous requests.
        :type semaphore: :class:`asyncio.Semaphore`, optional
        :param kwargs: Additional arguments.
        :return: List of images in dataset.
        :rtype: AsyncGenerator[List[ImageInfo]]

        :Usage example:

            .. code-block:: python

                    import supervisely as sly
                    import asyncio

                    os.environ['SERVER_ADDRESS'] = 'https://app.supervisely.com'
                    os.environ['API_TOKEN'] = 'Your Supervisely API Token'
                    api = sly.Api.from_env()

                    method = 'images.list'
                    data = {
                        'datasetId': 123456
                    }

                    loop = sly.utils.get_or_create_event_loop()
                    images = loop.run_until_complete(api.image.get_list_generator_async(method, data))
        """

        if semaphore is None:
            semaphore = self._api.get_default_semaphore()

        async def sem_task(task):
            async with semaphore:
                return await task

        if pages_count is None:
            pages_count = 999999  # to avoid range lesser than total pages count
        for page_num in range(1, pages_count + 1):
            if page_num <= pages_count:
                data[ApiField.PAGE] = page_num
                total_pages, items = await sem_task(self.get_list_idx_page_async(method, data))

                # To correct `total_pages` count in case filter is applied
                if page_num == 1:
                    pages_count = total_pages

                yield items
            else:
                break


class ModuleApi(ModuleApiBase):
    """Base class for entities that have a parent object in the system."""

    MAX_WAIT_ATTEMPTS = ModuleApiBase.MAX_WAIT_ATTEMPTS
    """Maximum number of attempts that will be made to wait for a certain condition to be met."""

    WAIT_ATTEMPT_TIMEOUT_SEC = ModuleApiBase.WAIT_ATTEMPT_TIMEOUT_SEC
    """Number of seconds for intervals between attempts."""

    def __init__(self, api):
        super().__init__(api)
        self._api = api

    def get_info_by_name(self, parent_id: int, name: str, fields: List[str] = []):
        """
        Get information about an entity by its name from the Supervisely server.

        :param parent_id: ID of the parent entity.
        :type parent_id: int
        :param name: Name of the entity for which the information is being retrieved.
        :type name: str
        :param fields: The list of api fields which will be returned with the response.
        :type fields: List[str]

        :Usage example:

         .. code-block:: python

            import supervisely as sly

            # You can connect to API directly
            address = 'https://app.supervise.ly/'
            token = 'Your Supervisely API Token'
            api = sly.Api(address, token)

            # Or you can use API from environment
            os.environ['SERVER_ADDRESS'] = 'https://app.supervisely.com'
            os.environ['API_TOKEN'] = 'Your Supervisely API Token'
            api = sly.Api.from_env()


            dataset_id = 55832
            name = "IMG_0315.jpeg"
            info = api.image.get_info_by_name(dataset_id, name)
            print(info)
            # Output: ImageInfo(id=19369643, name='IMG_0315.jpeg', ...)
        """

        return self._get_info_by_name(
            get_info_by_filters_fn=lambda module_name: self._get_info_by_filters(
                parent_id, module_name, fields
            ),
            name=name,
        )

    def _get_info_by_filters(self, parent_id, filters, fields=[]):
        """_get_info_by_filters"""
        # pylint: disable=too-many-function-args
        from supervisely.api.project_api import ProjectApi

        if type(self) == ProjectApi:
            items = self.get_list(parent_id, filters, fields)
        else:
            items = self.get_list(parent_id, filters)
        return _get_single_item(items)

    def get_list(self, parent_id, filters=None):
        """
        Get list of entities in parent entity with given parent ID.

        :param parent_id: parent ID in Supervisely.
        :type parent_id: int
        :param filters: List of parameters to sort output entities.
        :type filters: List[Dict[str, str]], optional
        :Usage example:

         .. code-block:: python

            import supervisely as sly

            # You can connect to API directly
            address = 'https://app.supervise.ly/'
            token = 'Your Supervisely API Token'
            api = sly.Api(address, token)

            # Or you can use API from environment
            os.environ['SERVER_ADDRESS'] = 'https://app.supervisely.com'
            os.environ['API_TOKEN'] = 'Your Supervisely API Token'
            api = sly.Api.from_env()


            dataset_id = 55832
            images = api.image.get_list(dataset_id)
            print(images)
            # Output: [
                ImageInfo(id=19369642, ...)
                ImageInfo(id=19369643, ...)
                ImageInfo(id=19369644, ...)
            ]
        """

        raise NotImplementedError()

    def exists(self, parent_id, name):
        """
        Checks if an entity with the given parent_id and name exists

        :param parent_id: ID of the parent entity.
        :type parent_id: int
        :param name: Name of the entity.
        :type name: str
        :return: Returns True if entity exists, and False if not
        :rtype: bool
        :Usage example:

         .. code-block:: python

            import supervisely as sly

            # You can connect to API directly
            address = 'https://app.supervise.ly/'
            token = 'Your Supervisely API Token'
            api = sly.Api(address, token)

            # Or you can use API from environment
            os.environ['SERVER_ADDRESS'] = 'https://app.supervisely.com'
            os.environ['API_TOKEN'] = 'Your Supervisely API Token'
            api = sly.Api.from_env()


            name = "IMG_0315.jpeg"
            dataset_id = 55832
            exists = api.image.exists(dataset_id, name)
            print(exists) # True
        """

        return self.get_info_by_name(parent_id, name) is not None

    def get_free_name(self, parent_id, name):
        """
        Generates a free name for an entity with the given parent_id and name.
        Adds an increasing suffix to original name until a unique name is found.

        :param parent_id: ID of the parent entity.
        :type parent_id: int
        :param name: Name of the entity.
        :type name: str
        :return: Returns free name.
        :rtype: str
        :Usage example:

         .. code-block:: python

            import supervisely as sly

            # You can connect to API directly
            address = 'https://app.supervise.ly/'
            token = 'Your Supervisely API Token'
            api = sly.Api(address, token)

            # Or you can use API from environment
            os.environ['SERVER_ADDRESS'] = 'https://app.supervisely.com'
            os.environ['API_TOKEN'] = 'Your Supervisely API Token'
            api = sly.Api.from_env()


            name = "IMG_0315.jpeg"
            dataset_id = 55832
            free_name = api.image.get_free_name(dataset_id, name)
            print(free_name) # IMG_0315_001.jpeg
        """

        return self._get_free_name(
            exist_check_fn=lambda module_name: self.exists(parent_id, module_name),
            name=name,
        )

    def _get_effective_new_name(self, parent_id, name, change_name_if_conflict=False):
        """_get_effective_new_name"""
        return self.get_free_name(parent_id, name) if change_name_if_conflict else name


# Base class for entities that do not have a parent object in the system.
class ModuleNoParent(ModuleApiBase):
    """ModuleNoParent"""

    def get_info_by_name(self, name):
        """get_info_by_name"""
        return self._get_info_by_name(get_info_by_filters_fn=self._get_info_by_filters, name=name)

    def _get_info_by_filters(self, filters):
        """_get_info_by_filters"""
        items = self.get_list(filters)
        return _get_single_item(items)

    def get_list(self, filters=None):
        """get_list"""
        raise NotImplementedError()

    def exists(self, name):
        """exists"""
        return self.get_info_by_name(name) is not None

    def get_free_name(self, name):
        """get_free_name"""
        return self._get_free_name(
            exist_check_fn=lambda module_name: self.exists(module_name), name=name
        )

    def _get_effective_new_name(self, name, change_name_if_conflict=False):
        """"""
        return self.get_free_name(name) if change_name_if_conflict else name


class CloneableModuleApi(ModuleApi):
    """CloneableModuleApi"""

    MAX_WAIT_ATTEMPTS = ModuleApiBase.MAX_WAIT_ATTEMPTS
    """Maximum number of attempts that will be made to wait for a certain condition to be met."""

    WAIT_ATTEMPT_TIMEOUT_SEC = ModuleApiBase.WAIT_ATTEMPT_TIMEOUT_SEC
    """Number of seconds for intervals between attempts."""

    def _clone_api_method_name(self):
        """_clone_api_method_name"""
        raise NotImplementedError()

    def _clone(self, clone_type: dict, dst_workspace_id: int, dst_name: str):
        """_clone"""
        response = self._api.post(
            self._clone_api_method_name(),
            {
                **clone_type,
                ApiField.WORKSPACE_ID: dst_workspace_id,
                ApiField.NAME: dst_name,
            },
        )
        return response.json()[ApiField.TASK_ID]

    def clone(self, id: int, dst_workspace_id: int, dst_name: str) -> int:
        """Clones the entity with the given ID to the given workspace with the given name.
        Returns the ID of the task that is created to perform the cloning operation.

        :param id: ID of the entity to clone.
        :type id: int
        :param dst_workspace_id: ID of the workspace to clone to.
        :type dst_workspace_id: int
        :param dst_name: Name of the cloned entity.
        :type dst_name: str
        :return: Returns the ID of the task that is created to perform the cloning operation.
        :rtype: int
        :Usage example:

         .. code-block:: python

            import os
            from dotenv import load_dotenv

            import supervisely as sly

            os.environ['SERVER_ADDRESS'] = 'https://app.supervisely.com'
            os.environ['API_TOKEN'] = 'Your Supervisely API Token'

            # Load secrets and create API object from .env file (recommended)
            # Learn more here: https://developer.supervisely.com/getting-started/basics-of-authentication
            load_dotenv(os.path.expanduser("~/supervisely.env"))
            api = sly.Api.from_env()

            # ID of the entity to clone
            project_id = 123456

            # ID of the destination workspace
            workspace_id = 123456

            # Create a task to clone the project
            task_id = api.project.clone(project_id, workspace_id, "my_cloned_project")

            # Wait until the task is finished
            api.task.wait(task_id, api.task.Status.FINISHED)

            task_info = api.task.get_info_by_id(task_id)

            dst_project_id = task_info["meta"]["output"]["project"]["id"]
            print(f"Cloned project ID: {dst_project_id}")
        """

        return self._clone({ApiField.ID: id}, dst_workspace_id, dst_name)

    def clone_by_shared_link(self, shared_link: str, dst_workspace_id: int, dst_name: str) -> int:
        """Clones the entity with the given shared link to the given workspace with the given name.
        Returns the ID of the task that is created to perform the cloning operation.

        :param shared_link: Shared link of the entity to clone.
        :type shared_link: str
        :param dst_workspace_id: ID of the workspace to clone to.
        :type dst_workspace_id: int
        :param dst_name: Name of the cloned entity.
        :type dst_name: str
        :return: Returns the ID of the task that is created to perform the cloning operation.
        :rtype: int
        """
        return self._clone({ApiField.SHARED_LINK: shared_link}, dst_workspace_id, dst_name)

    def clone_from_explore(self, explore_path: str, dst_workspace_id: int, dst_name: str) -> int:
        """Clones the entity with the given explore path to the given workspace with the given name.
        Returns the ID of the task that is created to perform the cloning operation.

        :param explore_path: Explore path of the entity to clone.
        :type explore_path: str
        :param dst_workspace_id: ID of the workspace to clone to.
        :type dst_workspace_id: int
        :param dst_name: Name of the cloned entity.
        :type dst_name: str
        :return: Returns the ID of the task that is created to perform the cloning operation.
        :rtype: int
        """
        return self._clone({ApiField.EXPLORE_PATH: explore_path}, dst_workspace_id, dst_name)

    def get_or_clone_from_explore(self, explore_path, dst_workspace_id, dst_name):
        """get_or_clone_from_explore"""
        if not self.exists(dst_workspace_id, dst_name):
            task_id = self.clone_from_explore(explore_path, dst_workspace_id, dst_name)
            self._api.task.wait(task_id, self._api.task.Status.FINISHED)
        item = self.get_info_by_name(dst_workspace_id, dst_name)
        return item


class ModuleWithStatus:
    """ModuleWithStatus"""

    def get_status(self, id):
        """get_status"""
        raise NotImplementedError()

    def raise_for_status(self, status):
        """raise_for_status"""
        raise NotImplementedError()


class WaitingTimeExceeded(Exception):
    """WaitingTimeExceeded"""

    pass


class UpdateableModule(_JsonConvertibleModule):
    """UpdateableModule"""

    def __init__(self, api):
        self._api = api

    def _get_update_method(self):
        """_get_update_method"""
        raise NotImplementedError()

    def update(self, id, name=None, description=None):
        """update"""
        if name is None and description is None:
            raise ValueError("'name' or 'description' or both have to be specified")

        body = {ApiField.ID: id}
        if name is not None:
            body[ApiField.NAME] = name
        if description is not None:
            body[ApiField.DESCRIPTION] = description

        response = self._api.post(self._get_update_method(), body)
        return self._convert_json_info(response.json())


class RemoveableModuleApi(ModuleApi):
    """RemoveableModuleApi"""

    MAX_WAIT_ATTEMPTS = ModuleApiBase.MAX_WAIT_ATTEMPTS
    """Maximum number of attempts that will be made to wait for a certain condition to be met."""

    WAIT_ATTEMPT_TIMEOUT_SEC = ModuleApiBase.WAIT_ATTEMPT_TIMEOUT_SEC
    """Number of seconds for intervals between attempts."""

    def _remove_api_method_name(self):
        """_remove_api_method_name"""
        raise NotImplementedError()

    def remove(self, id):
        """
        Remove an entity with the specified ID from the Supervisely server.

        :param id: Entity ID in Supervisely
        :type id: int
        """
        self._api.post(self._remove_api_method_name(), {ApiField.ID: id})

    def remove_batch(self, ids, progress_cb=None):
        """
        Remove entities with given IDs from the Supervisely server.

        :param ids: IDs of entities in Supervisely.
        :type ids: List[int]
        :param progress_cb: Function for control remove progress.
        :type progress_cb: Callable
        """
        for id in ids:
            self.remove(id)
            if progress_cb is not None:
                progress_cb(1)


class RemoveableBulkModuleApi(ModuleApi):
    """RemoveableBulkModuleApi"""

    MAX_WAIT_ATTEMPTS = ModuleApiBase.MAX_WAIT_ATTEMPTS
    """Maximum number of attempts that will be made to wait for a certain condition to be met."""

    WAIT_ATTEMPT_TIMEOUT_SEC = ModuleApiBase.WAIT_ATTEMPT_TIMEOUT_SEC
    """Number of seconds for intervals between attempts."""

    def _remove_batch_api_method_name(self):
        """_remove_batch_api_method_name"""
        raise NotImplementedError()

    def _remove_batch_field_name(self):
        """_remove_batch_field_name"""
        raise NotImplementedError()

    def remove_batch(self, ids, progress_cb=None, batch_size=50):
        """
        Remove entities in batches from the Supervisely server.
        All entity IDs must belong to the same nesting (for example team, or workspace, or project, or dataset).
        Therefore, it is necessary to sort IDs before calling this method.

        :param ids: IDs of entities in Supervisely.
        :type ids: List[int]
        :param progress_cb: Function for control remove progress.
        :type progress_cb: Callable
        :Usage example:

         .. code-block:: python

            import supervisely as sly

            # You can connect to API directly
            address = 'https://app.supervise.ly/'
            token = 'Your Supervisely API Token'
            api = sly.Api(address, token)

            # Or you can use API from environment
            os.environ['SERVER_ADDRESS'] = 'https://app.supervisely.com'
            os.environ['API_TOKEN'] = 'Your Supervisely API Token'
            api = sly.Api.from_env()


            image_ids = [19369645, 19369646, 19369647]
            api.image.remove_batch(image_ids)
        """
        for ids_batch in batched(ids, batch_size=batch_size):
            self._api.post(
                self._remove_batch_api_method_name(),
                {self._remove_batch_field_name(): ids_batch},
            )
            if progress_cb is not None:
                progress_cb(len(ids_batch))

    def remove(self, id):
        """
        Remove an entity with the specified ID from the Supervisely server.

        :param id: Entity ID in Supervisely.
        :type id: int
        :Usage example:

         .. code-block:: python

            import supervisely as sly

            # You can connect to API directly
            address = 'https://app.supervise.ly/'
            token = 'Your Supervisely API Token'
            api = sly.Api(address, token)

            # Or you can use API from environment
            os.environ['SERVER_ADDRESS'] = 'https://app.supervisely.com'
            os.environ['API_TOKEN'] = 'Your Supervisely API Token'
            api = sly.Api.from_env()


            image_id = 19369643
            api.image.remove(image_id)
        """
        self.remove_batch([id])<|MERGE_RESOLUTION|>--- conflicted
+++ resolved
@@ -617,15 +617,13 @@
     """"""
     CUSTOM_SORT = "customSort"
     """"""
-<<<<<<< HEAD
+    GROUP_ID = "groupId"
+    """"""
+    EXPERIMENT = "experiment"
+    """"""
     IS_FINISHED = "isFinished"
     """"""
     NON_FINAL_VALUE = "nonFinalValue"
-=======
-    GROUP_ID = "groupId"
-    """"""
-    EXPERIMENT = "experiment"
->>>>>>> 005ba088
     """"""
 
 
