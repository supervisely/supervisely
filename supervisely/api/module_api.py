--- conflicted
+++ resolved
@@ -661,7 +661,8 @@
     """"""
     COLLECTION_ID = "collectionId"
     """"""
-<<<<<<< HEAD
+    QUALITY_CHECK_USER_IDS = "qualityCheckUserIds"
+    """"""
     EMBEDDINGS_ENABLED = "embeddingsEnabled"
     """"""
     EMBEDDINGS_UPDATED_AT = "embeddingsUpdatedAt"
@@ -685,9 +686,6 @@
     THRESHOLD = "threshold"
     """"""
     THRESHOLD_DIRECTION = "thresholdDirection"
-=======
-    QUALITY_CHECK_USER_IDS = "qualityCheckUserIds"
->>>>>>> 0c04040f
     """"""
 
 
