# coding: utf-8
from collections import namedtuple
from copy import deepcopy
from typing import TYPE_CHECKING, List

import requests

from supervisely._utils import batched, camel_to_snake

if TYPE_CHECKING:
    from supervisely.api.api import Api


class ApiField:
    """ApiField"""

    ID = "id"
    """"""
    NAME = "name"
    """"""
    DESCRIPTION = "description"
    """"""
    CREATED_AT = "createdAt"
    """"""
    UPDATED_AT = "updatedAt"
    """"""
    ROLE = "role"
    """"""
    TEAM_ID = "teamId"
    """"""
    WORKSPACE_ID = "workspaceId"
    """"""
    CONFIG = "config"
    """"""
    SIZE = "size"
    """"""
    PLUGIN_ID = "pluginId"
    """"""
    PLUGIN_VERSION = "pluginVersion"
    """"""
    HASH = "hash"
    """"""
    STATUS = "status"
    """"""
    ONLY_TRAIN = "onlyTrain"
    """"""
    USER_ID = "userId"
    """"""
    README = "readme"
    """"""
    PROJECT_ID = "projectId"
    """"""
    IMAGES_COUNT = "imagesCount"
    """"""
    ITEMS_COUNT = "itemsCount"
    """"""
    DATASET_ID = "datasetId"
    """"""
    LINK = "link"
    """"""
    WIDTH = "width"
    """"""
    HEIGHT = "height"
    """"""
    WEIGHTS_LOCATION = "weightsLocation"
    """"""
    IMAGE_ID = "imageId"
    """"""
    IMAGE_NAME = "imageName"
    """"""
    ANNOTATION = "annotation"
    """"""
    TASK_ID = "taskId"
    """"""
    LABELS_COUNT = "labelsCount"
    """"""
    FILTER = "filter"
    """"""
    FILTERS = "filters"
    """"""
    META = "meta"
    """"""
    FILE_META = "fileMeta"
    """"""
    SHARED_LINK = "sharedLinkToken"
    """"""
    EXPLORE_PATH = "explorePath"
    """"""
    MIME = "mime"
    """"""
    EXT = "ext"
    """"""
    TYPE = "type"
    """"""
    DEFAULT_VERSION = "defaultVersion"
    """"""
    DOCKER_IMAGE = "dockerImage"
    """"""
    CONFIGS = "configs"
    """"""
    VERSIONS = "versions"
    """"""
    VERSION = "version"
    """"""
    TOKEN = "token"
    """"""
    CAPABILITIES = "capabilities"
    """"""
    STARTED_AT = "startedAt"
    """"""
    FINISHED_AT = "finishedAt"
    """"""
    AGENT_ID = "agentId"
    """"""
    MODEL_ID = "modelId"
    """"""
    RESTART_POLICY = "restartPolicy"
    """"""
    SETTINGS = "settings"
    """"""
    SORT = "sort"
    """"""
    SORT_ORDER = "sort_order"
    """"""
    IMAGES = "images"
    """"""
    IMAGE_IDS = "imageIds"
    """"""
    ANNOTATIONS = "annotations"
    """"""
    EMAIL = "email"
    """"""
    LOGIN = "login"
    """"""
    LOGINS = "logins"
    """"""
    DISABLED = "disabled"
    """"""
    LAST_LOGIN = "lastLogin"
    """"""
    PASSWORD = "password"
    """"""
    ROLE_ID = "roleId"
    """"""
    IS_RESTRICTED = "isRestricted"
    """"""
    DISABLE = "disable"
    """"""
    TEAMS = "teams"
    """"""
    USER_IDS = "userIds"
    """"""
    PROJECT_NAME = (["projectTitle"], "project_name")
    """"""
    DATASET_NAME = (["datasetTitle"], "dataset_name")
    """"""
    WORKSPACE_NAME = (["workspaceTitle"], "workspace_name")
    """"""
    CREATED_BY_ID = (["createdBy"], "created_by_id")
    """"""
    CREATED_BY_LOGIN = (["managerLogin"], "created_by_login")
    """"""
    ASSIGNED_TO_ID = (["userId"], "assigned_to_id")
    """"""
    ASSIGNED_TO_LOGIN = (["labelerLogin"], "assigned_to_login")
    """"""
    FINISHED_IMAGES_COUNT = "finishedImagesCount"
    """"""
    PROGRESS_IMAGES_COUNT = "progressImagesCount"
    """"""
    CLASSES_TO_LABEL = (["meta", "classes"], "classes_to_label")
    """"""
    TAGS_TO_LABEL = (["meta", "projectTags"], "tags_to_label")
    """"""
    IMAGES_RANGE = (["meta", "range"], "images_range")
    """"""
    REJECTED_IMAGES_COUNT = "rejectedImagesCount"
    """"""
    ACCEPTED_IMAGES_COUNT = "acceptedImagesCount"
    """"""
    OBJECTS_LIMIT_PER_IMAGE = (["meta", "imageFiguresLimit"], "objects_limit_per_image")
    """"""
    TAGS_LIMIT_PER_IMAGE = (["meta", "imageTagsLimit"], "tags_limit_per_image")
    """"""
    FILTER_IMAGES_BY_TAGS = (["meta", "imageTags"], "filter_images_by_tags")
    """"""
    INCLUDE_IMAGES_WITH_TAGS = ([], "include_images_with_tags")
    """"""
    EXCLUDE_IMAGES_WITH_TAGS = ([], "exclude_images_with_tags")
    """"""
    SIZEB = (["size"], "sizeb")
    """"""
    FRAMES = "frames"
    """"""
    FRAMES_COUNT = (["fileMeta", "framesCount"], "frames_count")
    """"""
    PATH_ORIGINAL = "pathOriginal"
    """"""
    OBJECTS_COUNT = "objectsCount"
    """"""
    FRAMES_TO_TIMECODES = (["fileMeta", "framesToTimecodes"], "frames_to_timecodes")
    """"""
    TAGS = "tags"
    """"""
    VIDEO_ID = "videoId"
    """"""
    FRAME_INDEX = (["meta", "frame"], "frame_index")
    """"""
    LABELING_TOOL = "tool"
    """"""
    GEOMETRY_TYPE = "geometryType"
    """"""
    GEOMETRY = "geometry"
    """"""
    OBJECT_ID = "objectId"
    """"""
    FRAME = "frame"
    """"""
    # FIGURES_COUNT = (['labelsCount'], 'figures_count')
    """"""
    STREAMS = "streams"
    """"""
    VIDEO_IDS = "videoIds"
    """"""
    FRAME_WIDTH = (["fileMeta", "width"], "frame_width")
    """"""
    FRAME_HEIGHT = (["fileMeta", "height"], "frame_height")
    """"""
    VIDEO_NAME = "videoName"
    """"""
    FRAME_RANGE = "frameRange"
    """"""
    TRACK_ID = "trackId"
    """"""
    PROGRESS = "progress"
    """"""
    CURRENT = "current"
    """"""
    TOTAL = "total"
    """"""
    STOPPED = "stopped"
    """"""
    VIDEOS = "videos"
    """"""
    FILENAME = "filename"
    """"""
    SHAPE = "shape"
    """"""
    COLOR = "color"
    """"""
    CLASS_ID = "classId"
    """"""
    ENTITY_ID = "entityId"
    """"""
    ANNOTATION_OBJECTS = "annotationObjects"
    """"""
    TAG_ID = "tagId"
    """"""
    TAG_IDS = "tagIds"
    """"""
    ERROR = "error"
    """"""
    MESSAGE = "message"
    """"""
    CONTENT = "content"
    """"""
    FIGURES = "figures"
    """"""
    LAYOUT = "layout"
    """"""
    WIDGETS = "widgets"
    """"""
    CLOUD_MIME = (["fileMeta", "mime"], "cloud_mime")
    """"""
    PREVIEW = "preview"
    """"""
    FIGURES_COUNT = "figuresCount"
    """"""
    ANN_OBJECTS_COUNT = (["annotationObjectsCount"], "objects_count")
    """"""
    POINTCLOUD_ID = "pointCloudId"
    """"""
    POINTCLOUD_IDS = "pointCloudIds"
    """"""
    POINTCLOUDS = "pointClouds"
    """"""
    ADVANCED = "advanced"
    """"""
    IGNORE_AGENT = "ignoreAgent"
    """"""
    SCRIPT = "script"
    """"""
    LOGS = "logs"
    """"""
    FILES = "files"
    """"""
    HASHES = "hashes"
    """"""
    SUBTITLE = "subtitle"
    """"""
    COMMAND = "command"
    """"""
    DEFAULT_VALUE = "defaultValue"
    """"""
    TITLE = "title"
    """"""
    AREA = "area"
    """"""
    OPTIONS = "options"
    """"""
    REPORT_ID = "reportId"
    """"""
    WIDGET = "widget"
    """"""
    PAYLOAD = "payload"
    """"""
    FIELD = "field"
    """"""
    FIELDS = "fields"
    """"""
    APPEND = "append"
    """"""
    WITH_CUSTOM_DATA = "withCustomBigData"
    """"""
    PATH = "path"
    """"""
    SESSION_ID = "sessionId"
    """"""
    ACTION = "action"
    """"""
    FIGURE_ID = "figureId"
    """"""
    FIGURE_IDS = "figureIds"
    """"""
    VALUE = "value"
    """"""
    ZOOM_FACTOR = "zoomFactor"
    """"""
    FULL_STORAGE_URL = "fullStorageUrl"
    """"""
    REVIEWER_ID = "reviewerId"
    """"""
    REVIEWER_LOGIN = "reviewerLogin"
    """"""
    RECURSIVE = "recursive"
    """"""
    ECOSYSTEM_ITEM_ID = "moduleId"
    """"""
    APP_ID = "appId"
    """"""
    PROJECT = "project"
    """"""
    OUTPUT = "output"
    """"""
    REFERENCE_IMAGE_URL = "referenceImageUrl"
    """"""
    GENERAL = "general"
    """"""
    ENTITIES = "entities"
    """"""
    STORAGE_PATH = "storagePath"
    """"""
    EXT2 = (["meta", "ext"], "ext")
    """"""
    MIME2 = (["meta", "mime"], "mime")
    """"""
    SIZEB2 = (["meta", "size"], "sizeb")
    """"""
    JOB_ID = "jobId"
    """"""
    DATASETS_COUNT = "datasetsCount"
    """"""
    CUSTOM_DATA = "customData"
    """"""
    CONTEXT = "context"
    """"""
    STATE = "state"
    """"""
    IDS = "ids"
    """"""
    DATE = "date"
    """"""
    PARAMS = "params"
    """"""
    LOG_LEVEL = "logLevel"
    """"""
    APP_VERSION = "appVersion"
    """"""
    IS_BRANCH = "isBranch"
    """"""
    TASK_NAME = "taskName"
    """"""
    PROXY_KEEP_URL = "proxyKeepUrl"
    """"""
    USERS_IDS = "usersIds"
    """"""
    MODULE_ID = "moduleId"
    """"""
    USER_LOGIN = "userLogin"
    """"""
    SLUG = "slug"
    """"""
    IS_SHARED = "isShared"
    """"""
    TASKS = "tasks"
    """"""
    REPO = "repo"
    """"""
    VOLUMES = "volumes"
    """"""
    PROCESSING_PATH = "processingPath"
    """"""
    VOLUME_ID = "volumeId"
    """"""
    VOLUME_SLICES = "volumeSlices"
    """"""
    VOLUME_IDS = "volumeIds"
    """"""
    VOLUME_NAME = "volumeName"
    """"""
    SIZEB3 = (["fileMeta", "size"], "sizeb")
    """"""
    INCLUDE = "include"
    """"""
    CLASSES = "classes"
    """"""
    PROJECT_TAGS = "projectTags"
    """"""
    DATASETS = "datasets"
    """"""
    IMAGES_TAGS = "imagesTags"
    """"""
    ANNOTATION_OBJECTS_TAGS = "annotationObjectsTags"
    """"""
    FIGURES_TAGS = "figuresTags"
    """"""
    REDIRECT_REQUESTS = "redirectRequests"
    """"""
    PROCESSING_PATH = "processingPath"
    """"""
    FORCE_METADATA_FOR_LINKS = "forceMetadataForLinks"
    """"""
    SKIP_VALIDATION = "skipValidation"
    """"""
    PAGINATION_MODE = "pagination_mode"
    """"""
    PER_PAGE = "per_page"
    """"""
    SKIP_BOUNDS_VALIDATION = "skipBoundsValidation"
    """"""
    PATHS = "paths"
    """"""
    PROJECTS = "projects"
    """"""
    URL = "url"
    """"""
    ANN_URL = "annotationsUrl"
    """"""
    ARCHIVE_URL = "archiveUrl"
    """"""
    ANN_ARCHIVE_URL = "annotationsArchiveUrl"
    """"""
    BACKUP_ARCHIVE = "backupArchive"
    """"""
    SKIP_EXPORTED = "skipExported"
    """"""
    FROM = "from"
    """"""
    TO = "to"
    """"""
    DATA = "data"
    """"""
    DURATION = "duration"
    """"""
    RAW_VIDEO_META = "rawVideoMeta"
    """"""
    IS_DIR = "isDir"
    """"""
    FIGURE_CLASS_ID = "figureClassId"
    """"""
    FIGURE_CLASS_TITLE = "figureClassTitle"
    """"""
    TOOL_CLASS_ID = "toolClassId"
    """"""
    TOOL_STATE = "toolState"
    """"""
    OPTION = "option"
    """"""
    DECOMPRESS_BITMAP = "decompressBitmap"
    """"""
    FIGURE_STATE = "figureState"
    """"""
    BITMAP = "bitmap"
    """"""
    ACCOUNT_TYPE = "plan"
    """"""
    SILENT = "silent"
    """"""
    PAGE = "page"
    """"""
    PRESERVE_PROJECT_CARD = "preserveProjectCard"
    """"""
    GPU_INFO = "gpuInfo"
    """"""
    IS_PUBLIC = "isPublic"
    """"""
    USAGE = "usage"
    """"""
<<<<<<< HEAD
    COMPLETE_EXISTING = "completeExisting"
    """"""
    MODE = "mode"
    """"""
=======
    PARENT_ID = "parentId"
    """"""
    SRC_ID = "srcId"
    """"""
    DEST_ID = "destId"

>>>>>>> a6feb3f7


def _get_single_item(items):
    """_get_single_item"""
    if len(items) == 0:
        return None
    if len(items) > 1:
        raise RuntimeError("There are several items with the same name")
    return items[0]


class _JsonConvertibleModule:
    """_JsonConvertibleModule"""

    def _convert_json_info(self, info: dict, skip_missing=False):
        """_convert_json_info"""
        raise NotImplementedError()


class ModuleApiBase(_JsonConvertibleModule):
    """ModuleApiBase"""

    MAX_WAIT_ATTEMPTS = 999
    """ Maximum number of attempts that will be made to wait for a certain condition to be met."""
    WAIT_ATTEMPT_TIMEOUT_SEC = 1
    """Number of seconds for intervals between attempts."""

    @staticmethod
    def info_sequence():
        """Get list of all class field names."""

        raise NotImplementedError()

    @staticmethod
    def info_tuple_name():
        """Get string name of NamedTuple."""
        raise NotImplementedError()

    def __init_subclass__(cls, **kwargs):
        super().__init_subclass__(**kwargs)
        try:
            field_names = []
            for name in cls.info_sequence():
                if type(name) is str:
                    field_names.append(camel_to_snake(name))
                elif type(name) is tuple and type(name[1]) is str:
                    field_names.append(name[1])
                else:
                    raise RuntimeError("Can not parse field {!r}".format(name))
            cls.InfoType = namedtuple(cls.info_tuple_name(), field_names)
        except NotImplementedError:
            pass

    def __init__(self, api: "Api"):
        self._api = api

    def _add_sort_param(self, data):
        """_add_sort_param"""
        results = deepcopy(data)
        results[ApiField.SORT] = ApiField.ID
        results[ApiField.SORT_ORDER] = "asc"  # @TODO: move to enum
        return results

    def get_list_all_pages(
        self,
        method,
        data,
        progress_cb=None,
        convert_json_info_cb=None,
        limit: int = None,
        return_first_response: bool = False,
    ):
        """
        Get list of all or limited quantity entities from the Supervisely server.

        :param method: Request method name
        :type method: str
        :param data: Dictionary with request body info
        :type data: dict
        :param progress_cb: Function for tracking download progress.
        :type progress_cb: Progress, optional
        :param convert_json_info_cb: Function for convert json info
        :type convert_json_info_cb: Callable, optional
        :param limit: Number of entity to retrieve
        :type limit: int, optional
        :param return_first_response: Specify if return first response
        :type return_first_response: bool, optional
        """

        if convert_json_info_cb is None:
            convert_func = self._convert_json_info
        else:
            convert_func = convert_json_info_cb

        if ApiField.SORT not in data:
            data = self._add_sort_param(data)
        first_response = self._api.post(method, data).json()
        total = first_response["total"]
        per_page = first_response["perPage"]
        pages_count = first_response["pagesCount"]

        limit_exceeded = False
        results = first_response["entities"]
        if limit is not None and len(results) > limit:
            limit_exceeded = True

        if progress_cb is not None:
            progress_cb(len(results))
        if (pages_count == 1 and len(results) == total) or limit_exceeded is True:
            pass
        else:
            for page_idx in range(2, pages_count + 1):
                temp_resp = self._api.post(method, {**data, "page": page_idx, "per_page": per_page})
                temp_items = temp_resp.json()["entities"]
                results.extend(temp_items)
                if progress_cb is not None:
                    progress_cb(len(temp_items))
                if limit is not None and len(results) > limit:
                    limit_exceeded = True
                    break

            if len(results) != total and limit is None:
                raise RuntimeError(
                    "Method {!r}: error during pagination, some items are missed".format(method)
                )

        if limit is not None:
            results = results[:limit]
        if return_first_response:
            return [convert_func(item) for item in results], first_response
        return [convert_func(item) for item in results]

    def get_list_all_pages_generator(
        self,
        method,
        data,
        progress_cb=None,
        convert_json_info_cb=None,
        limit: int = None,
        return_first_response: bool = False,
    ):
        """
        This generator function retrieves a list of all or a limited quantity of entities from the Supervisely server, yielding batches of entities as they are retrieved

        :param method: Request method name
        :type method: str
        :param data: Dictionary with request body info
        :type data: dict
        :param progress_cb: Function for tracking download progress.
        :type progress_cb: Progress, optional
        :param convert_json_info_cb: Function for convert json info
        :type convert_json_info_cb: Callable, optional
        :param limit: Number of entity to retrieve
        :type limit: int, optional
        :param return_first_response: Specify if return first response
        :type return_first_response: bool, optional
        """

        if convert_json_info_cb is None:
            convert_func = self._convert_json_info
        else:
            convert_func = convert_json_info_cb

        if ApiField.SORT not in data:
            data = self._add_sort_param(data)
        first_response = self._api.post(method, data).json()
        total = first_response["total"]
        # per_page = first_response["perPage"]
        after = first_response["after"]
        # pages_count = first_response["pagesCount"]

        limit_exceeded = False
        results = first_response["entities"]
        processed = len(results)
        yield [convert_func(item) for item in results]
        if limit is not None and len(results) > limit:
            limit_exceeded = True

        if progress_cb is not None:
            progress_cb(len(results))
        if len(first_response["entities"]) == total or limit_exceeded is True:
            pass
        else:
            while after is not None:
                temp_resp = self._api.post(method, {**data, "after": after}).json()
                after = temp_resp.get("after")
                results = temp_resp["entities"]
                # results.extend(temp_items)
                if progress_cb is not None:
                    progress_cb(len(results))
                processed += len(results)
                yield [convert_func(item) for item in results]
                if limit is not None and processed > limit:
                    limit_exceeded = True
                    break

            if processed != total and limit is None:
                raise RuntimeError(
                    "Method {!r}: error during pagination, some items are missed".format(method)
                )

    @staticmethod
    def _get_info_by_name(get_info_by_filters_fn, name):
        """_get_info_by_name"""
        filters = [{"field": ApiField.NAME, "operator": "=", "value": name}]
        return get_info_by_filters_fn(filters)

    def get_info_by_id(self, id):
        """
        Get information about an entity by its ID from the Supervisely server.

        :param id: ID of the entity.
        :type id: int
        """

        raise NotImplementedError()

    @staticmethod
    def _get_free_name(exist_check_fn, name):
        """_get_free_name"""
        res_title = name
        suffix = 1
        while exist_check_fn(res_title):
            res_title = "{}_{:03d}".format(name, suffix)
            suffix += 1
        return res_title

    def _convert_json_info(self, info: dict, skip_missing=False):
        """_convert_json_info"""

        def _get_value(dict, field_name, skip_missing):
            if skip_missing is True:
                return dict.get(field_name, None)
            else:
                return dict[field_name]

        if info is None:
            return None
        else:
            field_values = []
            for field_name in self.info_sequence():
                if type(field_name) is str:
                    field_values.append(_get_value(info, field_name, skip_missing))
                elif type(field_name) is tuple:
                    value = None
                    for sub_name in field_name[0]:
                        if value is None:
                            value = _get_value(info, sub_name, skip_missing)
                        else:
                            value = _get_value(value, sub_name, skip_missing)
                    field_values.append(value)
                else:
                    raise RuntimeError("Can not parse field {!r}".format(field_name))
            return self.InfoType(*field_values)

    def _get_response_by_id(self, id, method, id_field, fields=None):
        """_get_response_by_id"""
        try:
            data = {id_field: id}
            if fields is not None:
                data.update(fields)
            return self._api.post(method, data)
        except requests.exceptions.HTTPError as error:
            if error.response.status_code == 404:
                return None
            else:
                raise error

    def _get_info_by_id(self, id, method, fields=None):
        """_get_info_by_id"""
        response = self._get_response_by_id(id, method, id_field=ApiField.ID, fields=fields)
        return self._convert_json_info(response.json()) if (response is not None) else None


class ModuleApi(ModuleApiBase):
    """Base class for entities that have a parent object in the system."""

    MAX_WAIT_ATTEMPTS = ModuleApiBase.MAX_WAIT_ATTEMPTS
    """Maximum number of attempts that will be made to wait for a certain condition to be met."""

    WAIT_ATTEMPT_TIMEOUT_SEC = ModuleApiBase.WAIT_ATTEMPT_TIMEOUT_SEC
    """Number of seconds for intervals between attempts."""

    def __init__(self, api):
        super().__init__(api)
        self._api = api

    def get_info_by_name(self, parent_id: int, name: str, fields: List[str] = []):
        """
        Get information about an entity by its name from the Supervisely server.

        :param parent_id: ID of the parent entity.
        :type parent_id: int
        :param name: Name of the entity for which the information is being retrieved.
        :type name: str
        :param fields: The list of api fields which will be returned with the response.
        :type fields: List[str]

        :Usage example:

         .. code-block:: python

            import supervisely as sly

            # You can connect to API directly
            address = 'https://app.supervise.ly/'
            token = 'Your Supervisely API Token'
            api = sly.Api(address, token)

            # Or you can use API from environment
            os.environ['SERVER_ADDRESS'] = 'https://app.supervise.ly'
            os.environ['API_TOKEN'] = 'Your Supervisely API Token'
            api = sly.Api.from_env()


            dataset_id = 55832
            name = "IMG_0315.jpeg"
            info = api.image.get_info_by_name(dataset_id, name)
            print(info)
            # Output: ImageInfo(id=19369643, name='IMG_0315.jpeg', ...)
        """

        return self._get_info_by_name(
            get_info_by_filters_fn=lambda module_name: self._get_info_by_filters(
                parent_id, module_name, fields
            ),
            name=name,
        )

    def _get_info_by_filters(self, parent_id, filters, fields=[]):
        """_get_info_by_filters"""
        # pylint: disable=too-many-function-args
        from supervisely.api.project_api import ProjectApi

        if type(self) == ProjectApi:
            items = self.get_list(parent_id, filters, fields)
        else:
            items = self.get_list(parent_id, filters)
        return _get_single_item(items)

    def get_list(self, parent_id, filters=None):
        """
        Get list of entities in parent entity with given parent ID.

        :param parent_id: parent ID in Supervisely.
        :type parent_id: int
        :param filters: List of parameters to sort output entities.
        :type filters: List[Dict[str, str]], optional
        :Usage example:

         .. code-block:: python

            import supervisely as sly

            # You can connect to API directly
            address = 'https://app.supervise.ly/'
            token = 'Your Supervisely API Token'
            api = sly.Api(address, token)

            # Or you can use API from environment
            os.environ['SERVER_ADDRESS'] = 'https://app.supervise.ly'
            os.environ['API_TOKEN'] = 'Your Supervisely API Token'
            api = sly.Api.from_env()


            dataset_id = 55832
            images = api.image.get_list(dataset_id)
            print(images)
            # Output: [
                ImageInfo(id=19369642, ...)
                ImageInfo(id=19369643, ...)
                ImageInfo(id=19369644, ...)
            ]
        """

        raise NotImplementedError()

    def exists(self, parent_id, name):
        """
        Checks if an entity with the given parent_id and name exists

        :param parent_id: ID of the parent entity.
        :type parent_id: int
        :param name: Name of the entity.
        :type name: str
        :return: Returns True if entity exists, and False if not
        :rtype: bool
        :Usage example:

         .. code-block:: python

            import supervisely as sly

            # You can connect to API directly
            address = 'https://app.supervise.ly/'
            token = 'Your Supervisely API Token'
            api = sly.Api(address, token)

            # Or you can use API from environment
            os.environ['SERVER_ADDRESS'] = 'https://app.supervise.ly'
            os.environ['API_TOKEN'] = 'Your Supervisely API Token'
            api = sly.Api.from_env()


            name = "IMG_0315.jpeg"
            dataset_id = 55832
            exists = api.image.exists(dataset_id, name)
            print(exists) # True
        """

        return self.get_info_by_name(parent_id, name) is not None

    def get_free_name(self, parent_id, name):
        """
        Generates a free name for an entity with the given parent_id and name.
        Adds an increasing suffix to original name until a unique name is found.

        :param parent_id: ID of the parent entity.
        :type parent_id: int
        :param name: Name of the entity.
        :type name: str
        :return: Returns free name.
        :rtype: str
        :Usage example:

         .. code-block:: python

            import supervisely as sly

            # You can connect to API directly
            address = 'https://app.supervise.ly/'
            token = 'Your Supervisely API Token'
            api = sly.Api(address, token)

            # Or you can use API from environment
            os.environ['SERVER_ADDRESS'] = 'https://app.supervise.ly'
            os.environ['API_TOKEN'] = 'Your Supervisely API Token'
            api = sly.Api.from_env()


            name = "IMG_0315.jpeg"
            dataset_id = 55832
            free_name = api.image.get_free_name(dataset_id, name)
            print(free_name) # IMG_0315_001.jpeg
        """

        return self._get_free_name(
            exist_check_fn=lambda module_name: self.exists(parent_id, module_name),
            name=name,
        )

    def _get_effective_new_name(self, parent_id, name, change_name_if_conflict=False):
        """_get_effective_new_name"""
        return self.get_free_name(parent_id, name) if change_name_if_conflict else name


# Base class for entities that do not have a parent object in the system.
class ModuleNoParent(ModuleApiBase):
    """ModuleNoParent"""

    def get_info_by_name(self, name):
        """get_info_by_name"""
        return self._get_info_by_name(get_info_by_filters_fn=self._get_info_by_filters, name=name)

    def _get_info_by_filters(self, filters):
        """_get_info_by_filters"""
        items = self.get_list(filters)
        return _get_single_item(items)

    def get_list(self, filters=None):
        """get_list"""
        raise NotImplementedError()

    def exists(self, name):
        """exists"""
        return self.get_info_by_name(name) is not None

    def get_free_name(self, name):
        """get_free_name"""
        return self._get_free_name(
            exist_check_fn=lambda module_name: self.exists(module_name), name=name
        )

    def _get_effective_new_name(self, name, change_name_if_conflict=False):
        """"""
        return self.get_free_name(name) if change_name_if_conflict else name


class CloneableModuleApi(ModuleApi):
    """CloneableModuleApi"""

    MAX_WAIT_ATTEMPTS = ModuleApiBase.MAX_WAIT_ATTEMPTS
    """Maximum number of attempts that will be made to wait for a certain condition to be met."""

    WAIT_ATTEMPT_TIMEOUT_SEC = ModuleApiBase.WAIT_ATTEMPT_TIMEOUT_SEC
    """Number of seconds for intervals between attempts."""

    def _clone_api_method_name(self):
        """_clone_api_method_name"""
        raise NotImplementedError()

    def _clone(self, clone_type: dict, dst_workspace_id: int, dst_name: str):
        """_clone"""
        response = self._api.post(
            self._clone_api_method_name(),
            {
                **clone_type,
                ApiField.WORKSPACE_ID: dst_workspace_id,
                ApiField.NAME: dst_name,
            },
        )
        return response.json()[ApiField.TASK_ID]

    def clone(self, id: int, dst_workspace_id: int, dst_name: str) -> int:
        """Clones the entity with the given ID to the given workspace with the given name.
        Returns the ID of the task that is created to perform the cloning operation.

        :param id: ID of the entity to clone.
        :type id: int
        :param dst_workspace_id: ID of the workspace to clone to.
        :type dst_workspace_id: int
        :param dst_name: Name of the cloned entity.
        :type dst_name: str
        :return: Returns the ID of the task that is created to perform the cloning operation.
        :rtype: int
        :Usage example:

         .. code-block:: python

            import os
            from dotenv import load_dotenv

            import supervisely as sly

            os.environ['SERVER_ADDRESS'] = 'https://app.supervise.ly'
            os.environ['API_TOKEN'] = 'Your Supervisely API Token'

            # Load secrets and create API object from .env file (recommended)
            # Learn more here: https://developer.supervisely.com/getting-started/basics-of-authentication
            load_dotenv(os.path.expanduser("~/supervisely.env"))
            api = sly.Api.from_env()

            # ID of the entity to clone
            project_id = 123456

            # ID of the destination workspace
            workspace_id = 123456

            # Create a task to clone the project
            task_id = api.project.clone(project_id, workspace_id, "my_cloned_project")

            # Wait until the task is finished
            api.task.wait(task_id, api.task.Status.FINISHED)

            task_info = api.task.get_info_by_id(task_id)

            dst_project_id = task_info["meta"]["output"]["project"]["id"]
            print(f"Cloned project ID: {dst_project_id}")
        """

        return self._clone({ApiField.ID: id}, dst_workspace_id, dst_name)

    def clone_by_shared_link(self, shared_link: str, dst_workspace_id: int, dst_name: str) -> int:
        """Clones the entity with the given shared link to the given workspace with the given name.
        Returns the ID of the task that is created to perform the cloning operation.

        :param shared_link: Shared link of the entity to clone.
        :type shared_link: str
        :param dst_workspace_id: ID of the workspace to clone to.
        :type dst_workspace_id: int
        :param dst_name: Name of the cloned entity.
        :type dst_name: str
        :return: Returns the ID of the task that is created to perform the cloning operation.
        :rtype: int
        """
        return self._clone({ApiField.SHARED_LINK: shared_link}, dst_workspace_id, dst_name)

    def clone_from_explore(self, explore_path: str, dst_workspace_id: int, dst_name: str) -> int:
        """Clones the entity with the given explore path to the given workspace with the given name.
        Returns the ID of the task that is created to perform the cloning operation.

        :param explore_path: Explore path of the entity to clone.
        :type explore_path: str
        :param dst_workspace_id: ID of the workspace to clone to.
        :type dst_workspace_id: int
        :param dst_name: Name of the cloned entity.
        :type dst_name: str
        :return: Returns the ID of the task that is created to perform the cloning operation.
        :rtype: int
        """
        return self._clone({ApiField.EXPLORE_PATH: explore_path}, dst_workspace_id, dst_name)

    def get_or_clone_from_explore(self, explore_path, dst_workspace_id, dst_name):
        """get_or_clone_from_explore"""
        if not self.exists(dst_workspace_id, dst_name):
            task_id = self.clone_from_explore(explore_path, dst_workspace_id, dst_name)
            self._api.task.wait(task_id, self._api.task.Status.FINISHED)
        item = self.get_info_by_name(dst_workspace_id, dst_name)
        return item


class ModuleWithStatus:
    """ModuleWithStatus"""

    def get_status(self, id):
        """get_status"""
        raise NotImplementedError()

    def raise_for_status(self, status):
        """raise_for_status"""
        raise NotImplementedError()


class WaitingTimeExceeded(Exception):
    """WaitingTimeExceeded"""

    pass


class UpdateableModule(_JsonConvertibleModule):
    """UpdateableModule"""

    def __init__(self, api):
        self._api = api

    def _get_update_method(self):
        """_get_update_method"""
        raise NotImplementedError()

    def update(self, id, name=None, description=None):
        """update"""
        if name is None and description is None:
            raise ValueError("'name' or 'description' or both have to be specified")

        body = {ApiField.ID: id}
        if name is not None:
            body[ApiField.NAME] = name
        if description is not None:
            body[ApiField.DESCRIPTION] = description

        response = self._api.post(self._get_update_method(), body)
        return self._convert_json_info(response.json())


class RemoveableModuleApi(ModuleApi):
    """RemoveableModuleApi"""

    MAX_WAIT_ATTEMPTS = ModuleApiBase.MAX_WAIT_ATTEMPTS
    """Maximum number of attempts that will be made to wait for a certain condition to be met."""

    WAIT_ATTEMPT_TIMEOUT_SEC = ModuleApiBase.WAIT_ATTEMPT_TIMEOUT_SEC
    """Number of seconds for intervals between attempts."""

    def _remove_api_method_name(self):
        """_remove_api_method_name"""
        raise NotImplementedError()

    def remove(self, id):
        """
        Remove an entity with the specified ID from the Supervisely server.

        :param id: Entity ID in Supervisely
        :type id: int
        """
        self._api.post(self._remove_api_method_name(), {ApiField.ID: id})

    def remove_batch(self, ids, progress_cb=None):
        """
        Remove entities with given IDs from the Supervisely server.

        :param ids: IDs of entities in Supervisely.
        :type ids: List[int]
        :param progress_cb: Function for control remove progress.
        :type progress_cb: Callable
        """
        for id in ids:
            self.remove(id)
            if progress_cb is not None:
                progress_cb(1)


class RemoveableBulkModuleApi(ModuleApi):
    """RemoveableBulkModuleApi"""

    MAX_WAIT_ATTEMPTS = ModuleApiBase.MAX_WAIT_ATTEMPTS
    """Maximum number of attempts that will be made to wait for a certain condition to be met."""

    WAIT_ATTEMPT_TIMEOUT_SEC = ModuleApiBase.WAIT_ATTEMPT_TIMEOUT_SEC
    """Number of seconds for intervals between attempts."""

    def _remove_batch_api_method_name(self):
        """_remove_batch_api_method_name"""
        raise NotImplementedError()

    def _remove_batch_field_name(self):
        """_remove_batch_field_name"""
        raise NotImplementedError()

    def remove_batch(self, ids, progress_cb=None, batch_size=50):
        """
        Remove entities in batches from the Supervisely server.
        All entity IDs must belong to the same nesting (for example team, or workspace, or project, or dataset).
        Therefore, it is necessary to sort IDs before calling this method.

        :param ids: IDs of entities in Supervisely.
        :type ids: List[int]
        :param progress_cb: Function for control remove progress.
        :type progress_cb: Callable
        :Usage example:

         .. code-block:: python

            import supervisely as sly

            # You can connect to API directly
            address = 'https://app.supervise.ly/'
            token = 'Your Supervisely API Token'
            api = sly.Api(address, token)

            # Or you can use API from environment
            os.environ['SERVER_ADDRESS'] = 'https://app.supervise.ly'
            os.environ['API_TOKEN'] = 'Your Supervisely API Token'
            api = sly.Api.from_env()


            image_ids = [19369645, 19369646, 19369647]
            api.image.remove_batch(image_ids)
        """
        for ids_batch in batched(ids, batch_size=batch_size):
            self._api.post(
                self._remove_batch_api_method_name(),
                {self._remove_batch_field_name(): ids_batch},
            )
            if progress_cb is not None:
                progress_cb(len(ids_batch))

    def remove(self, id):
        """
        Remove an entity with the specified ID from the Supervisely server.

        :param id: Entity ID in Supervisely.
        :type id: int
        :Usage example:

         .. code-block:: python

            import supervisely as sly

            # You can connect to API directly
            address = 'https://app.supervise.ly/'
            token = 'Your Supervisely API Token'
            api = sly.Api(address, token)

            # Or you can use API from environment
            os.environ['SERVER_ADDRESS'] = 'https://app.supervise.ly'
            os.environ['API_TOKEN'] = 'Your Supervisely API Token'
            api = sly.Api.from_env()


            image_id = 19369643
            api.image.remove(image_id)
        """
        self.remove_batch([id])<|MERGE_RESOLUTION|>--- conflicted
+++ resolved
@@ -506,21 +506,18 @@
     """"""
     USAGE = "usage"
     """"""
-<<<<<<< HEAD
+    PARENT_ID = "parentId"
+    """"""
+    SRC_ID = "srcId"
+    """"""
+    DEST_ID = "destId"
+    """"""
     COMPLETE_EXISTING = "completeExisting"
     """"""
     MODE = "mode"
     """"""
-=======
-    PARENT_ID = "parentId"
-    """"""
-    SRC_ID = "srcId"
-    """"""
-    DEST_ID = "destId"
-
->>>>>>> a6feb3f7
-
-
+
+    
 def _get_single_item(items):
     """_get_single_item"""
     if len(items) == 0:
