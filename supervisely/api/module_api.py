# coding: utf-8
from collections import namedtuple
from copy import deepcopy
from typing import TYPE_CHECKING, List

import requests

from supervisely._utils import batched, camel_to_snake

if TYPE_CHECKING:
    from supervisely.api.api import Api


class ApiField:
    """ApiField"""

    ID = "id"
    """"""
    NAME = "name"
    """"""
    DESCRIPTION = "description"
    """"""
    CREATED_AT = "createdAt"
    """"""
    UPDATED_AT = "updatedAt"
    """"""
    ROLE = "role"
    """"""
    TEAM_ID = "teamId"
    """"""
    WORKSPACE_ID = "workspaceId"
    """"""
    CONFIG = "config"
    """"""
    SIZE = "size"
    """"""
    PLUGIN_ID = "pluginId"
    """"""
    PLUGIN_VERSION = "pluginVersion"
    """"""
    HASH = "hash"
    """"""
    STATUS = "status"
    """"""
    ONLY_TRAIN = "onlyTrain"
    """"""
    USER_ID = "userId"
    """"""
    README = "readme"
    """"""
    PROJECT_ID = "projectId"
    """"""
    IMAGES_COUNT = "imagesCount"
    """"""
    ITEMS_COUNT = "itemsCount"
    """"""
    DATASET_ID = "datasetId"
    """"""
    LINK = "link"
    """"""
    WIDTH = "width"
    """"""
    HEIGHT = "height"
    """"""
    WEIGHTS_LOCATION = "weightsLocation"
    """"""
    IMAGE_ID = "imageId"
    """"""
    IMAGE_NAME = "imageName"
    """"""
    ANNOTATION = "annotation"
    """"""
    TASK_ID = "taskId"
    """"""
    LABELS_COUNT = "labelsCount"
    """"""
    FILTER = "filter"
    """"""
    FILTERS = "filters"
    """"""
    META = "meta"
    """"""
    FILE_META = "fileMeta"
    """"""
    SHARED_LINK = "sharedLinkToken"
    """"""
    EXPLORE_PATH = "explorePath"
    """"""
    MIME = "mime"
    """"""
    EXT = "ext"
    """"""
    TYPE = "type"
    """"""
    DEFAULT_VERSION = "defaultVersion"
    """"""
    DOCKER_IMAGE = "dockerImage"
    """"""
    CONFIGS = "configs"
    """"""
    VERSIONS = "versions"
    """"""
    VERSION = "version"
    """"""
    TOKEN = "token"
    """"""
    CAPABILITIES = "capabilities"
    """"""
    STARTED_AT = "startedAt"
    """"""
    FINISHED_AT = "finishedAt"
    """"""
    AGENT_ID = "agentId"
    """"""
    MODEL_ID = "modelId"
    """"""
    RESTART_POLICY = "restartPolicy"
    """"""
    SETTINGS = "settings"
    """"""
    SORT = "sort"
    """"""
    SORT_ORDER = "sort_order"
    """"""
    IMAGES = "images"
    """"""
    IMAGE_IDS = "imageIds"
    """"""
    ANNOTATIONS = "annotations"
    """"""
    EMAIL = "email"
    """"""
    LOGIN = "login"
    """"""
    LOGINS = "logins"
    """"""
    DISABLED = "disabled"
    """"""
    LAST_LOGIN = "lastLogin"
    """"""
    PASSWORD = "password"
    """"""
    ROLE_ID = "roleId"
    """"""
    IS_RESTRICTED = "isRestricted"
    """"""
    DISABLE = "disable"
    """"""
    TEAMS = "teams"
    """"""
    USER_IDS = "userIds"
    """"""
    PROJECT_NAME = (["projectTitle"], "project_name")
    """"""
    DATASET_NAME = (["datasetTitle"], "dataset_name")
    """"""
    WORKSPACE_NAME = (["workspaceTitle"], "workspace_name")
    """"""
    CREATED_BY_ID = (["createdBy"], "created_by_id")
    """"""
    CREATED_BY_LOGIN = (["managerLogin"], "created_by_login")
    """"""
    ASSIGNED_TO_ID = (["userId"], "assigned_to_id")
    """"""
    ASSIGNED_TO_LOGIN = (["labelerLogin"], "assigned_to_login")
    """"""
    FINISHED_IMAGES_COUNT = "finishedImagesCount"
    """"""
    PROGRESS_IMAGES_COUNT = "progressImagesCount"
    """"""
    CLASSES_TO_LABEL = (["meta", "classes"], "classes_to_label")
    """"""
    TAGS_TO_LABEL = (["meta", "projectTags"], "tags_to_label")
    """"""
    IMAGES_RANGE = (["meta", "range"], "images_range")
    """"""
    REJECTED_IMAGES_COUNT = "rejectedImagesCount"
    """"""
    ACCEPTED_IMAGES_COUNT = "acceptedImagesCount"
    """"""
    OBJECTS_LIMIT_PER_IMAGE = (["meta", "imageFiguresLimit"], "objects_limit_per_image")
    """"""
    TAGS_LIMIT_PER_IMAGE = (["meta", "imageTagsLimit"], "tags_limit_per_image")
    """"""
    FILTER_IMAGES_BY_TAGS = (["meta", "imageTags"], "filter_images_by_tags")
    """"""
    INCLUDE_IMAGES_WITH_TAGS = ([], "include_images_with_tags")
    """"""
    EXCLUDE_IMAGES_WITH_TAGS = ([], "exclude_images_with_tags")
    """"""
    SIZEB = (["size"], "sizeb")
    """"""
    FRAMES = "frames"
    """"""
    FRAMES_COUNT = (["fileMeta", "framesCount"], "frames_count")
    """"""
    PATH_ORIGINAL = "pathOriginal"
    """"""
    OBJECTS_COUNT = "objectsCount"
    """"""
    FRAMES_TO_TIMECODES = (["fileMeta", "framesToTimecodes"], "frames_to_timecodes")
    """"""
    TAGS = "tags"
    """"""
    VIDEO_ID = "videoId"
    """"""
    FRAME_INDEX = (["meta", "frame"], "frame_index")
    """"""
    LABELING_TOOL = "tool"
    """"""
    GEOMETRY_TYPE = "geometryType"
    """"""
    GEOMETRY = "geometry"
    """"""
    GEOMETRY_META = "geometryMeta"
    """"""
    OBJECT_ID = "objectId"
    """"""
    FRAME = "frame"
    """"""
    # FIGURES_COUNT = (['labelsCount'], 'figures_count')
    """"""
    STREAMS = "streams"
    """"""
    VIDEO_IDS = "videoIds"
    """"""
    FRAME_WIDTH = (["fileMeta", "width"], "frame_width")
    """"""
    FRAME_HEIGHT = (["fileMeta", "height"], "frame_height")
    """"""
    VIDEO_NAME = "videoName"
    """"""
    FRAME_RANGE = "frameRange"
    """"""
    TRACK_ID = "trackId"
    """"""
    PROGRESS = "progress"
    """"""
    CURRENT = "current"
    """"""
    TOTAL = "total"
    """"""
    STOPPED = "stopped"
    """"""
    VIDEOS = "videos"
    """"""
    FILENAME = "filename"
    """"""
    SHAPE = "shape"
    """"""
    COLOR = "color"
    """"""
    CLASS_ID = "classId"
    """"""
    ENTITY_ID = "entityId"
    """"""
    ANNOTATION_OBJECTS = "annotationObjects"
    """"""
    TAG_ID = "tagId"
    """"""
    TAG_IDS = "tagIds"
    """"""
    ERROR = "error"
    """"""
    MESSAGE = "message"
    """"""
    CONTENT = "content"
    """"""
    FIGURES = "figures"
    """"""
    LAYOUT = "layout"
    """"""
    WIDGETS = "widgets"
    """"""
    CLOUD_MIME = (["fileMeta", "mime"], "cloud_mime")
    """"""
    PREVIEW = "preview"
    """"""
    FIGURES_COUNT = "figuresCount"
    """"""
    ANN_OBJECTS_COUNT = (["annotationObjectsCount"], "objects_count")
    """"""
    POINTCLOUD_ID = "pointCloudId"
    """"""
    POINTCLOUD_IDS = "pointCloudIds"
    """"""
    POINTCLOUDS = "pointClouds"
    """"""
    ADVANCED = "advanced"
    """"""
    IGNORE_AGENT = "ignoreAgent"
    """"""
    SCRIPT = "script"
    """"""
    LOGS = "logs"
    """"""
    FILES = "files"
    """"""
    HASHES = "hashes"
    """"""
    SUBTITLE = "subtitle"
    """"""
    COMMAND = "command"
    """"""
    DEFAULT_VALUE = "defaultValue"
    """"""
    TITLE = "title"
    """"""
    AREA = "area"
    """"""
    OPTIONS = "options"
    """"""
    REPORT_ID = "reportId"
    """"""
    WIDGET = "widget"
    """"""
    PAYLOAD = "payload"
    """"""
    FIELD = "field"
    """"""
    FIELDS = "fields"
    """"""
    APPEND = "append"
    """"""
    WITH_CUSTOM_DATA = "withCustomBigData"
    """"""
    PATH = "path"
    """"""
    SESSION_ID = "sessionId"
    """"""
    ACTION = "action"
    """"""
    FIGURE_ID = "figureId"
    """"""
    FIGURE_IDS = "figureIds"
    """"""
    VALUE = "value"
    """"""
    ZOOM_FACTOR = "zoomFactor"
    """"""
    FULL_STORAGE_URL = "fullStorageUrl"
    """"""
    REVIEWER_ID = "reviewerId"
    """"""
    REVIEWER_LOGIN = "reviewerLogin"
    """"""
    RECURSIVE = "recursive"
    """"""
    ECOSYSTEM_ITEM_ID = "moduleId"
    """"""
    APP_ID = "appId"
    """"""
    PROJECT = "project"
    """"""
    OUTPUT = "output"
    """"""
    REFERENCE_IMAGE_URL = "referenceImageUrl"
    """"""
    GENERAL = "general"
    """"""
    ENTITIES = "entities"
    """"""
    STORAGE_PATH = "storagePath"
    """"""
    EXT2 = (["meta", "ext"], "ext")
    """"""
    MIME2 = (["meta", "mime"], "mime")
    """"""
    SIZEB2 = (["meta", "size"], "sizeb")
    """"""
    JOB_ID = "jobId"
    """"""
    DATASETS_COUNT = "datasetsCount"
    """"""
    CUSTOM_DATA = "customData"
    """"""
    CONTEXT = "context"
    """"""
    STATE = "state"
    """"""
    IDS = "ids"
    """"""
    DATE = "date"
    """"""
    PARAMS = "params"
    """"""
    LOG_LEVEL = "logLevel"
    """"""
    APP_VERSION = "appVersion"
    """"""
    IS_BRANCH = "isBranch"
    """"""
    TASK_NAME = "taskName"
    """"""
    PROXY_KEEP_URL = "proxyKeepUrl"
    """"""
    USERS_IDS = "usersIds"
    """"""
    MODULE_ID = "moduleId"
    """"""
    USER_LOGIN = "userLogin"
    """"""
    SLUG = "slug"
    """"""
    IS_SHARED = "isShared"
    """"""
    TASKS = "tasks"
    """"""
    REPO = "repo"
    """"""
    VOLUMES = "volumes"
    """"""
    PROCESSING_PATH = "processingPath"
    """"""
    VOLUME_ID = "volumeId"
    """"""
    VOLUME_SLICES = "volumeSlices"
    """"""
    VOLUME_IDS = "volumeIds"
    """"""
    VOLUME_NAME = "volumeName"
    """"""
    SIZEB3 = (["fileMeta", "size"], "sizeb")
    """"""
    INCLUDE = "include"
    """"""
    CLASSES = "classes"
    """"""
    PROJECT_TAGS = "projectTags"
    """"""
    DATASETS = "datasets"
    """"""
    IMAGES_TAGS = "imagesTags"
    """"""
    ANNOTATION_OBJECTS_TAGS = "annotationObjectsTags"
    """"""
    FIGURES_TAGS = "figuresTags"
    """"""
    REDIRECT_REQUESTS = "redirectRequests"
    """"""
    PROCESSING_PATH = "processingPath"
    """"""
    FORCE_METADATA_FOR_LINKS = "forceMetadataForLinks"
    """"""
    SKIP_VALIDATION = "skipValidation"
    """"""
    PAGINATION_MODE = "pagination_mode"
    """"""
    PER_PAGE = "per_page"
    """"""
    SKIP_BOUNDS_VALIDATION = "skipBoundsValidation"
    """"""
    PATHS = "paths"
    """"""
    PROJECTS = "projects"
    """"""
    URL = "url"
    """"""
    ANN_URL = "annotationsUrl"
    """"""
    ARCHIVE_URL = "archiveUrl"
    """"""
    ANN_ARCHIVE_URL = "annotationsArchiveUrl"
    """"""
    BACKUP_ARCHIVE = "backupArchive"
    """"""
    SKIP_EXPORTED = "skipExported"
    """"""
    FROM = "from"
    """"""
    TO = "to"
    """"""
    DATA = "data"
    """"""
    DURATION = "duration"
    """"""
    RAW_VIDEO_META = "rawVideoMeta"
    """"""
    IS_DIR = "isDir"
    """"""
    FIGURE_CLASS_ID = "figureClassId"
    """"""
    FIGURE_CLASS_TITLE = "figureClassTitle"
    """"""
    TOOL_CLASS_ID = "toolClassId"
    """"""
    TOOL_STATE = "toolState"
    """"""
    OPTION = "option"
    """"""
    DECOMPRESS_BITMAP = "decompressBitmap"
    """"""
    FIGURE_STATE = "figureState"
    """"""
    BITMAP = "bitmap"
    """"""
    ACCOUNT_TYPE = "plan"
    """"""
    SILENT = "silent"
    """"""
    PAGE = "page"
    """"""
    PRESERVE_PROJECT_CARD = "preserveProjectCard"
    """"""
    GPU_INFO = "gpuInfo"
    """"""
    IS_PUBLIC = "isPublic"
    """"""
    USAGE = "usage"
    """"""
    PARENT_ID = "parentId"
    """"""
    SRC_ID = "srcId"
    """"""
    DEST_ID = "destId"
    """"""
    COMPLETE_EXISTING = "completeExisting"
    """"""
    MODE = "mode"
    """"""
    FOLDERS = "folders"
    """"""
    WITH_METADATA = "withMetadata"
    """"""
    LIMIT = "limit"
    """"""
    IMPORT_SETTINGS = "importSettings"
    """"""
    ADVANCED_SETTINGS = "advancedSettings"
    """"""
    LIMIT_BY_WORKSPACE = "limitByWorkspace"
    """"""
    COMMIT_TOKEN = "commitToken"
    """"""
    TEAM_FILE_ID = "teamFileId"
    """"""
    PROJECT_UPDATED_AT = "projectUpdatedAt"
    """"""
    NODE = "node"
    """"""
    OPERATOR = "operator"
    """"""
    SMART_TOOL_INPUT = "smartToolInput"
    """"""
<<<<<<< HEAD
    INTEGER_COORDS = "integerCoords"
=======
    LABELING_QUEUE_ID = "labelingQueueId"
    """"""
    LABELING_EXAM_ID = "labelingExamId"
>>>>>>> 6da6676b
    """"""


def _get_single_item(items):
    """_get_single_item"""
    if len(items) == 0:
        return None
    if len(items) > 1:
        raise RuntimeError("There are several items with the same name")
    return items[0]


class _JsonConvertibleModule:
    """_JsonConvertibleModule"""

    def _convert_json_info(self, info: dict, skip_missing=False):
        """_convert_json_info"""
        raise NotImplementedError()


class ModuleApiBase(_JsonConvertibleModule):
    """ModuleApiBase"""

    MAX_WAIT_ATTEMPTS = 999
    """ Maximum number of attempts that will be made to wait for a certain condition to be met."""
    WAIT_ATTEMPT_TIMEOUT_SEC = 1
    """Number of seconds for intervals between attempts."""

    @staticmethod
    def info_sequence():
        """Get list of all class field names."""

        raise NotImplementedError()

    @staticmethod
    def info_tuple_name():
        """Get string name of NamedTuple."""
        raise NotImplementedError()

    def __init_subclass__(cls, **kwargs):
        super().__init_subclass__(**kwargs)
        try:
            field_names = []
            for name in cls.info_sequence():
                if type(name) is str:
                    field_names.append(camel_to_snake(name))
                elif type(name) is tuple and type(name[1]) is str:
                    field_names.append(name[1])
                else:
                    raise RuntimeError("Can not parse field {!r}".format(name))
            cls.InfoType = namedtuple(cls.info_tuple_name(), field_names)
        except NotImplementedError:
            pass

    def __init__(self, api: "Api"):
        self._api = api

    def _add_sort_param(self, data):
        """_add_sort_param"""
        results = deepcopy(data)
        results[ApiField.SORT] = ApiField.ID
        results[ApiField.SORT_ORDER] = "asc"  # @TODO: move to enum
        return results

    def get_list_all_pages(
        self,
        method,
        data,
        progress_cb=None,
        convert_json_info_cb=None,
        limit: int = None,
        return_first_response: bool = False,
    ):
        """
        Get list of all or limited quantity entities from the Supervisely server.

        :param method: Request method name
        :type method: str
        :param data: Dictionary with request body info
        :type data: dict
        :param progress_cb: Function for tracking download progress.
        :type progress_cb: Progress, optional
        :param convert_json_info_cb: Function for convert json info
        :type convert_json_info_cb: Callable, optional
        :param limit: Number of entity to retrieve
        :type limit: int, optional
        :param return_first_response: Specify if return first response
        :type return_first_response: bool, optional
        """

        if convert_json_info_cb is None:
            convert_func = self._convert_json_info
        else:
            convert_func = convert_json_info_cb

        if ApiField.SORT not in data:
            data = self._add_sort_param(data)
        first_response = self._api.post(method, data).json()
        total = first_response["total"]
        per_page = first_response["perPage"]
        pages_count = first_response["pagesCount"]

        limit_exceeded = False
        results = first_response["entities"]
        if limit is not None and len(results) > limit:
            limit_exceeded = True

        if progress_cb is not None:
            progress_cb(len(results))
        if (pages_count == 1 and len(results) == total) or limit_exceeded is True:
            pass
        else:
            for page_idx in range(2, pages_count + 1):
                temp_resp = self._api.post(method, {**data, "page": page_idx, "per_page": per_page})
                temp_items = temp_resp.json()["entities"]
                results.extend(temp_items)
                if progress_cb is not None:
                    progress_cb(len(temp_items))
                if limit is not None and len(results) > limit:
                    limit_exceeded = True
                    break

            if len(results) != total and limit is None:
                raise RuntimeError(
                    "Method {!r}: error during pagination, some items are missed".format(method)
                )

        if limit is not None:
            results = results[:limit]
        if return_first_response:
            return [convert_func(item) for item in results], first_response
        return [convert_func(item) for item in results]

    def get_list_all_pages_generator(
        self,
        method,
        data,
        progress_cb=None,
        convert_json_info_cb=None,
        limit: int = None,
        return_first_response: bool = False,
    ):
        """
        This generator function retrieves a list of all or a limited quantity of entities from the Supervisely server, yielding batches of entities as they are retrieved

        :param method: Request method name
        :type method: str
        :param data: Dictionary with request body info
        :type data: dict
        :param progress_cb: Function for tracking download progress.
        :type progress_cb: Progress, optional
        :param convert_json_info_cb: Function for convert json info
        :type convert_json_info_cb: Callable, optional
        :param limit: Number of entity to retrieve
        :type limit: int, optional
        :param return_first_response: Specify if return first response
        :type return_first_response: bool, optional
        """

        if convert_json_info_cb is None:
            convert_func = self._convert_json_info
        else:
            convert_func = convert_json_info_cb

        if ApiField.SORT not in data:
            data = self._add_sort_param(data)
        first_response = self._api.post(method, data).json()
        total = first_response["total"]
        # per_page = first_response["perPage"]
        after = first_response["after"]
        # pages_count = first_response["pagesCount"]

        limit_exceeded = False
        results = first_response["entities"]
        processed = len(results)
        yield [convert_func(item) for item in results]
        if limit is not None and len(results) > limit:
            limit_exceeded = True

        if progress_cb is not None:
            progress_cb(len(results))
        if len(first_response["entities"]) == total or limit_exceeded is True:
            pass
        else:
            while after is not None:
                temp_resp = self._api.post(method, {**data, "after": after}).json()
                after = temp_resp.get("after")
                results = temp_resp["entities"]
                # results.extend(temp_items)
                if progress_cb is not None:
                    progress_cb(len(results))
                processed += len(results)
                yield [convert_func(item) for item in results]
                if limit is not None and processed > limit:
                    limit_exceeded = True
                    break

            if processed != total and limit is None:
                raise RuntimeError(
                    "Method {!r}: error during pagination, some items are missed".format(method)
                )

    @staticmethod
    def _get_info_by_name(get_info_by_filters_fn, name):
        """_get_info_by_name"""
        filters = [{"field": ApiField.NAME, "operator": "=", "value": name}]
        return get_info_by_filters_fn(filters)

    def get_info_by_id(self, id):
        """
        Get information about an entity by its ID from the Supervisely server.

        :param id: ID of the entity.
        :type id: int
        """

        raise NotImplementedError()

    @staticmethod
    def _get_free_name(exist_check_fn, name):
        """_get_free_name"""
        res_title = name
        suffix = 1
        while exist_check_fn(res_title):
            res_title = "{}_{:03d}".format(name, suffix)
            suffix += 1
        return res_title

    def _convert_json_info(self, info: dict, skip_missing=False):
        """_convert_json_info"""

        def _get_value(dict, field_name, skip_missing):
            if skip_missing is True:
                return dict.get(field_name, None)
            else:
                return dict[field_name]

        if info is None:
            return None
        else:
            field_values = []
            for field_name in self.info_sequence():
                if type(field_name) is str:
                    field_values.append(_get_value(info, field_name, skip_missing))
                elif type(field_name) is tuple:
                    value = None
                    for sub_name in field_name[0]:
                        if value is None:
                            value = _get_value(info, sub_name, skip_missing)
                        else:
                            value = _get_value(value, sub_name, skip_missing)
                    field_values.append(value)
                else:
                    raise RuntimeError("Can not parse field {!r}".format(field_name))
            return self.InfoType(*field_values)

    def _get_response_by_id(self, id, method, id_field, fields=None):
        """_get_response_by_id"""
        try:
            data = {id_field: id}
            if fields is not None:
                data.update(fields)
            return self._api.post(method, data)
        except requests.exceptions.HTTPError as error:
            if error.response.status_code == 404:
                return None
            else:
                raise error

    def _get_info_by_id(self, id, method, fields=None):
        """_get_info_by_id"""
        response = self._get_response_by_id(id, method, id_field=ApiField.ID, fields=fields)
        return self._convert_json_info(response.json()) if (response is not None) else None


class ModuleApi(ModuleApiBase):
    """Base class for entities that have a parent object in the system."""

    MAX_WAIT_ATTEMPTS = ModuleApiBase.MAX_WAIT_ATTEMPTS
    """Maximum number of attempts that will be made to wait for a certain condition to be met."""

    WAIT_ATTEMPT_TIMEOUT_SEC = ModuleApiBase.WAIT_ATTEMPT_TIMEOUT_SEC
    """Number of seconds for intervals between attempts."""

    def __init__(self, api):
        super().__init__(api)
        self._api = api

    def get_info_by_name(self, parent_id: int, name: str, fields: List[str] = []):
        """
        Get information about an entity by its name from the Supervisely server.

        :param parent_id: ID of the parent entity.
        :type parent_id: int
        :param name: Name of the entity for which the information is being retrieved.
        :type name: str
        :param fields: The list of api fields which will be returned with the response.
        :type fields: List[str]

        :Usage example:

         .. code-block:: python

            import supervisely as sly

            # You can connect to API directly
            address = 'https://app.supervise.ly/'
            token = 'Your Supervisely API Token'
            api = sly.Api(address, token)

            # Or you can use API from environment
            os.environ['SERVER_ADDRESS'] = 'https://app.supervisely.com'
            os.environ['API_TOKEN'] = 'Your Supervisely API Token'
            api = sly.Api.from_env()


            dataset_id = 55832
            name = "IMG_0315.jpeg"
            info = api.image.get_info_by_name(dataset_id, name)
            print(info)
            # Output: ImageInfo(id=19369643, name='IMG_0315.jpeg', ...)
        """

        return self._get_info_by_name(
            get_info_by_filters_fn=lambda module_name: self._get_info_by_filters(
                parent_id, module_name, fields
            ),
            name=name,
        )

    def _get_info_by_filters(self, parent_id, filters, fields=[]):
        """_get_info_by_filters"""
        # pylint: disable=too-many-function-args
        from supervisely.api.project_api import ProjectApi

        if type(self) == ProjectApi:
            items = self.get_list(parent_id, filters, fields)
        else:
            items = self.get_list(parent_id, filters)
        return _get_single_item(items)

    def get_list(self, parent_id, filters=None):
        """
        Get list of entities in parent entity with given parent ID.

        :param parent_id: parent ID in Supervisely.
        :type parent_id: int
        :param filters: List of parameters to sort output entities.
        :type filters: List[Dict[str, str]], optional
        :Usage example:

         .. code-block:: python

            import supervisely as sly

            # You can connect to API directly
            address = 'https://app.supervise.ly/'
            token = 'Your Supervisely API Token'
            api = sly.Api(address, token)

            # Or you can use API from environment
            os.environ['SERVER_ADDRESS'] = 'https://app.supervisely.com'
            os.environ['API_TOKEN'] = 'Your Supervisely API Token'
            api = sly.Api.from_env()


            dataset_id = 55832
            images = api.image.get_list(dataset_id)
            print(images)
            # Output: [
                ImageInfo(id=19369642, ...)
                ImageInfo(id=19369643, ...)
                ImageInfo(id=19369644, ...)
            ]
        """

        raise NotImplementedError()

    def exists(self, parent_id, name):
        """
        Checks if an entity with the given parent_id and name exists

        :param parent_id: ID of the parent entity.
        :type parent_id: int
        :param name: Name of the entity.
        :type name: str
        :return: Returns True if entity exists, and False if not
        :rtype: bool
        :Usage example:

         .. code-block:: python

            import supervisely as sly

            # You can connect to API directly
            address = 'https://app.supervise.ly/'
            token = 'Your Supervisely API Token'
            api = sly.Api(address, token)

            # Or you can use API from environment
            os.environ['SERVER_ADDRESS'] = 'https://app.supervisely.com'
            os.environ['API_TOKEN'] = 'Your Supervisely API Token'
            api = sly.Api.from_env()


            name = "IMG_0315.jpeg"
            dataset_id = 55832
            exists = api.image.exists(dataset_id, name)
            print(exists) # True
        """

        return self.get_info_by_name(parent_id, name) is not None

    def get_free_name(self, parent_id, name):
        """
        Generates a free name for an entity with the given parent_id and name.
        Adds an increasing suffix to original name until a unique name is found.

        :param parent_id: ID of the parent entity.
        :type parent_id: int
        :param name: Name of the entity.
        :type name: str
        :return: Returns free name.
        :rtype: str
        :Usage example:

         .. code-block:: python

            import supervisely as sly

            # You can connect to API directly
            address = 'https://app.supervise.ly/'
            token = 'Your Supervisely API Token'
            api = sly.Api(address, token)

            # Or you can use API from environment
            os.environ['SERVER_ADDRESS'] = 'https://app.supervisely.com'
            os.environ['API_TOKEN'] = 'Your Supervisely API Token'
            api = sly.Api.from_env()


            name = "IMG_0315.jpeg"
            dataset_id = 55832
            free_name = api.image.get_free_name(dataset_id, name)
            print(free_name) # IMG_0315_001.jpeg
        """

        return self._get_free_name(
            exist_check_fn=lambda module_name: self.exists(parent_id, module_name),
            name=name,
        )

    def _get_effective_new_name(self, parent_id, name, change_name_if_conflict=False):
        """_get_effective_new_name"""
        return self.get_free_name(parent_id, name) if change_name_if_conflict else name


# Base class for entities that do not have a parent object in the system.
class ModuleNoParent(ModuleApiBase):
    """ModuleNoParent"""

    def get_info_by_name(self, name):
        """get_info_by_name"""
        return self._get_info_by_name(get_info_by_filters_fn=self._get_info_by_filters, name=name)

    def _get_info_by_filters(self, filters):
        """_get_info_by_filters"""
        items = self.get_list(filters)
        return _get_single_item(items)

    def get_list(self, filters=None):
        """get_list"""
        raise NotImplementedError()

    def exists(self, name):
        """exists"""
        return self.get_info_by_name(name) is not None

    def get_free_name(self, name):
        """get_free_name"""
        return self._get_free_name(
            exist_check_fn=lambda module_name: self.exists(module_name), name=name
        )

    def _get_effective_new_name(self, name, change_name_if_conflict=False):
        """"""
        return self.get_free_name(name) if change_name_if_conflict else name


class CloneableModuleApi(ModuleApi):
    """CloneableModuleApi"""

    MAX_WAIT_ATTEMPTS = ModuleApiBase.MAX_WAIT_ATTEMPTS
    """Maximum number of attempts that will be made to wait for a certain condition to be met."""

    WAIT_ATTEMPT_TIMEOUT_SEC = ModuleApiBase.WAIT_ATTEMPT_TIMEOUT_SEC
    """Number of seconds for intervals between attempts."""

    def _clone_api_method_name(self):
        """_clone_api_method_name"""
        raise NotImplementedError()

    def _clone(self, clone_type: dict, dst_workspace_id: int, dst_name: str):
        """_clone"""
        response = self._api.post(
            self._clone_api_method_name(),
            {
                **clone_type,
                ApiField.WORKSPACE_ID: dst_workspace_id,
                ApiField.NAME: dst_name,
            },
        )
        return response.json()[ApiField.TASK_ID]

    def clone(self, id: int, dst_workspace_id: int, dst_name: str) -> int:
        """Clones the entity with the given ID to the given workspace with the given name.
        Returns the ID of the task that is created to perform the cloning operation.

        :param id: ID of the entity to clone.
        :type id: int
        :param dst_workspace_id: ID of the workspace to clone to.
        :type dst_workspace_id: int
        :param dst_name: Name of the cloned entity.
        :type dst_name: str
        :return: Returns the ID of the task that is created to perform the cloning operation.
        :rtype: int
        :Usage example:

         .. code-block:: python

            import os
            from dotenv import load_dotenv

            import supervisely as sly

            os.environ['SERVER_ADDRESS'] = 'https://app.supervisely.com'
            os.environ['API_TOKEN'] = 'Your Supervisely API Token'

            # Load secrets and create API object from .env file (recommended)
            # Learn more here: https://developer.supervisely.com/getting-started/basics-of-authentication
            load_dotenv(os.path.expanduser("~/supervisely.env"))
            api = sly.Api.from_env()

            # ID of the entity to clone
            project_id = 123456

            # ID of the destination workspace
            workspace_id = 123456

            # Create a task to clone the project
            task_id = api.project.clone(project_id, workspace_id, "my_cloned_project")

            # Wait until the task is finished
            api.task.wait(task_id, api.task.Status.FINISHED)

            task_info = api.task.get_info_by_id(task_id)

            dst_project_id = task_info["meta"]["output"]["project"]["id"]
            print(f"Cloned project ID: {dst_project_id}")
        """

        return self._clone({ApiField.ID: id}, dst_workspace_id, dst_name)

    def clone_by_shared_link(self, shared_link: str, dst_workspace_id: int, dst_name: str) -> int:
        """Clones the entity with the given shared link to the given workspace with the given name.
        Returns the ID of the task that is created to perform the cloning operation.

        :param shared_link: Shared link of the entity to clone.
        :type shared_link: str
        :param dst_workspace_id: ID of the workspace to clone to.
        :type dst_workspace_id: int
        :param dst_name: Name of the cloned entity.
        :type dst_name: str
        :return: Returns the ID of the task that is created to perform the cloning operation.
        :rtype: int
        """
        return self._clone({ApiField.SHARED_LINK: shared_link}, dst_workspace_id, dst_name)

    def clone_from_explore(self, explore_path: str, dst_workspace_id: int, dst_name: str) -> int:
        """Clones the entity with the given explore path to the given workspace with the given name.
        Returns the ID of the task that is created to perform the cloning operation.

        :param explore_path: Explore path of the entity to clone.
        :type explore_path: str
        :param dst_workspace_id: ID of the workspace to clone to.
        :type dst_workspace_id: int
        :param dst_name: Name of the cloned entity.
        :type dst_name: str
        :return: Returns the ID of the task that is created to perform the cloning operation.
        :rtype: int
        """
        return self._clone({ApiField.EXPLORE_PATH: explore_path}, dst_workspace_id, dst_name)

    def get_or_clone_from_explore(self, explore_path, dst_workspace_id, dst_name):
        """get_or_clone_from_explore"""
        if not self.exists(dst_workspace_id, dst_name):
            task_id = self.clone_from_explore(explore_path, dst_workspace_id, dst_name)
            self._api.task.wait(task_id, self._api.task.Status.FINISHED)
        item = self.get_info_by_name(dst_workspace_id, dst_name)
        return item


class ModuleWithStatus:
    """ModuleWithStatus"""

    def get_status(self, id):
        """get_status"""
        raise NotImplementedError()

    def raise_for_status(self, status):
        """raise_for_status"""
        raise NotImplementedError()


class WaitingTimeExceeded(Exception):
    """WaitingTimeExceeded"""

    pass


class UpdateableModule(_JsonConvertibleModule):
    """UpdateableModule"""

    def __init__(self, api):
        self._api = api

    def _get_update_method(self):
        """_get_update_method"""
        raise NotImplementedError()

    def update(self, id, name=None, description=None):
        """update"""
        if name is None and description is None:
            raise ValueError("'name' or 'description' or both have to be specified")

        body = {ApiField.ID: id}
        if name is not None:
            body[ApiField.NAME] = name
        if description is not None:
            body[ApiField.DESCRIPTION] = description

        response = self._api.post(self._get_update_method(), body)
        return self._convert_json_info(response.json())


class RemoveableModuleApi(ModuleApi):
    """RemoveableModuleApi"""

    MAX_WAIT_ATTEMPTS = ModuleApiBase.MAX_WAIT_ATTEMPTS
    """Maximum number of attempts that will be made to wait for a certain condition to be met."""

    WAIT_ATTEMPT_TIMEOUT_SEC = ModuleApiBase.WAIT_ATTEMPT_TIMEOUT_SEC
    """Number of seconds for intervals between attempts."""

    def _remove_api_method_name(self):
        """_remove_api_method_name"""
        raise NotImplementedError()

    def remove(self, id):
        """
        Remove an entity with the specified ID from the Supervisely server.

        :param id: Entity ID in Supervisely
        :type id: int
        """
        self._api.post(self._remove_api_method_name(), {ApiField.ID: id})

    def remove_batch(self, ids, progress_cb=None):
        """
        Remove entities with given IDs from the Supervisely server.

        :param ids: IDs of entities in Supervisely.
        :type ids: List[int]
        :param progress_cb: Function for control remove progress.
        :type progress_cb: Callable
        """
        for id in ids:
            self.remove(id)
            if progress_cb is not None:
                progress_cb(1)


class RemoveableBulkModuleApi(ModuleApi):
    """RemoveableBulkModuleApi"""

    MAX_WAIT_ATTEMPTS = ModuleApiBase.MAX_WAIT_ATTEMPTS
    """Maximum number of attempts that will be made to wait for a certain condition to be met."""

    WAIT_ATTEMPT_TIMEOUT_SEC = ModuleApiBase.WAIT_ATTEMPT_TIMEOUT_SEC
    """Number of seconds for intervals between attempts."""

    def _remove_batch_api_method_name(self):
        """_remove_batch_api_method_name"""
        raise NotImplementedError()

    def _remove_batch_field_name(self):
        """_remove_batch_field_name"""
        raise NotImplementedError()

    def remove_batch(self, ids, progress_cb=None, batch_size=50):
        """
        Remove entities in batches from the Supervisely server.
        All entity IDs must belong to the same nesting (for example team, or workspace, or project, or dataset).
        Therefore, it is necessary to sort IDs before calling this method.

        :param ids: IDs of entities in Supervisely.
        :type ids: List[int]
        :param progress_cb: Function for control remove progress.
        :type progress_cb: Callable
        :Usage example:

         .. code-block:: python

            import supervisely as sly

            # You can connect to API directly
            address = 'https://app.supervise.ly/'
            token = 'Your Supervisely API Token'
            api = sly.Api(address, token)

            # Or you can use API from environment
            os.environ['SERVER_ADDRESS'] = 'https://app.supervisely.com'
            os.environ['API_TOKEN'] = 'Your Supervisely API Token'
            api = sly.Api.from_env()


            image_ids = [19369645, 19369646, 19369647]
            api.image.remove_batch(image_ids)
        """
        for ids_batch in batched(ids, batch_size=batch_size):
            self._api.post(
                self._remove_batch_api_method_name(),
                {self._remove_batch_field_name(): ids_batch},
            )
            if progress_cb is not None:
                progress_cb(len(ids_batch))

    def remove(self, id):
        """
        Remove an entity with the specified ID from the Supervisely server.

        :param id: Entity ID in Supervisely.
        :type id: int
        :Usage example:

         .. code-block:: python

            import supervisely as sly

            # You can connect to API directly
            address = 'https://app.supervise.ly/'
            token = 'Your Supervisely API Token'
            api = sly.Api(address, token)

            # Or you can use API from environment
            os.environ['SERVER_ADDRESS'] = 'https://app.supervisely.com'
            os.environ['API_TOKEN'] = 'Your Supervisely API Token'
            api = sly.Api.from_env()


            image_id = 19369643
            api.image.remove(image_id)
        """
        self.remove_batch([id])<|MERGE_RESOLUTION|>--- conflicted
+++ resolved
@@ -542,13 +542,11 @@
     """"""
     SMART_TOOL_INPUT = "smartToolInput"
     """"""
-<<<<<<< HEAD
+    LABELING_QUEUE_ID = "labelingQueueId"
+    """"""
+    LABELING_EXAM_ID = "labelingExamId"
+    """"""
     INTEGER_COORDS = "integerCoords"
-=======
-    LABELING_QUEUE_ID = "labelingQueueId"
-    """"""
-    LABELING_EXAM_ID = "labelingExamId"
->>>>>>> 6da6676b
     """"""
 
 
