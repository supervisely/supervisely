--- conflicted
+++ resolved
@@ -611,14 +611,12 @@
     """"""
     WITH_SHARED = "withShared"
     """"""
-<<<<<<< HEAD
     USE_DIRECT_PROGRESS_MESSAGES = "useDirectProgressMessages"
-=======
+    """"""
     EXTRA_FIELDS = "extraFields"
     """"""
     CUSTOM_SORT = "customSort"
     """"""
->>>>>>> dd321c1d
 
 
 def _get_single_item(items):
