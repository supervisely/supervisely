--- conflicted
+++ resolved
@@ -519,11 +519,7 @@
     MODE = "mode"
     """"""
 
-<<<<<<< HEAD
-
-=======
-    
->>>>>>> f50008e5
+
 def _get_single_item(items):
     """_get_single_item"""
     if len(items) == 0:
