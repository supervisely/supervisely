# coding: utf-8
"""create or manipulate already existing labeling jobs"""

# docs
from __future__ import annotations

import time
from typing import List, NamedTuple, Dict, Optional, Callable, Union, TYPE_CHECKING

from tqdm import tqdm

if TYPE_CHECKING:
    from pandas.core.frame import DataFrame

from supervisely.collection.str_enum import StrEnum
<<<<<<< HEAD
from supervisely.api.module_api import ApiField, ModuleApi, RemoveableBulkModuleApi, ModuleWithStatus, \
    WaitingTimeExceeded
=======
from supervisely.api.module_api import (
    ApiField,
    ModuleApi,
    RemoveableModuleApi,
    ModuleWithStatus,
    WaitingTimeExceeded,
)
>>>>>>> 5fbfdc08


class LabelingJobInfo(NamedTuple):
    id: int
    name: str
    readme: str
    description: str
    team_id: int
    workspace_id: int
    workspace_name: str
    project_id: int
    project_name: str
    dataset_id: int
    dataset_name: str
    created_by_id: int
    created_by_login: str
    assigned_to_id: int
    assigned_to_login: str
    reviewer_id: int
    reviewer_login: str
    created_at: str
    started_at: str
    finished_at: str
    status: str
    disabled: bool
    images_count: int
    finished_images_count: int
    rejected_images_count: int
    accepted_images_count: int
    progress_images_count: int
    classes_to_label: list
    tags_to_label: list
    images_range: tuple
    objects_limit_per_image: int
    tags_limit_per_image: int
    filter_images_by_tags: list
    include_images_with_tags: list
    exclude_images_with_tags: list
    entities: list


class LabelingJobApi(RemoveableBulkModuleApi, ModuleWithStatus):
    """
    API for working with Labeling Jobs. :class:`LabelingJobApi<LabelingJobApi>` object is immutable.

    :param api: API connection to the server.
    :type api: Api
    :Usage example:

     .. code-block:: python

        import supervisely as sly

        # You can connect to API directly
        address = 'https://app.supervise.ly/'
        token = 'Your Supervisely API Token'
        api = sly.Api(address, token)

        # Or you can use API from environment
        os.environ['SERVER_ADDRESS'] = 'https://app.supervise.ly'
        os.environ['API_TOKEN'] = 'Your Supervisely API Token'
        api = sly.Api.from_env()

        jobs = api.labeling_job.get_list(9) # api usage example
    """

    class Status(StrEnum):
        """Labeling Job status."""

        PENDING = "pending"
        """"""
        IN_PROGRESS = "in_progress"
        """"""
        ON_REVIEW = "on_review"
        """"""
        COMPLETED = "completed"
        """"""
        STOPPED = "stopped"
        """"""

    @staticmethod
    def info_sequence():
        """
        NamedTuple LabelingJobInfo information about Labeling Job.

        :Example:

         .. code-block:: python

             LabelingJobInfo(id=2,
                             name='Annotation Job (#1) (#1) (dataset_01)',
                             readme='',
                             description='',
                             team_id=4,
                             workspace_id=8,
                             workspace_name='First Workspace',
                             project_id=58,
                             project_name='tutorial_project',
                             dataset_id=54,
                             dataset_name='dataset_01',
                             created_by_id=4,
                             created_by_login='anna',
                             assigned_to_id=4,
                             assigned_to_login='anna',
                             reviewer_id=4,
                             reviewer_login='anna',
                             created_at='2020-04-08T15:10:12.618Z',
                             started_at='2020-04-08T15:10:19.833Z',
                             finished_at='2020-04-08T15:13:39.788Z',
                             status='completed',
                             disabled=False,
                             images_count=3,
                             finished_images_count=0,
                             rejected_images_count=1,
                             accepted_images_count=2,
                             progress_images_count=2,
                             classes_to_label=[],
                             tags_to_label=[],
                             images_range=(1, 5),
                             objects_limit_per_image=None,
                             tags_limit_per_image=None,
                             filter_images_by_tags=[],
                             include_images_with_tags=[],
                             exclude_images_with_tags=[],
                             entities=None)
        """
        return [
            ApiField.ID,
            ApiField.NAME,
            ApiField.README,
            ApiField.DESCRIPTION,
            ApiField.TEAM_ID,
            ApiField.WORKSPACE_ID,
            ApiField.WORKSPACE_NAME,
            ApiField.PROJECT_ID,
            ApiField.PROJECT_NAME,
            ApiField.DATASET_ID,
            ApiField.DATASET_NAME,
            ApiField.CREATED_BY_ID,
            ApiField.CREATED_BY_LOGIN,
            ApiField.ASSIGNED_TO_ID,
            ApiField.ASSIGNED_TO_LOGIN,
            ApiField.REVIEWER_ID,
            ApiField.REVIEWER_LOGIN,
            ApiField.CREATED_AT,
            ApiField.STARTED_AT,
            ApiField.FINISHED_AT,
            ApiField.STATUS,
            ApiField.DISABLED,
            ApiField.IMAGES_COUNT,
            ApiField.FINISHED_IMAGES_COUNT,
            ApiField.REJECTED_IMAGES_COUNT,
            ApiField.ACCEPTED_IMAGES_COUNT,
            ApiField.PROGRESS_IMAGES_COUNT,
            ApiField.CLASSES_TO_LABEL,
            ApiField.TAGS_TO_LABEL,
            ApiField.IMAGES_RANGE,
            ApiField.OBJECTS_LIMIT_PER_IMAGE,
            ApiField.TAGS_LIMIT_PER_IMAGE,
            ApiField.FILTER_IMAGES_BY_TAGS,
            ApiField.INCLUDE_IMAGES_WITH_TAGS,
            ApiField.EXCLUDE_IMAGES_WITH_TAGS,
            ApiField.ENTITIES,
        ]

    @staticmethod
    def info_tuple_name():
        """
        NamedTuple name - **LabelingJobInfo**.
        """
        return "LabelingJobInfo"

    def __init__(self, api):
        ModuleApi.__init__(self, api)

    def _convert_json_info(self, info: Dict, skip_missing: Optional[bool] = True):
        """ """
        if info is None:
            return None
        else:
            field_values = []
            for field_name in self.info_sequence():
                if field_name in [
                    ApiField.INCLUDE_IMAGES_WITH_TAGS,
                    ApiField.EXCLUDE_IMAGES_WITH_TAGS,
                ]:
                    continue
                value = None
                if type(field_name) is str:
                    if skip_missing is True:
                        value = info.get(field_name, None)
                    else:
                        value = info[field_name]
                elif type(field_name) is tuple:
                    for sub_name in field_name[0]:
                        if value is None:
                            if skip_missing is True:
                                value = info.get(sub_name, None)
                            else:
                                value = info[sub_name]
                        else:
                            value = value[sub_name]
                else:
                    raise RuntimeError("Can not parse field {!r}".format(field_name))

                if field_name == ApiField.FILTER_IMAGES_BY_TAGS:
                    field_values.append(value)
                    include_images_with_tags = []
                    exclude_images_with_tags = []
                    for fv in value:
                        key = ApiField.NAME
                        if key not in fv:
                            key = "title"
                        if fv["positive"] is True:
                            include_images_with_tags.append(fv[key])
                        else:
                            exclude_images_with_tags.append(fv[key])
                    field_values.append(include_images_with_tags)
                    field_values.append(exclude_images_with_tags)
                    continue
                elif (
                    field_name == ApiField.CLASSES_TO_LABEL or field_name == ApiField.TAGS_TO_LABEL
                ):
                    value = []
                    for fv in value:
                        key = ApiField.NAME
                        if ApiField.NAME not in fv:
                            key = "title"
                        value.append(fv[key])
                elif field_name == ApiField.IMAGES_RANGE:
                    value = (value["start"], value["end"])

                field_values.append(value)

            res = self.InfoType(*field_values)
            return LabelingJobInfo(**res._asdict())

<<<<<<< HEAD
    def _remove_batch_api_method_name(self):
        """Api remove method name."""

        return "jobs.bulk.remove"
    
    def _remove_batch_field_name(self):
        """Returns onstant string that represents API field name."""

        return ApiField.IDS

    def create(self,
               name: str,
               dataset_id: int,
               user_ids: List[int],
               readme: Optional[str] = None,
               description: Optional[str] = None,
               classes_to_label: Optional[List[str]] = None,
               objects_limit_per_image: Optional[int] = None,
               tags_to_label: Optional[List[str]] = None,
               tags_limit_per_image: Optional[int] = None,
               include_images_with_tags: Optional[List[str]] = None,
               exclude_images_with_tags: Optional[List[str]] = None,
               images_range: Optional[List[int, int]] = None,
               reviewer_id: Optional[int] = None,
               images_ids: Optional[List[int]] = []) -> List[LabelingJobInfo]:
=======
    def create(
        self,
        name: str,
        dataset_id: int,
        user_ids: List[int],
        readme: Optional[str] = None,
        description: Optional[str] = None,
        classes_to_label: Optional[List[str]] = None,
        objects_limit_per_image: Optional[int] = None,
        tags_to_label: Optional[List[str]] = None,
        tags_limit_per_image: Optional[int] = None,
        include_images_with_tags: Optional[List[str]] = None,
        exclude_images_with_tags: Optional[List[str]] = None,
        images_range: Optional[List[int, int]] = None,
        reviewer_id: Optional[int] = None,
        images_ids: Optional[List[int]] = [],
    ) -> List[LabelingJobInfo]:
>>>>>>> 5fbfdc08
        """
        Creates Labeling Job and assigns given Users to it.

        :param name: Labeling Job name in Supervisely.
        :type name: str
        :param dataset_id: Dataset ID in Supervisely.
        :type dataset_id: int
        :param user_ids: User IDs in Supervisely to assign Users as labelers to Labeling Job.
        :type user_ids: List[int]
        :param readme: Additional information about Labeling Job.
        :type readme: str, optional
        :param description: Description of Labeling Job.
        :type description: str, optional
        :param classes_to_label: List of classes to label in Dataset.
        :type classes_to_label: List[str], optional
        :param objects_limit_per_image: Limit the number of objects that the labeler can create on each image.
        :type objects_limit_per_image: int, optional
        :param tags_to_label: List of tags to label in Dataset.
        :type tags_to_label: List[str], optional
        :param tags_limit_per_image: Limit the number of tags that the labeler can create on each image.
        :type tags_limit_per_image: int, optional
        :param include_images_with_tags: Include images with given tags for processing by labeler.
        :type include_images_with_tags: List[str], optional
        :param exclude_images_with_tags: Exclude images with given tags for processing by labeler.
        :type exclude_images_with_tags: List[str], optional
        :param images_range: Limit number of images to be labeled for each labeler.
        :type images_range: List[int, int], optional
        :param reviewer_id: User ID in Supervisely to assign User as Reviewer to Labeling Job.
        :type reviewer_id: int, optional
        :param images_ids: List of images ids to label in dataset
        :type images_ids: List[int], optional
        :return: List of information about new Labeling Job. See :class:`info_sequence<info_sequence>`
        :rtype: :class:`List[LabelingJobInfo]`
        :Usage example:

         .. code-block:: python

            import supervisely as sly

            os.environ['SERVER_ADDRESS'] = 'https://app.supervise.ly'
            os.environ['API_TOKEN'] = 'Your Supervisely API Token'
            api = sly.Api.from_env()

            user_name = 'alex'
            dataset_id = 602
            new_label_jobs = api.labeling_job.create(user_name, dataset_id, user_ids=[111, 222], readme='Readmy text',
                                                     description='Work for labelers', objects_limit_per_image=5, tags_limit_per_image=3)
            print(new_label_jobs)
            # Output: [
            #     [
            #         92,
            #         "alex (#1) (#3)",
            #         "Readmy text",
            #         "Work for labelers",
            #         13,
            #         29,
            #         "Labelling Workspace",
            #         494,
            #         "Test Dataset",
            #         602,
            #         "ds1",
            #         8,
            #         "alex",
            #         111,
            #         "quantigo273",
            #         8,
            #         "alex",
            #         "2021-03-25T11:04:34.031Z",
            #         null,
            #         null,
            #         "pending",
            #         false,
            #         3,
            #         0,
            #         0,
            #         0,
            #         0,
            #         [],
            #         [],
            #         [
            #             null,
            #             null
            #         ],
            #         5,
            #         3,
            #         [],
            #         [],
            #         [],
            #         [
            #             {
            #                 "reviewStatus": "none",
            #                 "id": 287244,
            #                 "name": "IMG_0813"
            #             },
            #             {
            #                 "reviewStatus": "none",
            #                 "id": 287246,
            #                 "name": "IMG_0432"
            #             },
            #             {
            #                 "reviewStatus": "none",
            #                 "id": 287245,
            #                 "name": "IMG_0315"
            #             }
            #         ]
            #     ],
            #     [
            #         93,
            #         "alex (#2) (#3)",
            #         "Readmy text",
            #         "Work for labelers",
            #         13,
            #         29,
            #         "Labelling Workspace",
            #         494,
            #         "Test Dataset",
            #         602,
            #         "ds1",
            #         8,
            #         "alex",
            #         222,
            #         "quantigo19",
            #         8,
            #         "alex",
            #         "2021-03-25T11:04:34.031Z",
            #         null,
            #         null,
            #         "pending",
            #         false,
            #         3,
            #         0,
            #         0,
            #         0,
            #         0,
            #         [],
            #         [],
            #         [
            #             null,
            #             null
            #         ],
            #         5,
            #         3,
            #         [],
            #         [],
            #         [],
            #         [
            #             {
            #                 "reviewStatus": "none",
            #                 "id": 287248,
            #                 "name": "IMG_8454"
            #             },
            #             {
            #                 "reviewStatus": "none",
            #                 "id": 287249,
            #                 "name": "IMG_6896"
            #             },
            #             {
            #                 "reviewStatus": "none",
            #                 "id": 287247,
            #                 "name": "IMG_1942"
            #             }
            #         ]
            #     ]
            # ]
        """
        if classes_to_label is None:
            classes_to_label = []
        if tags_to_label is None:
            tags_to_label = []

        filter_images_by_tags = []
        if include_images_with_tags is not None:
            for tag_name in include_images_with_tags:
                filter_images_by_tags.append({"name": tag_name, "positive": True})

        if exclude_images_with_tags is not None:
            for tag_name in exclude_images_with_tags:
                filter_images_by_tags.append({"name": tag_name, "positive": False})

        if objects_limit_per_image is None:
            objects_limit_per_image = 0

        if tags_limit_per_image is None:
            tags_limit_per_image = 0

        data = {
            ApiField.NAME: name,
            ApiField.DATASET_ID: dataset_id,
            ApiField.USER_IDS: user_ids,
            # ApiField.DESCRIPTION: description,
            ApiField.META: {
                "classes": classes_to_label,
                "projectTags": tags_to_label,
                "imageTags": filter_images_by_tags,
                "imageFiguresLimit": objects_limit_per_image,
                "imageTagsLimit": tags_limit_per_image,
                "entityIds": images_ids,
            },
        }

        if readme is not None:
            data[ApiField.README] = str(readme)

        if description is not None:
            data[ApiField.DESCRIPTION] = str(description)

        if images_range is not None:
            if len(images_range) != 2:
                raise RuntimeError("images_range has to contain 2 elements (start, end)")
            images_range = {"start": images_range[0], "end": images_range[1]}
            data[ApiField.META]["range"] = images_range

        if reviewer_id is not None:
            data[ApiField.REVIEWER_ID] = reviewer_id

        response = self._api.post("jobs.add", data)
        # created_jobs_json = response.json()

        created_jobs = []
        for job in response.json():
            created_jobs.append(self.get_info_by_id(job[ApiField.ID]))
        return created_jobs

    def get_list(
        self,
        team_id: int,
        created_by_id: Optional[int] = None,
        assigned_to_id: Optional[int] = None,
        project_id: Optional[int] = None,
        dataset_id: Optional[int] = None,
        show_disabled: Optional[bool] = False,
    ) -> List[LabelingJobInfo]:
        """
        Get list of information about Labeling Job in the given Team.

        :param team_id: Team ID in Supervisely.
        :type team_id: int
        :param created_by_id: ID of the User who created the LabelingJob.
        :type created_by_id: int, optional
        :param assigned_to_id: ID of the assigned User.
        :type assigned_to_id: int, optional
        :param project_id: Project ID in Supervisely.
        :type project_id: int, optional
        :param dataset_id: Dataset ID in Supervisely.
        :type dataset_id: int, optional
        :param show_disabled: Show disabled Labeling Jobs.
        :type show_disabled: bool, optional
        :return: List of information about Labeling Jobs. See :class:`info_sequence<info_sequence>`
        :rtype: :class:`List[LabelingJobInfo]`
        :Usage example:

         .. code-block:: python

            import supervisely as sly

            os.environ['SERVER_ADDRESS'] = 'https://app.supervise.ly'
            os.environ['API_TOKEN'] = 'Your Supervisely API Token'
            api = sly.Api.from_env()

            label_jobs = api.labeling_job.get_list(4)
            print(label_jobs)
            # Output: [
            #     [
            #         2,
            #         "Annotation Job (#1) (#1) (dataset_01)",
            #         "",
            #         "",
            #         4,
            #         8,
            #         "First Workspace",
            #         58,
            #         "tutorial_project",
            #         54,
            #         "dataset_01",
            #         4,
            #         "anna",
            #         4,
            #         "anna",
            #         4,
            #         "anna",
            #         "2020-04-08T15:10:12.618Z",
            #         "2020-04-08T15:10:19.833Z",
            #         "2020-04-08T15:13:39.788Z",
            #         "completed",
            #         false,
            #         3,
            #         0,
            #         1,
            #         2,
            #         2,
            #         [],
            #         [],
            #         [
            #             1,
            #             5
            #         ],
            #         null,
            #         null,
            #         [],
            #         [],
            #         [],
            #         null
            #     ],
            #     [
            #         3,
            #         "Annotation Job (#1) (#2) (dataset_02)",
            #         "",
            #         "",
            #         4,
            #         8,
            #         "First Workspace",
            #         58,
            #         "tutorial_project",
            #         55,
            #         "dataset_02",
            #         4,
            #         "anna",
            #         4,
            #         "anna",
            #         4,
            #         "anna",
            #         "2020-04-08T15:10:12.618Z",
            #         "2020-04-08T15:15:46.749Z",
            #         "2020-04-08T15:17:33.572Z",
            #         "completed",
            #         false,
            #         2,
            #         0,
            #         0,
            #         2,
            #         2,
            #         [],
            #         [],
            #         [
            #             1,
            #             5
            #         ],
            #         null,
            #         null,
            #         [],
            #         [],
            #         [],
            #         null
            #     ]
            # ]
        """
        filters = []
        if created_by_id is not None:
            filters.append(
                {"field": ApiField.CREATED_BY_ID[0][0], "operator": "=", "value": created_by_id}
            )
        if assigned_to_id is not None:
            filters.append(
                {"field": ApiField.ASSIGNED_TO_ID[0][0], "operator": "=", "value": assigned_to_id}
            )
        if project_id is not None:
            filters.append({"field": ApiField.PROJECT_ID, "operator": "=", "value": project_id})
        if dataset_id is not None:
            filters.append({"field": ApiField.DATASET_ID, "operator": "=", "value": dataset_id})
        return self.get_list_all_pages(
            "jobs.list",
            {ApiField.TEAM_ID: team_id, "showDisabled": show_disabled, ApiField.FILTER: filters},
        )

    def stop(self, id: int) -> None:
        """
        Makes Labeling Job unavailable for labeler with given User ID.

        :param id: User ID in Supervisely.
        :type id: int
        :return: None
        :rtype: :class:`NoneType`
        :Usage example:

         .. code-block:: python

            import supervisely as sly

            os.environ['SERVER_ADDRESS'] = 'https://app.supervise.ly'
            os.environ['API_TOKEN'] = 'Your Supervisely API Token'
            api = sly.Api.from_env()

            api.labeling_job.stop(9)
        """
        self._api.post("jobs.stop", {ApiField.ID: id})

    def get_info_by_id(self, id: int) -> LabelingJobInfo:
        """
        Get Labeling Job information by ID.

        :param id: Labeling Job ID in Supervisely.
        :type id: int
        :return: Information about Labeling Job. See :class:`info_sequence<info_sequence>`
        :rtype: :class:`LabelingJobInfo`
        :Usage example:

         .. code-block:: python

            import supervisely as sly

            os.environ['SERVER_ADDRESS'] = 'https://app.supervise.ly'
            os.environ['API_TOKEN'] = 'Your Supervisely API Token'
            api = sly.Api.from_env()

            label_job_info = api.labeling_job.get_info_by_id(2)
            print(label_job_info)
            # Output: [
            #     2,
            #     "Annotation Job (#1) (#1) (dataset_01)",
            #     "",
            #     "",
            #     4,
            #     8,
            #     "First Workspace",
            #     58,
            #     "tutorial_project",
            #     54,
            #     "dataset_01",
            #     4,
            #     "anna",
            #     4,
            #     "anna",
            #     4,
            #     "anna",
            #     "2020-04-08T15:10:12.618Z",
            #     "2020-04-08T15:10:19.833Z",
            #     "2020-04-08T15:13:39.788Z",
            #     "completed",
            #     false,
            #     3,
            #     0,
            #     1,
            #     2,
            #     2,
            #     [],
            #     [],
            #     [
            #         1,
            #         5
            #     ],
            #     null,
            #     null,
            #     [],
            #     [],
            #     [],
            #     [
            #         {
            #             "reviewStatus": "rejected",
            #             "id": 283,
            #             "name": "image_03"
            #         },
            #         {
            #             "reviewStatus": "accepted",
            #             "id": 282,
            #             "name": "image_02"
            #         },
            #         {
            #             "reviewStatus": "accepted",
            #             "id": 281,
            #             "name": "image_01"
            #         }
            #     ]
            # ]
        """
        return self._get_info_by_id(id, "jobs.info")

    def archive(self, id: int) -> None:
        """
        Archives Labeling Job with given ID.

        :param id: Labeling Job ID in Supervisely.
        :type id: int
        :return: None
        :rtype: :class:`NoneType`
        :Usage example:

         .. code-block:: python

            import supervisely as sly

            os.environ['SERVER_ADDRESS'] = 'https://app.supervise.ly'
            os.environ['API_TOKEN'] = 'Your Supervisely API Token'
            api = sly.Api.from_env()

            api.labeling_job.archive(23)
        """
        self._api.post("jobs.archive", {ApiField.ID: id})

    def get_status(self, id: int) -> LabelingJobApi.Status:
        """
        Get status of Labeling Job with given ID.

        :param id: Labeling job ID in Supervisely.
        :type id: int
        :return: Labeling Job Status
        :rtype: :class:`Status<supervisely.api.labeling_job_api.LabelingJobApi.Status>`
        :Usage example:

         .. code-block:: python

            import supervisely as sly

            os.environ['SERVER_ADDRESS'] = 'https://app.supervise.ly'
            os.environ['API_TOKEN'] = 'Your Supervisely API Token'
            api = sly.Api.from_env()

            job_status = api.labeling_job.get_status(4)
            print(job_status) # pending
        """
        status_str = self.get_info_by_id(id).status
        return self.Status(status_str)

    def raise_for_status(self, status):
        """ """
        # there is no ERROR status for labeling job
        pass

    def wait(
        self,
        id: int,
        target_status: str,
        wait_attempts: Optional[int] = None,
        wait_attempt_timeout_sec: Optional[int] = None,
    ) -> None:
        """
        Wait for a Labeling Job to change to the expected target status.

        :param id: Labeling Job ID in Supervisely.
        :type id: int
        :param target_status: Expected result status of Labeling Job.
        :type target_status: str
        :param wait_attempts: Number of attempts to retry, when :class:`WaitingTimeExceeded` raises.
        :type wait_attempts: int, optional
        :param wait_attempt_timeout_sec: Time between attempts.
        :type wait_attempt_timeout_sec: int, optional
        :raises: :class:`WaitingTimeExceeded`, if waiting time exceeded
        :return: None
        :rtype: :class:`NoneType`
        :Usage example:

         .. code-block:: python

            import supervisely as sly

            os.environ['SERVER_ADDRESS'] = 'https://app.supervise.ly'
            os.environ['API_TOKEN'] = 'Your Supervisely API Token'
            api = sly.Api.from_env()

            api.labeling_job.wait(4, 'completed', wait_attempts=2, wait_attempt_timeout_sec=1)
            # supervisely.api.module_api.WaitingTimeExceeded: Waiting time exceeded
        """
        wait_attempts = wait_attempts or self.MAX_WAIT_ATTEMPTS
        effective_wait_timeout = wait_attempt_timeout_sec or self.WAIT_ATTEMPT_TIMEOUT_SEC
        for attempt in range(wait_attempts):
            status = self.get_status(id)
            self.raise_for_status(status)
            if status is target_status:
                return
            time.sleep(effective_wait_timeout)
        raise WaitingTimeExceeded("Waiting time exceeded")

    def get_stats(self, id: int) -> Dict:
        """
        Get stats of given Labeling Job ID.

        :param id: Labeling Job ID in Supervisely.
        :type id: int
        :return: Dict with information about given Labeling Job
        :rtype: :class:`dict`
        :Usage example:

         .. code-block:: python

            import supervisely as sly

            os.environ['SERVER_ADDRESS'] = 'https://app.supervise.ly'
            os.environ['API_TOKEN'] = 'Your Supervisely API Token'
            api = sly.Api.from_env()

            status = api.labeling_job.get_stats(3)
            print(status)
            # Output: {
            #     "job": {
            #         "editingDuration": 0,
            #         "annotationDuration": 720,
            #         "id": 3,
            #         "name": "Annotation Job (#1) (#2) (dataset_02)",
            #         "startedAt": "2020-04-08T15:15:46.749Z",
            #         "finishedAt": "2020-04-08T15:17:33.572Z",
            #         "imagesCount": 2,
            #         "finishedImagesCount": 2,
            #         "tagsStats": [
            #             {
            #                 "id": 24,
            #                 "color": "#ED68A1",
            #                 "images": 1,
            #                 "figures": 1,
            #                 "name": "car_color"
            #             },
            #             {
            #                 "id": 19,
            #                 "color": "#A0A08C",
            #                 "images": 0,
            #                 "figures": 1,
            #                 "name": "cars_number"
            #             },
            #             {
            #                 "id": 20,
            #                 "color": "#D98F7E",
            #                 "images": 1,
            #                 "figures": 1,
            #                 "name": "like"
            #             },
            #             {
            #                 "id": 23,
            #                 "color": "#65D37C",
            #                 "images": 0,
            #                 "figures": 1,
            #                 "name": "person_gender"
            #             },
            #             {
            #                 "parentId": 23,
            #                 "color": "#65D37C",
            #                 "images": 0,
            #                 "figures": 1,
            #                 "name": "person_gender (male)"
            #             },
            #             {
            #                 "parentId": 23,
            #                 "color": "#65D37C",
            #                 "images": 0,
            #                 "figures": 0,
            #                 "name": "person_gender (female)"
            #             },
            #             {
            #                 "id": 21,
            #                 "color": "#855D79",
            #                 "images": 1,
            #                 "figures": 1,
            #                 "name": "situated"
            #             },
            #             {
            #                 "parentId": 21,
            #                 "color": "#855D79",
            #                 "images": 1,
            #                 "figures": 1,
            #                 "name": "situated (inside)"
            #             },
            #             {
            #                 "parentId": 21,
            #                 "color": "#855D79",
            #                 "images": 0,
            #                 "figures": 0,
            #                 "name": "situated (outside)"
            #             },
            #             {
            #                 "id": 22,
            #                 "color": "#A2B4FA",
            #                 "images": 0,
            #                 "figures": 1,
            #                 "name": "vehicle_age"
            #             },
            #             {
            #                 "parentId": 22,
            #                 "color": "#A2B4FA",
            #                 "images": 0,
            #                 "figures": 1,
            #                 "name": "vehicle_age (modern)"
            #             },
            #             {
            #                 "parentId": 22,
            #                 "color": "#A2B4FA",
            #                 "images": 0,
            #                 "figures": 0,
            #                 "name": "vehicle_age (vintage)"
            #             }
            #         ]
            #     },
            #     "classes": [
            #         {
            #             "id": 43,
            #             "color": "#F6FF00",
            #             "shape": "rectangle",
            #             "totalDuration": 0,
            #             "imagesCount": 0,
            #             "avgDuration": null,
            #             "name": "bike",
            #             "labelsCount": 0
            #         },
            #         {
            #             "id": 42,
            #             "color": "#BE55CE",
            #             "shape": "polygon",
            #             "totalDuration": 0,
            #             "imagesCount": 0,
            #             "avgDuration": null,
            #             "name": "car",
            #             "labelsCount": 0
            #         },
            #         {
            #             "id": 41,
            #             "color": "#FD0000",
            #             "shape": "polygon",
            #             "totalDuration": 0,
            #             "imagesCount": 0,
            #             "avgDuration": null,
            #             "name": "dog",
            #             "labelsCount": 0
            #         },
            #         {
            #             "id": 40,
            #             "color": "#00FF12",
            #             "shape": "bitmap",
            #             "totalDuration": 0,
            #             "imagesCount": 0,
            #             "avgDuration": null,
            #             "name": "person",
            #             "labelsCount": 0
            #         }
            #     ],
            #     "images": {
            #         "total": 2,
            #         "images": [
            #             {
            #                 "id": 285,
            #                 "reviewStatus": "accepted",
            #                 "annotationDuration": 0,
            #                 "totalDuration": 0,
            #                 "name": "image_01",
            #                 "labelsCount": 0
            #             },
            #             {
            #                 "id": 284,
            #                 "reviewStatus": "accepted",
            #                 "annotationDuration": 0,
            #                 "totalDuration": 0,
            #                 "name": "image_02",
            #                 "labelsCount": 0
            #             }
            #         ]
            #     }
            # }
        """
        response = self._api.post("jobs.stats", {ApiField.ID: id})
        return response.json()

    def get_activity(
        self, team_id: int, job_id: int, progress_cb: Optional[Union[tqdm, Callable]] = None
    ) -> DataFrame:
        import pandas as pd

        """
        Get all activity for given Labeling Job by ID.

        :param team_id: Team ID in Supervisely.
        :type team_id: int
        :param job_id: Labeling Job ID in Supervisely.
        :type job_id: int
        :param progress_cb: Function for tracking progress
        :type progress_cb: tqdm, optional
        :return: Activity data as `pd.DataFrame <https://pandas.pydata.org/pandas-docs/stable/reference/api/pandas.DataFrame.html>`_
        :rtype: :class:`pd.DataFrame`
        :Usage example:

         .. code-block:: python

            import supervisely as sly

            os.environ['SERVER_ADDRESS'] = 'https://app.supervise.ly'
            os.environ['API_TOKEN'] = 'Your Supervisely API Token'
            api = sly.Api.from_env()

            activity = api.labeling_job.get_activity(3)
            print(activity)
            # Output:
            #   userId         action  ... tagId                 meta
            # 0       4  update_figure  ...   NaN                   {}
            # 1       4  create_figure  ...   NaN                   {}
            # 2       4     attach_tag  ...  20.0                   {}
            # 3       4     attach_tag  ...  21.0  {'value': 'inside'}
            # 4       4     attach_tag  ...  24.0      {'value': '12'}
            # 5       4  update_figure  ...   NaN                   {}
            # 6       4  update_figure  ...   NaN                   {}
            # 7       4  update_figure  ...   NaN                   {}
            # 8       4  create_figure  ...   NaN                   {}
            # 9       4  update_figure  ...   NaN                   {}
            # [10 rows x 18 columns]
        """
        activity = self._api.team.get_activity(
            team_id, filter_job_id=job_id, progress_cb=progress_cb
        )
        df = pd.DataFrame(activity)
        return df

    def set_status(self, id: int, status: str) -> None:
        """
        Sets Labeling Job status.

        :param id: Labeling Job ID in Supervisely.
        :type id: int
        :param status: New Labeling Job status
        :type status: str
        :return: None
        :rtype: :class:`NoneType`
        :Usage example:

         .. code-block:: python

            import supervisely as sly
            from supervisely.api.labeling_job_api.LabelingJobApi.Status import COMPLETED

            os.environ['SERVER_ADDRESS'] = 'https://app.supervise.ly'
            os.environ['API_TOKEN'] = 'Your Supervisely API Token'
            api = sly.Api.from_env()

            api.labeling_job.set_status(id=9, status="completed")
        """
        self._api.post("jobs.set-status", {ApiField.ID: id, ApiField.STATUS: status})<|MERGE_RESOLUTION|>--- conflicted
+++ resolved
@@ -13,18 +13,13 @@
     from pandas.core.frame import DataFrame
 
 from supervisely.collection.str_enum import StrEnum
-<<<<<<< HEAD
-from supervisely.api.module_api import ApiField, ModuleApi, RemoveableBulkModuleApi, ModuleWithStatus, \
-    WaitingTimeExceeded
-=======
 from supervisely.api.module_api import (
     ApiField,
     ModuleApi,
-    RemoveableModuleApi,
+    RemoveableBulkModuleApi,
     ModuleWithStatus,
     WaitingTimeExceeded,
 )
->>>>>>> 5fbfdc08
 
 
 class LabelingJobInfo(NamedTuple):
@@ -262,7 +257,6 @@
             res = self.InfoType(*field_values)
             return LabelingJobInfo(**res._asdict())
 
-<<<<<<< HEAD
     def _remove_batch_api_method_name(self):
         """Api remove method name."""
 
@@ -273,22 +267,6 @@
 
         return ApiField.IDS
 
-    def create(self,
-               name: str,
-               dataset_id: int,
-               user_ids: List[int],
-               readme: Optional[str] = None,
-               description: Optional[str] = None,
-               classes_to_label: Optional[List[str]] = None,
-               objects_limit_per_image: Optional[int] = None,
-               tags_to_label: Optional[List[str]] = None,
-               tags_limit_per_image: Optional[int] = None,
-               include_images_with_tags: Optional[List[str]] = None,
-               exclude_images_with_tags: Optional[List[str]] = None,
-               images_range: Optional[List[int, int]] = None,
-               reviewer_id: Optional[int] = None,
-               images_ids: Optional[List[int]] = []) -> List[LabelingJobInfo]:
-=======
     def create(
         self,
         name: str,
@@ -306,7 +284,6 @@
         reviewer_id: Optional[int] = None,
         images_ids: Optional[List[int]] = [],
     ) -> List[LabelingJobInfo]:
->>>>>>> 5fbfdc08
         """
         Creates Labeling Job and assigns given Users to it.
 
