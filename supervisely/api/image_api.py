# coding: utf-8
"""download/upload images from/to Supervisely"""

# docs
from __future__ import annotations
from typing import NamedTuple, List, Dict, Optional, Union, Callable
import numpy as np
from supervisely.task.progress import Progress

import io
import os
import re
import urllib.parse
import json

from requests_toolbelt import MultipartDecoder, MultipartEncoder

from supervisely.api.module_api import ApiField, RemoveableBulkModuleApi
from supervisely.imaging import image as sly_image
from supervisely.io.fs import (
    ensure_base_path,
    get_file_hash,
    get_file_ext,
    get_file_name,
)
from supervisely.sly_logger import logger
from supervisely._utils import batched, generate_free_name


class ImageApi(RemoveableBulkModuleApi):
    """
    API for working with :class:`Image<supervisely.imaging.image>`. :class:`ImageApi<ImageApi>` object is immutable.

    :param api: API connection to the server
    :type api: Api
    :Usage example:

     .. code-block:: python

        import supervisely as sly

        # You can connect to API directly
        address = 'https://app.supervise.ly/'
        token = 'Your Supervisely API Token'
        api = sly.Api(address, token)

        # Or you can use API from environment
        os.environ['SERVER_ADDRESS'] = 'https://app.supervise.ly'
        os.environ['API_TOKEN'] = 'Your Supervisely API Token'
        api = sly.Api.from_env()

        image_info = api.image.get_info_by_id(image_id) # api usage example
    """
    @staticmethod
    def info_sequence():
        """
        NamedTuple ImageInfo containing information about Image.

        :Example:

         .. code-block:: python

            ImageInfo(id=770915,
                      name='IMG_3861.jpeg',
                      link=None,
                      hash='ZdpMD+ZMJx0R8BgsCzJcqM7qP4M8f1AEtoYc87xZmyQ=',
                      mime='image/jpeg',
                      ext='jpeg',
                      size=148388,
                      width=1067,
                      height=800,
                      labels_count=4,
                      dataset_id=2532,
                      created_at='2021-03-02T10:04:33.973Z',
                      updated_at='2021-03-02T10:04:33.973Z',
                      meta={},
                      path_original='/h5un6l2bnaz1vj8a9qgms4-public/images/original/7/h/Vo/...jpg',
                      full_storage_url='http://app.supervise.ly/h5un6l2bnaz1vj8a9qgms4-public/images/original/7/h/Vo/...jpg'),
                      tags=[]
        """
        return [
            ApiField.ID,
            ApiField.NAME,
            ApiField.LINK,
            ApiField.HASH,
            ApiField.MIME,
            ApiField.EXT,
            ApiField.SIZE,
            ApiField.WIDTH,
            ApiField.HEIGHT,
            ApiField.LABELS_COUNT,
            ApiField.DATASET_ID,
            ApiField.CREATED_AT,
            ApiField.UPDATED_AT,
            ApiField.META,
            ApiField.PATH_ORIGINAL,
            ApiField.FULL_STORAGE_URL,
            ApiField.TAGS,
        ]

    @staticmethod
    def info_tuple_name():
        """
        NamedTuple name - **ImageInfo**.
        """
        return 'ImageInfo'

    def get_list(self, dataset_id: int, filters: Optional[List[Dict[str, str]]] = None, sort: Optional[str] = "id",
                 sort_order: Optional[str] = "asc") -> List[NamedTuple]:
        """
        List of Images in the given Dataset.

<<<<<<< HEAD
    def get_filtered_list(self, dataset_id, filters=None, sort="id", sort_order="asc"):
        """
        :param dataset_id: int
        :param filters: list of dicts {'type': str, 'data': dict}
        :param sort: string (one of "id" "name" "description" "labelsCount" "createdAt" "updatedAt")
        :return: list of filtered images for a given dataset
        """
        if filters is None or not filters:
            return self.get_list(dataset_id, sort=sort, sort_order=sort_order)
        
        if not all(["type" in filter.keys() for filter in filters]):
            raise ValueError("'type' field not found in filter")
        if not all(["data" in filter.keys() for filter in filters]):
            raise ValueError("'data' field not found in filter")
        
        allowed_filter_types = ['images_filename', 'images_tag', 'objects_tag', \
            'objects_class', 'objects_annotator', 'tagged_by_annotator', 'issues_count']
        if not all([filter["type"] in allowed_filter_types for filter in filters]):
            raise ValueError(f"'type' field must be one of: {allowed_filter_types}")
        
        return self.get_list_all_pages(
            "images.list",
            {
                ApiField.DATASET_ID: dataset_id,
                ApiField.FILTERS: filters,
                ApiField.SORT: sort,
                ApiField.SORT_ORDER: sort_order,
            }
        )

    def get_info_by_id(self, id):
=======
        :param dataset_id: Dataset ID in which the Images are located.
        :type dataset_id: int
        :param filters: List of params to sort output Images.
        :type filters: List[dict], optional
        :param sort: string (one of "id" "name" "description" "labelsCount" "createdAt" "updatedAt")
        :type sort: str, optional
        :param sort_order:
        :type sort_order: str, optional
        :return: List of all images with information for the given Dataset. See :class:`info_sequence<info_sequence>`
        :rtype: :class:`List[NamedTuple]`
        :Usage example:

         .. code-block:: python

            import supervisely as sly

            os.environ['SERVER_ADDRESS'] = 'https://app.supervise.ly'
            os.environ['API_TOKEN'] = 'Your Supervisely API Token'
            api = sly.Api.from_env()

            # Get list of Images with width = 1067
            img_infos = api.image.get_list(dataset_id, filters=[{ 'field': 'width', 'operator': '=', 'value': '1067' }])
            print(img_infos)
            # Output: [ImageInfo(id=770915,
            #                    name='IMG_3861.jpeg',
            #                    link=None,
            #                    hash='ZdpMD+ZMJx0R8BgsCzJcqM7qP4M8f1AEtoYc87xZmyQ=',
            #                    mime='image/jpeg',
            #                    ext='jpeg',
            #                    size=148388,
            #                    width=1067,
            #                    height=800,
            #                    labels_count=4,
            #                    dataset_id=2532,
            #                    created_at='2021-03-02T10:04:33.973Z',
            #                    updated_at='2021-03-02T10:04:33.973Z',
            #                    meta={},
            #                    path_original='/h5un6l2bnaz1vj8a9qgms4-public/images/original/7/h/Vo/...jpg',
            #                    full_storage_url='http://app.supervise.ly/h5un6l2bnaz1vj8a9qgms4-public/images/original/7/h/Vo/...jpg'),
            #                    tags=[],
            # ImageInfo(id=770916,
            #           name='IMG_1836.jpeg',
            #           link=None,
            #           hash='YZKQrZH5C0rBvGGA3p7hjWahz3/pV09u5m30Bz8GeYs=',
            #           mime='image/jpeg',
            #           ext='jpeg',
            #           size=140222,
            #           width=1067,
            #           height=800,
            #           labels_count=3,
            #           dataset_id=2532,
            #           created_at='2021-03-02T10:04:33.973Z',
            #           updated_at='2021-03-02T10:04:33.973Z',
            #           meta={},
            #           path_original='/h5un6l2bnaz1vj8a9qgms4-public/images/original/C/Y/Hq/...jpg',
            #           full_storage_url='http://app.supervise.ly/h5un6l2bnaz1vj8a9qgms4-public/images/original/C/Y/Hq/...jpg'),
            #           tags=[]
            # ]
>>>>>>> 378a2a9d
        """
        return self.get_list_all_pages('images.list',  {
            ApiField.DATASET_ID: dataset_id,
            ApiField.FILTER: filters or [],
            ApiField.SORT: sort,
            ApiField.SORT_ORDER: sort_order
        })

    def get_info_by_id(self, id: int) -> NamedTuple:
        """
        Get Image information by ID.

        :param id: Image ID in Supervisely.
        :type id: int
        :return: Information about Image. See :class:`info_sequence<info_sequence>`
        :rtype: :class:`NamedTuple`
        :Usage example:

         .. code-block:: python

            import supervisely as sly

            os.environ['SERVER_ADDRESS'] = 'https://app.supervise.ly'
            os.environ['API_TOKEN'] = 'Your Supervisely API Token'
            api = sly.Api.from_env()

            # You can get Image ID by listing all images in the Dataset as shown in get_list
            # Or you can open certain image in Supervisely Annotation Tool UI and get last digits of the URL
            img_info = api.image.get_info_by_id(770918)
        """
        return self._get_info_by_id(id, 'images.info')

    # @TODO: reimplement to new method images.bulk.info
    def get_info_by_id_batch(self, ids: List[int]) -> List[NamedTuple]:
        """
        Get Images information by ID.

        :param ids: Images IDs in Supervisely.
        :type ids: List[int]
        :return: Information about Image. See :class:`info_sequence<info_sequence>`
        :rtype: :class:`List[NamedTuple]`
        :Usage example:

         .. code-block:: python

            import supervisely as sly

            os.environ['SERVER_ADDRESS'] = 'https://app.supervise.ly'
            os.environ['API_TOKEN'] = 'Your Supervisely API Token'
            api = sly.Api.from_env()

            img_ids = [376728, 376729, 376730, 376731, 376732, 376733]
            img_infos = image.get_info_by_id_batch(img_ids)
        """
        results = []
        if len(ids) == 0:
            return results
        dataset_id = self.get_info_by_id(ids[0]).dataset_id
        for batch in batched(ids):
            filters = [{"field": ApiField.ID, "operator": "in", "value": batch}]
            results.extend(
                self.get_list_all_pages(
                    "images.list",
                    {ApiField.DATASET_ID: dataset_id, ApiField.FILTER: filters},
                )
            )
        temp_map = {info.id: info for info in results}
        ordered_results = [temp_map[id] for id in ids]
        return ordered_results

    def _download(self, id, is_stream=False):
        """
        :param id: int
        :param is_stream: bool
        :return: Response class object contain metadata of image with given id
        """
        response = self._api.post(
            "images.download", {ApiField.ID: id}, stream=is_stream
        )
        return response

    def download_np(self, id: int, keep_alpha: Optional[bool] = False) -> np.ndarray:
        """
        Download Image with given id in numpy format.

        :param id: Image ID in Supervisely.
        :type id: int
        :param keep_alpha: If True keeps alpha mask for image, otherwise don't.
        :type keep_alpha: bool, optional
        :return: Image in RGB numpy matrix format
        :rtype: :class:`np.ndarray`
        :Usage example:

         .. code-block:: python

            import supervisely as sly

            os.environ['SERVER_ADDRESS'] = 'https://app.supervise.ly'
            os.environ['API_TOKEN'] = 'Your Supervisely API Token'
            api = sly.Api.from_env()

            image_np = api.image.download_np(770918)
        """
        response = self._download(id)
        img = sly_image.read_bytes(response.content, keep_alpha)
        return img

    def download_path(self, id: int, path: str) -> None:
        """
        Downloads Image from Dataset to local path by ID.

        :param id: Image ID in Supervisely.
        :type id: int
        :param path: Local save path for Image.
        :type path: str
        :return: None
        :rtype: :class:`NoneType`
        :Usage example:

         .. code-block:: python

            import supervisely as sly

            os.environ['SERVER_ADDRESS'] = 'https://app.supervise.ly'
            os.environ['API_TOKEN'] = 'Your Supervisely API Token'
            api = sly.Api.from_env()

            img_info = api.image.get_info_by_id(770918)
            save_path = os.path.join("/home/admin/work/projects/lemons_annotated/ds1/test_imgs/", img_info.name)

            api.image.download_path(770918, save_path)
        """
        response = self._download(id, is_stream=True)
        ensure_base_path(path)
        with open(path, "wb") as fd:
            for chunk in response.iter_content(chunk_size=1024 * 1024):
                fd.write(chunk)

    def _download_batch(self, dataset_id, ids):
        """
        Generate image id and it content from given dataset and list of images ids
        :param dataset_id: int
        :param ids: list of integers
        """
        for batch_ids in batched(ids):
            response = self._api.post(
                "images.bulk.download",
                {ApiField.DATASET_ID: dataset_id, ApiField.IMAGE_IDS: batch_ids},
            )
            decoder = MultipartDecoder.from_response(response)
            for part in decoder.parts:
                content_utf8 = part.headers[b"Content-Disposition"].decode("utf-8")
                # Find name="1245" preceded by a whitespace, semicolon or beginning of line.
                # The regex has 2 capture group: one for the prefix and one for the actual name value.
                img_id = int(re.findall(r'(^|[\s;])name="(\d*)"', content_utf8)[0][1])
                yield img_id, part

    def download_paths(self, dataset_id: int, ids: List[int], paths: List[str], progress_cb: Optional[Callable] = None) -> None:
        """
        Download Images with given ids and saves them for the given paths.

        :param dataset_id: Dataset ID in Supervisely, where Images are located.
        :type dataset_id: int
        :param ids: List of Image IDs in Supervisely.
        :type ids: List[int]
        :param paths: Local save paths for Images.
        :type paths: List[str]
        :param progress_cb: Function for tracking download progress.
        :type progress_cb: Progress, optional
        :raises: :class:`RuntimeError` if len(ids) != len(paths)
        :return: None
        :rtype: :class:`NoneType`
        :Usage example:

         .. code-block:: python

            import supervisely as sly

            os.environ['SERVER_ADDRESS'] = 'https://app.supervise.ly'
            os.environ['API_TOKEN'] = 'Your Supervisely API Token'
            api = sly.Api.from_env()

            local_save_dir = "/home/admin/work/projects/lemons_annotated/ds1/test_imgs"
            save_paths = []
            image_ids = [771755, 771756, 771757, 771758, 771759, 771760]
            img_infos = api.image.get_info_by_id_batch(image_ids)

            progress = sly.Progress("Images downloaded: ", len(img_infos))
            for img_info in img_infos:
                save_paths.append(os.path.join(local_save_dir, img_info.name))

            api.image.download_paths(2573, image_ids, save_paths, progress_cb=progress.iters_done_report)
            # Progress:
            # {"message": "progress", "event_type": "EventType.PROGRESS", "subtask": "Images downloaded: ", "current": 0, "total": 6, "timestamp": "2021-03-15T19:47:15.406Z", "level": "info"}
            # {"message": "progress", "event_type": "EventType.PROGRESS", "subtask": "Images downloaded: ", "current": 1, "total": 6, "timestamp": "2021-03-15T19:47:16.366Z", "level": "info"}
            # {"message": "progress", "event_type": "EventType.PROGRESS", "subtask": "Images downloaded: ", "current": 2, "total": 6, "timestamp": "2021-03-15T19:47:16.367Z", "level": "info"}
            # {"message": "progress", "event_type": "EventType.PROGRESS", "subtask": "Images downloaded: ", "current": 3, "total": 6, "timestamp": "2021-03-15T19:47:16.367Z", "level": "info"}
            # {"message": "progress", "event_type": "EventType.PROGRESS", "subtask": "Images downloaded: ", "current": 4, "total": 6, "timestamp": "2021-03-15T19:47:16.367Z", "level": "info"}
            # {"message": "progress", "event_type": "EventType.PROGRESS", "subtask": "Images downloaded: ", "current": 5, "total": 6, "timestamp": "2021-03-15T19:47:16.368Z", "level": "info"}
            # {"message": "progress", "event_type": "EventType.PROGRESS", "subtask": "Images downloaded: ", "current": 6, "total": 6, "timestamp": "2021-03-15T19:47:16.368Z", "level": "info"}
        """
        if len(ids) == 0:
            return
        if len(ids) != len(paths):
            raise RuntimeError(
                'Can not match "ids" and "paths" lists, len(ids) != len(paths)'
            )

        id_to_path = {id: path for id, path in zip(ids, paths)}
        # debug_ids = []
        for img_id, resp_part in self._download_batch(dataset_id, ids):
            # debug_ids.append(img_id)
            with open(id_to_path[img_id], "wb") as w:
                w.write(resp_part.content)
            if progress_cb is not None:
                progress_cb(1)
        # if ids != debug_ids:
        #    raise RuntimeError("images.bulk.download: imageIds order is broken")

    def download_bytes(self, dataset_id: int, ids: List[int], progress_cb: Optional[Callable] = None) -> [bytes]:
        """
        Download Images with given IDs from Dataset in Binary format.

        :param dataset_id: Dataset ID in Supervisely, where Images are located.
        :type dataset_id: int
        :param ids: List of Image IDs in Supervisely.
        :type ids: List[int]
        :param progress_cb: Function for tracking download progress.
        :type progress_cb: Progress, optional
        :return: List of Images in binary format
        :rtype: :class:`List[bytes]`
        :Usage example:

         .. code-block:: python

            import supervisely as sly

            os.environ['SERVER_ADDRESS'] = 'https://app.supervise.ly'
            os.environ['API_TOKEN'] = 'Your Supervisely API Token'
            api = sly.Api.from_env()

            img_bytes = api.image.download_bytes(dataset_id, [770918])
            print(img_bytes)
            # Output: [b'\xff\xd8\xff\xe0\x00\x10JFIF\x00\x01\x01\...]
        """
        if len(ids) == 0:
            return []

        id_to_img = {}
        for img_id, resp_part in self._download_batch(dataset_id, ids):
            id_to_img[img_id] = resp_part.content
            if progress_cb is not None:
                progress_cb(1)

        return [id_to_img[id] for id in ids]

    def download_nps(self, dataset_id: int, ids: List[int], progress_cb: Optional[Callable] = None,
                     keep_alpha: Optional[bool] = False) -> List[np.ndarray]:
        """
        Download Images with given IDs in numpy format.

        :param dataset_id: Dataset ID in Supervisely, where Images are located.
        :type dataset_id: int
        :param ids: List of Images IDs in Supervisely.
        :type ids: List[int]
        :param progress_cb: Function for tracking download progress.
        :type progress_cb: Progress, optional
        :param keep_alpha: If True keeps alpha mask for Image, otherwise don't.
        :type keep_alpha: bool, optional
        :return: List of Images in RGB numpy matrix format
        :rtype: :class:`List[np.ndarray]`
        :Usage example:

         .. code-block:: python

            import supervisely as sly

            os.environ['SERVER_ADDRESS'] = 'https://app.supervise.ly'
            os.environ['API_TOKEN'] = 'Your Supervisely API Token'
            api = sly.Api.from_env()

            image_ids = [770918, 770919, 770920]
            image_nps = api.image.download_nps(dataset_id, image_ids)
        """
        return [sly_image.read_bytes(img_bytes, keep_alpha)
                for img_bytes in self.download_bytes(dataset_id=dataset_id, ids=ids, progress_cb=progress_cb)]

    def check_existing_hashes(self, hashes: List[str]) -> List[str]:
        """
        Checks existing hashes for Images.

        :param hashes: List of hashes.
        :type hashes: List[str]
        :return: List of existing hashes
        :rtype: :class:`List[str]`
        :Usage example: Checkout detailed example `here <https://app.supervise.ly/explore/notebooks/guide-10-check-existing-images-and-upload-only-the-new-ones-1545/overview>`_ (you must be logged into your Supervisely account)

         .. code-block:: python

            # Helpful method when your uploading was interrupted
            # You can check what images has been successfully uploaded by their hashes and what not
            # And continue uploading the rest of the images from that point

            import supervisely as sly

            os.environ['SERVER_ADDRESS'] = 'https://app.supervise.ly'
            os.environ['API_TOKEN'] = 'Your Supervisely API Token'
            api = sly.Api.from_env()

            # Find project
            project = api.project.get_info_by_id(WORKSPACE_ID, PROJECT_ID)

            # Get paths of all images in a directory
            images_paths = sly.fs.list_files('images_to_upload')

            #Calculate hashes for all images paths
            hash_to_image = {}
            images_hashes = []

            for idx, item in enumerate(images_paths):
                item_hash = sly.fs.get_file_hash(item)
                images_hashes.append(item_hash)
                hash_to_image[item_hash] = item

            # Get hashes that are already on server
            remote_hashes = api.image.check_existing_hashes(images_hashes)
            already_uploaded_images = {hh: hash_to_image[hh] for hh in remote_hashes}
        """
        results = []
        if len(hashes) == 0:
            return results
        for hashes_batch in batched(hashes, batch_size=900):
            response = self._api.post("images.internal.hashes.list", hashes_batch)
            results.extend(response.json())
        return results

    def check_image_uploaded(self, hash: str) -> bool:
        """
        Checks if Image has been uploaded.

        :param hash: Image hash in Supervisely.
        :type hash: str
        :return: True if Image with given hash exist, otherwise False
        :rtype: :class:`bool`
        :Usage example:

         .. code-block::

            import supervisely as sly

            os.environ['SERVER_ADDRESS'] = 'https://app.supervise.ly'
            os.environ['API_TOKEN'] = 'Your Supervisely API Token'
            api = sly.Api.from_env()

            image_check_uploaded = api.image.check_image_uploaded("YZKQrZH5C0rBvGGA3p7hjWahz3/pV09u5m30Bz8GeYs=")
            print(image_check_uploaded)
            # Output: True
        """
        response = self._api.post('images.internal.hashes.list', [hash])
        results = response.json()
        if len(results) == 0:
            return False
        else:
            return True

    def _upload_uniq_images_single_req(
        self, func_item_to_byte_stream, hashes_items_to_upload
    ):
        """
        Upload images (binary data) to server with single request.
        Expects unique images that aren't exist at server.
        :param func_item_to_byte_stream: converter for "item" to byte stream
        :param hashes_items_to_upload: list of pairs (hash, item)
        :return: list of hashes for successfully uploaded items
        """
        content_dict = {}
        for idx, (_, item) in enumerate(hashes_items_to_upload):
            content_dict["{}-file".format(idx)] = (
                str(idx),
                func_item_to_byte_stream(item),
                "image/*",
            )
        encoder = MultipartEncoder(fields=content_dict)
        resp = self._api.post("images.bulk.upload", encoder)

        resp_list = json.loads(resp.text)
        remote_hashes = [d["hash"] for d in resp_list if "hash" in d]
        if len(remote_hashes) != len(hashes_items_to_upload):
            problem_items = [
                (hsh, item, resp["errors"])
                for (hsh, item), resp in zip(hashes_items_to_upload, resp_list)
                if resp.get("errors")
            ]
            logger.warn(
                "Not all images were uploaded within request.",
                extra={
                    "total_cnt": len(hashes_items_to_upload),
                    "ok_cnt": len(remote_hashes),
                    "items": problem_items,
                },
            )
        return remote_hashes

    def _upload_data_bulk(
        self, func_item_to_byte_stream, items_hashes, retry_cnt=3, progress_cb=None
    ):
        """
        Upload images (binary data) to server. Works with already existing or duplicating images.
        :param func_item_to_byte_stream: converter for "item" to byte stream
        :param items_hashes: iterable of pairs (item, hash) where "item" is a some descriptor (e.g. image file path)
         for image data, and "hash" is a hash for the image binary data
        :param retry_cnt: int, number of retries to send the whole set of items
        :param progress_cb: callback to account progress (in number of items)
        """
        hash_to_items = {i_hash: item for item, i_hash in items_hashes}

        unique_hashes = set(hash_to_items.keys())
        remote_hashes = set(
            self.check_existing_hashes(list(unique_hashes))
        )  # existing -- from server
        if progress_cb:
            progress_cb(len(remote_hashes))
        pending_hashes = unique_hashes - remote_hashes

        # @TODO: some correlation with sly.io.network_exceptions. Should we perform retries here?
        for retry_idx in range(retry_cnt):
            # single attempt to upload all data which is not uploaded yet

            for hashes in batched(list(pending_hashes)):
                pending_hashes_items = [(h, hash_to_items[h]) for h in hashes]
                hashes_rcv = self._upload_uniq_images_single_req(
                    func_item_to_byte_stream, pending_hashes_items
                )
                pending_hashes -= set(hashes_rcv)
                if set(hashes_rcv) - set(hashes):
                    logger.warn(
                        "Hash inconsistency in images bulk upload.",
                        extra={"sent": hashes, "received": hashes_rcv},
                    )
                if progress_cb:
                    progress_cb(len(hashes_rcv))

            if not pending_hashes:
                return

            warning_items = []
            for h in pending_hashes:
                item_data =  hash_to_items[h]
                if isinstance(item_data, (bytes, bytearray)):
                    item_data = "some bytes ..."
                warning_items.append((h, item_data))

            logger.warn(
                "Unable to upload images (data).",
                extra={
                    "retry_idx": retry_idx,
                    "items": warning_items,
                },
            )
            # now retry it for the case if it is a shadow server/connection error

        raise RuntimeError(
            "Unable to upload images (data). "
            "Please check if images are in supported format and if ones aren't corrupted."
        )

    def upload_path(self, dataset_id: int, name: str, path: str, meta: Optional[Dict] = None) -> NamedTuple:
        """
        Uploads Image with given name from given local path to Dataset.

        :param dataset_id: Dataset ID in Supervisely.
        :type dataset_id: int
        :param name: Image name.
        :type name: str
        :param path: Local Image path.
        :type path: str
        :param meta: Image metadata.
        :type meta: dict, optional
        :return: Information about Image. See :class:`info_sequence<info_sequence>`
        :rtype: :class:`NamedTuple`
        :Usage example:

         .. code-block:: python

            import supervisely as sly

            os.environ['SERVER_ADDRESS'] = 'https://app.supervise.ly'
            os.environ['API_TOKEN'] = 'Your Supervisely API Token'
            api = sly.Api.from_env()

            img_info = api.image.upload_path(dataset_id, name="7777.jpeg", path="/home/admin/Downloads/7777.jpeg")
        """
        metas = None if meta is None else [meta]
        return self.upload_paths(dataset_id, [name], [path], metas=metas)[0]

    def upload_paths(self, dataset_id: int, names: List[str], paths: List[str], progress_cb: Optional[Callable] = None,
                     metas: Optional[List[Dict]] = None) -> List[NamedTuple]:
        """
        Uploads Images with given names from given local path to Dataset.

        :param dataset_id: Dataset ID in Supervisely.
        :type dataset_id: int
        :param names: List of Images names.
        :type names: List[str]
        :param paths: List of local Images pathes.
        :type paths: List[str]
        :param progress_cb: Function for tracking download progress.
        :type progress_cb: Progress, optional
        :param metas: Images metadata.
        :type metas: List[dict], optional
        :raises: :class:`RuntimeError` if len(names) != len(paths)
        :return: List with information about Images. See :class:`info_sequence<info_sequence>`
        :rtype: :class:`List[NamedTuple]`
        :Usage example:

         .. code-block:: python

            os.environ['SERVER_ADDRESS'] = 'https://app.supervise.ly'
            os.environ['API_TOKEN'] = 'Your Supervisely API Token'
            api = sly.Api.from_env()

            img_names = ["7777.jpeg", "8888.jpeg", "9999.jpeg"]
            image_paths = ["/home/admin/Downloads/img/770918.jpeg", "/home/admin/Downloads/img/770919.jpeg", "/home/admin/Downloads/img/770920.jpeg"]

            img_infos = api.image.upload_path(dataset_id, names=img_names, paths=img_paths)
        """
        def path_to_bytes_stream(path):
            return open(path, "rb")

        hashes = [get_file_hash(x) for x in paths]

        self._upload_data_bulk(
            path_to_bytes_stream, zip(paths, hashes), progress_cb=progress_cb
        )
        return self.upload_hashes(dataset_id, names, hashes, metas=metas)

    def upload_np(self, dataset_id: int, name: str, img: np.ndarray, meta: Optional[Dict] = None) -> NamedTuple:
        """
        Upload given Image in numpy format with given name to Dataset.

        :param dataset_id: Dataset ID in Supervisely.
        :type dataset_id: int
        :param name: Image name with extension.
        :type name: str
        :param img: image in RGB format(numpy matrix)
        :type img: np.ndarray
        :param meta: Image metadata.
        :type meta: dict, optional
        :return: Information about Image. See :class:`info_sequence<info_sequence>`
        :rtype: :class:`NamedTuple`
        :Usage example:

         .. code-block:: python

            import supervisely as sly

            os.environ['SERVER_ADDRESS'] = 'https://app.supervise.ly'
            os.environ['API_TOKEN'] = 'Your Supervisely API Token'
            api = sly.Api.from_env()

            img_np = sly.image.read("/home/admin/Downloads/7777.jpeg")
            img_info = api.image.upload_np(dataset_id, name="7777.jpeg", img=img_np)
        """
        metas = None if meta is None else [meta]
        return self.upload_nps(dataset_id, [name], [img], metas=metas)[0]

    def upload_nps(self, dataset_id: int, names: List[str], imgs: List[np.ndarray], progress_cb: Optional[Callable] = None,
                   metas: Optional[List[Dict]] = None) -> List[NamedTuple]:
        """
        Upload given Images in numpy format with given names to Dataset.

        :param dataset_id: Dataset ID in Supervisely.
        :type dataset_id: int
        :param names: Images names.
        :type names: List[str]
        :param imgs: Images in RGB numpy matrix format
        :type imgs: List[np.ndarray]
        :param progress_cb: Function for tracking download progress.
        :type progress_cb: Progress, optional
        :param metas: Images metadata.
        :type metas: List[dict], optional
        :return: List with information about Images. See :class:`info_sequence<info_sequence>`
        :rtype: :class:`List[NamedTuple]`
        :Usage example:

         .. code-block:: python

            import supervisely as sly

            os.environ['SERVER_ADDRESS'] = 'https://app.supervise.ly'
            os.environ['API_TOKEN'] = 'Your Supervisely API Token'
            api = sly.Api.from_env()

            img_np_1 = sly.image.read("/home/admin/Downloads/7777.jpeg")
            img_np_2 = sly.image.read("/home/admin/Downloads/8888.jpeg")
            img_np_3 = sly.image.read("/home/admin/Downloads/9999.jpeg")

            img_names = ["7777.jpeg", "8888.jpeg", "9999.jpeg"]
            img_nps = [img_np_1, img_np_2, img_np_3]

            img_infos = api.image.upload_nps(dataset_id, names=img_names, imgs=img_nps)
        """
        def img_to_bytes_stream(item):
            img, name = item[0], item[1]
            img_bytes = sly_image.write_bytes(img, get_file_ext(name))
            return io.BytesIO(img_bytes)

        def img_to_hash(item):
            img, name = item[0], item[1]
            return sly_image.get_hash(img, get_file_ext(name))

        img_name_list = list(zip(imgs, names))
        hashes = [img_to_hash(x) for x in img_name_list]

        self._upload_data_bulk(
            img_to_bytes_stream, zip(img_name_list, hashes), progress_cb=progress_cb
        )
        return self.upload_hashes(dataset_id, names, hashes, metas=metas)

    def upload_link(self, dataset_id: int, name: str, link: str, meta: Optional[Dict] = None) -> NamedTuple:
        """
        Uploads Image from given link to Dataset.

        :param dataset_id: Dataset ID in Supervisely.
        :type dataset_id: int
        :param name: Image name.
        :type name: str
        :param link: Link to Image.
        :type link: str
        :param meta: Image metadata.
        :type meta: dict, optional
        :return: Information about Image. See :class:`info_sequence<info_sequence>`
        :rtype: :class:`NamedTuple`
        :Usage example:

         .. code-block:: python

            import supervisely as sly

            os.environ['SERVER_ADDRESS'] = 'https://app.supervise.ly'
            os.environ['API_TOKEN'] = 'Your Supervisely API Token'
            api = sly.Api.from_env()

            img_name = 'Avatar.jpg'
            img_link = 'https://m.media-amazon.com/images/M/MV5BMTYwOTEwNjAzMl5BMl5BanBnXkFtZTcwODc5MTUwMw@@._V1_.jpg'

            img_info = api.image.upload_link(dataset_id, img_name, img_link)
        """
        metas = None if meta is None else [meta]
        return self.upload_links(dataset_id, [name], [link], metas=metas)[0]

    def upload_links(self, dataset_id: int, names: List[str], links: List[str], progress_cb: Optional[Callable] = None,
                     metas: Optional[List[Dict]] = None) -> List[NamedTuple]:
        """
        Uploads Images from given links to Dataset.

        :param dataset_id: Dataset ID in Supervisely.
        :type dataset_id: int
        :param names: Images names.
        :type names: List[str]
        :param links: Links to Images.
        :type links: List[str]
        :param progress_cb: Function for tracking download progress.
        :type progress_cb: Progress, optional
        :param metas: Images metadata.
        :type metas: List[dict], optional
        :return: List with information about Images. See :class:`info_sequence<info_sequence>`
        :rtype: :class:`List[NamedTuple]`
        :Usage example:

         .. code-block:: python

            import supervisely as sly

            os.environ['SERVER_ADDRESS'] = 'https://app.supervise.ly'
            os.environ['API_TOKEN'] = 'Your Supervisely API Token'
            api = sly.Api.from_env()

            img_names = ['Avatar.jpg', 'Harry Potter.jpg', 'Avengers.jpg']
            img_links = ['https://m.media-amazon.com/images/M/MV5BMTYwOTEwNjAzMl5BMl5BanBnXkFtZTcwODc5MTUwMw@@._V1_.jpg',
                         'https://m.media-amazon.com/images/M/MV5BNDYxNjQyMjAtNTdiOS00NGYwLWFmNTAtNThmYjU5ZGI2YTI1XkEyXkFqcGdeQXVyMTMxODk2OTU@._V1_.jpg',
                         'https://m.media-amazon.com/images/M/MV5BNjQ3NWNlNmQtMTE5ZS00MDdmLTlkZjUtZTBlM2UxMGFiMTU3XkEyXkFqcGdeQXVyNjUwNzk3NDc@._V1_.jpg']

            img_infos = api.image.upload_links(dataset_id, img_names, img_links)
        """
        return self._upload_bulk_add(lambda item: (ApiField.LINK, item), dataset_id, names, links, progress_cb, metas=metas)

    def upload_hash(self, dataset_id: int, name: str, hash: str, meta: Optional[Dict] = None) -> NamedTuple:
        """
        Upload Image from given hash to Dataset.

        :param dataset_id: Dataset ID in Supervisely.
        :type dataset_id: int
        :param name: Image name.
        :type name: str
        :param hash: Image hash.
        :type hash: str
        :param meta: Image metadata.
        :type meta: dict, optional
        :return: Information about Image. See :class:`info_sequence<info_sequence>`
        :rtype: :class:`NamedTuple`
        :Usage example:

         .. code-block:: python

            import supervisely as sly

            os.environ['SERVER_ADDRESS'] = 'https://app.supervise.ly'
            os.environ['API_TOKEN'] = 'Your Supervisely API Token'
            api = sly.Api.from_env()

            dst_dataset_id = 452984
            im_info = api.image.get_info_by_id(193940090)
            hash = im_info.hash
            # It is necessary to upload image with the same name(extention) as in src dataset
            name = im_info.name
            meta = {1: 'meta_example'}
            new_in_info = api.image.upload_hash(dst_dataset_id, name, hash, meta)
            print(json.dumps(new_in_info, indent=4))
            # Output: [
            #     196793586,
            #     "IMG_0748.jpeg",
            #     null,
            #     "NEjmnmdd7DOzaFAKK/nCIl5CtcwZeMkhW3CHe875p9g=",
            #     "image/jpeg",
            #     "jpeg",
            #     66885,
            #     600,
            #     500,
            #     0,
            #     452984,
            #     "2021-03-16T09:09:45.587Z",
            #     "2021-03-16T09:09:45.587Z",
            #     {
            #         "1": "meta_example"
            #     },
            #     "/h5un6l2bnaz1vj8a9qgms4-public/images/original/P/a/kn/W2mzMQg435d6wG0.jpg",
            #     "https://app.supervise.ly/h5un6l2bnaz1vj8a9qgms4-public/images/original/P/a/kn/W2mzMQg435hiHJAPgMU.jpg"
            # ]
        """
        metas = None if meta is None else [meta]
        return self.upload_hashes(dataset_id, [name], [hash], metas=metas)[0]

    def upload_hashes(self, dataset_id: int, names: List[str], hashes: List[str], progress_cb: Optional[Callable] = None,
                      metas: Optional[List[Dict]] = None) -> List[NamedTuple]:
        """
        Upload images from given hashes to Dataset.

        :param dataset_id: Dataset ID in Supervisely.
        :type dataset_id: int
        :param names: Images names.
        :type names: List[str]
        :param hashes: Images hashes.
        :type hashes: List[str]
        :param progress_cb: Function for tracking download progress.
        :type progress_cb: Progress, optional
        :param metas: Images metadata.
        :type metas: List[dict], optional
        :return: List with information about Images. See :class:`info_sequence<info_sequence>`
        :rtype: :class:`List[NamedTuple]`
        :Usage example:

         .. code-block:: python

            import supervisely as sly

            os.environ['SERVER_ADDRESS'] = 'https://app.supervise.ly'
            os.environ['API_TOKEN'] = 'Your Supervisely API Token'
            api = sly.Api.from_env()

            src_dataset_id = 447130
            hashes = []
            names = []
            metas = []
            imgs_info = api.image.get_list(src_dataset_id)
            # Create lists of hashes, images names and meta information for each image
            for im_info in imgs_info:
                hashes.append(im_info.hash)
                # It is necessary to upload images with the same names(extentions) as in src dataset
                names.append(im_info.name)
                metas.append({im_info.name: im_info.size})

            dst_dataset_id = 452984
            progress = sly.Progress("Images upload: ", len(hashes))
            new_imgs_info = api.image.upload_hashes(dst_dataset_id, names, hashes, progress.iters_done_report, metas)
            # Output:
            # {"message": "progress", "event_type": "EventType.PROGRESS", "subtask": "Images downloaded: ", "current": 0, "total": 10, "timestamp": "2021-03-16T11:59:07.444Z", "level": "info"}
            # {"message": "progress", "event_type": "EventType.PROGRESS", "subtask": "Images downloaded: ", "current": 10, "total": 10, "timestamp": "2021-03-16T11:59:07.644Z", "level": "info"}
        """
        return self._upload_bulk_add(lambda item: (ApiField.HASH, item), dataset_id, names, hashes, progress_cb, metas=metas)

    def upload_id(self, dataset_id: int, name: str, id: int, meta: Optional[Dict] = None) -> NamedTuple:
        """
        Upload Image by ID to Dataset.

        :param dataset_id: Dataset ID in Supervisely.
        :type dataset_id: int
        :param name: Image name.
        :type name: str
        :param id: Image ID in Supervisely.
        :type id: int
        :param meta: Image metadata.
        :type meta: dict, optional
        :return: Information about Image. See :class:`info_sequence<info_sequence>`
        :rtype: :class:`NamedTuple`
        :Usage example:

         .. code-block:: python

            import supervisely as sly

            os.environ['SERVER_ADDRESS'] = 'https://app.supervise.ly'
            os.environ['API_TOKEN'] = 'Your Supervisely API Token'
            api = sly.Api.from_env()

            dst_dataset_id = 452984
            im_info = api.image.get_info_by_id(193940090)
            id = im_info.id
            # It is necessary to upload image with the same name(extention) as in src dataset
            name = im_info.name
            meta = {1: 'meta_example'}
            new_in_info = api.image.upload_id(dst_dataset_id, name, id, meta)
            print(json.dumps(new_in_info, indent=4))
            # Output: [
            #     196793605,
            #     "IMG_0748.jpeg",
            #     null,
            #     "NEjmnmdd7DOzaFAKK/nCIl5CtcwZeMkhW3CHe875p9g=",
            #     "image/jpeg",
            #     "jpeg",
            #     66885,
            #     600,
            #     500,
            #     0,
            #     452984,
            #     "2021-03-16T09:27:12.620Z",
            #     "2021-03-16T09:27:12.620Z",
            #     {
            #         "1": "meta_example"
            #     },
            #     "/h5un6l2bnaz1vj8a9qgms4-public/images/original/P/a/kn/W2mzMQg435d6wG0AJGJTOsL1FqMUNOPqu4VdzFAN36LqtGwBIE4AmLOQ1BAxuIyB0bHJAPgMU.jpg",
            #     "https://app.supervise.ly/h5un6l2bnaz1vj8a9qgms4-public/images/original/P/a/kn/iEaDEkejnfnb1Tz56ka0hiHJAPgMU.jpg"
            # ]
        """
        metas = None if meta is None else [meta]
        return self.upload_ids(dataset_id, [name], [id], metas=metas)[0]

    def upload_ids(self, dataset_id: int, names: List[str], ids: List[int], progress_cb: Optional[Callable] = None,
                   metas: Optional[List[Dict]] = None) -> List[NamedTuple]:
        """
        Upload Images by IDs to Dataset.

        :param dataset_id: Dataset ID in Supervisely.
        :type dataset_id: int
        :param names: Images names.
        :type names: List[str]
        :param ids: Images IDs.
        :type ids: List[int]
        :param progress_cb: Function for tracking download progress.
        :type progress_cb: Progress, optional
        :param metas: Images metadata.
        :type metas: List[dict], optional
        :return: List with information about Images. See :class:`info_sequence<info_sequence>`
        :rtype: :class:`List[NamedTuple]`
        :Usage example:

         .. code-block:: python

            import supervisely as sly

            os.environ['SERVER_ADDRESS'] = 'https://app.supervise.ly'
            os.environ['API_TOKEN'] = 'Your Supervisely API Token'
            api = sly.Api.from_env()

            src_dataset_id = 447130

            ids = []
            names = []
            metas = []
            imgs_info = api.image.get_list(src_dataset_id)
            # Create lists of ids, images names and meta information for each image
            for im_info in imgs_info:
                ids.append(im_info.id)
                # It is necessary to upload images with the same names(extentions) as in src dataset
                names.append(im_info.name)
                metas.append({im_info.name: im_info.size})

            dst_dataset_id = 452984
            progress = sly.Progress("Images upload: ", len(ids))
            new_imgs_info = api.image.upload_ids(dst_dataset_id, names, ids, progress.iters_done_report, metas)
            # Output:
            # {"message": "progress", "event_type": "EventType.PROGRESS", "subtask": "Images downloaded: ", "current": 0, "total": 10, "timestamp": "2021-03-16T12:31:36.550Z", "level": "info"}
            # {"message": "progress", "event_type": "EventType.PROGRESS", "subtask": "Images downloaded: ", "current": 10, "total": 10, "timestamp": "2021-03-16T12:31:37.119Z", "level": "info"}
        """
        if metas is None:
            metas = [{}] * len(names)

        infos = self.get_info_by_id_batch(ids)

        # prev implementation
        # hashes = [info.hash for info in infos]
        # return self.upload_hashes(dataset_id, names, hashes, progress_cb, metas=metas)

        links, links_names, links_order, links_metas = [], [], [], []
        hashes, hashes_names, hashes_order, hashes_metas = [], [], [], []
        for idx, (name, info, meta) in enumerate(zip(names, infos, metas)):
            if info.link is not None:
                links.append(info.link)
                links_names.append(name)
                links_order.append(idx)
                links_metas.append(meta)
            else:
                hashes.append(info.hash)
                hashes_names.append(name)
                hashes_order.append(idx)
                hashes_metas.append(meta)

        result = [None] * len(names)
        if len(links) > 0:
            res_infos_links = self.upload_links(
                dataset_id, links_names, links, progress_cb, metas=links_metas
            )
            for info, pos in zip(res_infos_links, links_order):
                result[pos] = info

        if len(hashes) > 0:
            res_infos_hashes = self.upload_hashes(
                dataset_id, hashes_names, hashes, progress_cb, metas=hashes_metas
            )
            for info, pos in zip(res_infos_hashes, hashes_order):
                result[pos] = info

        return result

    def _upload_bulk_add(
        self, func_item_to_kv, dataset_id, names, items, progress_cb=None, metas=None
    ):
        results = []

        if len(names) == 0:
            return results
        if len(names) != len(items):
            raise RuntimeError(
                'Can not match "names" and "items" lists, len(names) != len(items)'
            )

        if metas is None:
            metas = [{}] * len(names)
        else:
            if len(names) != len(metas):
                raise RuntimeError(
                    'Can not match "names" and "metas" len(names) != len(metas)'
                )

        for batch in batched(list(zip(names, items, metas))):
            images = []
            for name, item, meta in batch:
                item_tuple = func_item_to_kv(item)
                # @TODO: 'title' -> ApiField.NAME
                image_data = {"title": name, item_tuple[0]: item_tuple[1]}
                if len(meta) != 0 and type(meta) == dict:
                    image_data[ApiField.META] = meta
                images.append(image_data)

            response = self._api.post(
                "images.bulk.add",
                {ApiField.DATASET_ID: dataset_id, ApiField.IMAGES: images},
            )
            if progress_cb is not None:
                progress_cb(len(images))

            for info_json in response.json():
                info_json_copy = info_json.copy()
                info_json_copy[ApiField.EXT] = info_json[ApiField.MIME].split("/")[1]
                # results.append(self.InfoType(*[info_json_copy[field_name] for field_name in self.info_sequence()]))
                results.append(self._convert_json_info(info_json_copy))

        # name_to_res = {img_info.name: img_info for img_info in results}
        # ordered_results = [name_to_res[name] for name in names]

        return results  # ordered_results

    # @TODO: reimplement
    def _convert_json_info(self, info: dict, skip_missing=True):
        if info is None:
            return None
        temp_ext = None
        field_values = []
        for field_name in self.info_sequence():
            if field_name == ApiField.EXT:
                continue
            if skip_missing is True:
                val = info.get(field_name, None)
            else:
                val = info[field_name]
            field_values.append(val)
            if field_name == ApiField.MIME:
                temp_ext = val.split("/")[1]
                field_values.append(temp_ext)
        for idx, field_name in enumerate(self.info_sequence()):
            if field_name == ApiField.NAME:
                cur_ext = get_file_ext(field_values[idx]).replace(".", "").lower()
                if not cur_ext:
                    field_values[idx] = "{}.{}".format(field_values[idx], temp_ext)
                    break
                if temp_ext == "jpeg" and cur_ext in ["jpg", "jpeg", "mpo"]:
                    break
                if temp_ext != cur_ext:
                    field_values[idx] = "{}.{}".format(field_values[idx], temp_ext)
                break
        return self.InfoType(*field_values)

    def _remove_batch_api_method_name(self):
        return "images.bulk.remove"

    def _remove_batch_field_name(self):
        return ApiField.IMAGE_IDS

    def copy_batch(self, dst_dataset_id: int, ids: List[int], change_name_if_conflict: Optional[bool] = False,
                   with_annotations: Optional[bool] = False) -> List[NamedTuple]:
        """
        Copies Images with given IDs to Dataset.

        :param dst_dataset_id: Destination Dataset ID in Supervisely.
        :type dst_dataset_id: int
        :param ids: Images IDs in Supervisely.
        :type ids: List[int]
        :param change_name_if_conflict: If True adds suffix to the end of Image name when Dataset already contains an Image with identical name, If False and images with the identical names already exist in Dataset raises error.
        :type change_name_if_conflict: bool, optional
        :param with_annotations: If True Image will be copied to Dataset with annotations, otherwise only Images without annotations.
        :type with_annotations: bool, optional
        :raises: :class:`RuntimeError` if type of ids is not list or if images ids are from the destination Dataset
        :return: List with information about Images. See :class:`info_sequence<info_sequence>`
        :rtype: :class:`List[NamedTuple]`
        :Usage example:

         .. code-block:: python

            import supervisely as sly

            os.environ['SERVER_ADDRESS'] = 'https://app.supervise.ly'
            os.environ['API_TOKEN'] = 'Your Supervisely API Token'
            api = sly.Api.from_env()

            ds_lemon_id = 1780
            ds_kiwi_id = 1233

            ds_lemon_img_infos = api.image.get_list(ds_lemon_id)
            ds_kiwi_img_infos = api.image.get_list(ds_kiwi_id)

            fruit_img_ids = []
            for lemon_img_info, kiwi_img_info in zip(ds_lemon_img_infos, ds_kiwi_img_infos):
                fruit_img_ids.append(lemon_img_info.id)
                fruit_img_ids.append(kiwi_img_info.id)

            ds_fruit_id = 2574
            ds_fruit_img_infos = api.image.copy_batch(ds_fruit_id, fruit_img_ids, with_annotations=True)
        """
        if type(ids) is not list:
            raise RuntimeError(
                "ids parameter has type {!r}. but has to be of type {!r}".format(
                    type(ids), list
                )
            )

        if len(ids) == 0:
            return

        existing_images = self.get_list(dst_dataset_id)
        existing_names = {image.name for image in existing_images}

        ids_info = self.get_info_by_id_batch(ids)
        temp_ds_ids = {info.dataset_id for info in ids_info}
        if len(temp_ds_ids) > 1:
            raise RuntimeError("Images ids have to be from the same dataset")

        if change_name_if_conflict:
            new_names = [
                generate_free_name(existing_names, info.name, with_ext=True)
                for info in ids_info
            ]
        else:
            new_names = [info.name for info in ids_info]
            names_intersection = existing_names.intersection(set(new_names))
            if len(names_intersection) != 0:
                raise RuntimeError(
                    "Images with the same names already exist in destination dataset. "
                    'Please, use argument "change_name_if_conflict=True" to automatically resolve '
                    "names intersection"
                )

        new_images = self.upload_ids(dst_dataset_id, new_names, ids)
        new_ids = [new_image.id for new_image in new_images]

        if with_annotations:
            src_project_id = self._api.dataset.get_info_by_id(
                ids_info[0].dataset_id
            ).project_id
            dst_project_id = self._api.dataset.get_info_by_id(dst_dataset_id).project_id
            self._api.project.merge_metas(src_project_id, dst_project_id)
            self._api.annotation.copy_batch(ids, new_ids)

        return new_images

    def move_batch(self, dst_dataset_id: int, ids: List[int], change_name_if_conflict: Optional[bool] = False,
                   with_annotations: Optional[bool] = False) -> List[NamedTuple]:
        """
        Moves Images with given IDs to Dataset.

        :param dst_dataset_id: Destination Dataset ID in Supervisely.
        :type dst_dataset_id: int
        :param ids: Images IDs in Supervisely.
        :type ids: List[int]
        :param change_name_if_conflict: If True adds suffix to the end of Image name when Dataset already contains an Image with identical name, If False and images with the identical names already exist in Dataset raises error.
        :type change_name_if_conflict: bool, optional
        :param with_annotations: If True Image will be copied to Dataset with annotations, otherwise only Images without annotations.
        :type with_annotations: bool, optional
        :raises: :class:`RuntimeError` if type of ids is not list or if images ids are from the destination Dataset
        :return: List with information about Images. See :class:`info_sequence<info_sequence>`
        :rtype: :class:`List[NamedTuple]`
        :Usage example:

         .. code-block:: python

            import supervisely as sly

            os.environ['SERVER_ADDRESS'] = 'https://app.supervise.ly'
            os.environ['API_TOKEN'] = 'Your Supervisely API Token'
            api = sly.Api.from_env()

            ds_lemon_id = 1780
            ds_kiwi_id = 1233

            ds_lemon_img_infos = api.image.get_list(ds_lemon_id)
            ds_kiwi_img_infos = api.image.get_list(ds_kiwi_id)

            fruit_img_ids = []
            for lemon_img_info, kiwi_img_info in zip(ds_lemon_img_infos, ds_kiwi_img_infos):
                fruit_img_ids.append(lemon_img_info.id)
                fruit_img_ids.append(kiwi_img_info.id)

            ds_fruit_id = 2574
            ds_fruit_img_infos = api.image.move_batch(ds_fruit_id, fruit_img_ids, with_annotations=True)
        """
        new_images = self.copy_batch(dst_dataset_id, ids, change_name_if_conflict, with_annotations)
        self.remove_batch(ids)
        return new_images

    def copy(self, dst_dataset_id: int, id: int, change_name_if_conflict: Optional[bool] = False,
             with_annotations: Optional[bool] = False) -> NamedTuple:
        """
        Copies Image with given ID to destination Dataset.

        :param dst_dataset_id: Destination Dataset ID in Supervisely.
        :type dst_dataset_id: int
        :param id: Image ID in Supervisely.
        :type id: int
        :param change_name_if_conflict: If True adds suffix to the end of Image name when Dataset already contains an Image with identical name, If False and images with the identical names already exist in Dataset raises error.
        :type change_name_if_conflict: bool, optional
        :param with_annotations: If True Image will be copied to Dataset with annotations, otherwise only Images without annotations.
        :type with_annotations: bool, optional
        :return: Information about Image. See :class:`info_sequence<info_sequence>`
        :rtype: :class:`NamedTuple`
        :Usage example:

         .. code-block:: python

            import supervisely as sly

            os.environ['SERVER_ADDRESS'] = 'https://app.supervise.ly'
            os.environ['API_TOKEN'] = 'Your Supervisely API Token'
            api = sly.Api.from_env()

            dst_ds_id = 365184
            img_id = 121236920

            img_info = api.image.copy(dst_ds_id, img_id, with_annotations=True)
        """
        return self.copy_batch(dst_dataset_id, [id], change_name_if_conflict, with_annotations)[0]

    def move(self, dst_dataset_id: int, id: int, change_name_if_conflict: Optional[bool] = False,
             with_annotations: Optional[bool] = False) -> NamedTuple:
        """
        Moves Image with given ID to destination Dataset.

        :param dst_dataset_id: Destination Dataset ID in Supervisely.
        :type dst_dataset_id: int
        :param id: Image ID in Supervisely.
        :type id: int
        :param change_name_if_conflict: If True adds suffix to the end of Image name when Dataset already contains an Image with identical name, If False and images with the identical names already exist in Dataset raises error.
        :type change_name_if_conflict: bool, optional
        :param with_annotations: If True Image will be copied to Dataset with annotations, otherwise only Images without annotations.
        :type with_annotations: bool, optional
        :return: Information about Image. See :class:`info_sequence<info_sequence>`
        :rtype: :class:`NamedTuple`
        :Usage example:

         .. code-block:: python

            import supervisely as sly

            os.environ['SERVER_ADDRESS'] = 'https://app.supervise.ly'
            os.environ['API_TOKEN'] = 'Your Supervisely API Token'
            api = sly.Api.from_env()

            dst_ds_id = 365484
            img_id = 533336920

            img_info = api.image.copy(dst_ds_id, img_id, with_annotations=True)
        """
        return self.move_batch(dst_dataset_id, [id], change_name_if_conflict, with_annotations)[0]

    def url(self, team_id: int, workspace_id: int, project_id: int, dataset_id: int, image_id: int) -> str:
        """
        Gets Image URL by ID.

        :param team_id: Team ID in Supervisely.
        :type team_id: int
        :param workspace_id: Workspace ID in Supervisely.
        :type workspace_id: int
        :param project_id: Project ID in Supervisely.
        :type project_id: int
        :param dataset_id: Dataset ID in Supervisely.
        :type dataset_id: int
        :param image_id: Image ID in Supervisely.
        :type image_id: int
        :return: Image URL
        :rtype: :class:`str`
        :Usage example:

         .. code-block:: python

            import supervisely as sly

            os.environ['SERVER_ADDRESS'] = 'https://app.supervise.ly'
            os.environ['API_TOKEN'] = 'Your Supervisely API Token'
            api = sly.Api.from_env()

            team_id = 16087
            workspace_id = 23821
            project_id = 53939
            dataset_id = 254737
            image_id = 121236920

            img_url = api.image.url(team_id, workspace_id, project_id, dataset_id, image_id)
            print(url)
            # Output: https://app.supervise.ly/app/images/16087/23821/53939/254737#image-121236920
        """
        result = urllib.parse.urljoin(self._api.server_address,
                                      'app/images/{}/{}/{}/{}#image-{}'.format(team_id,
                                                                               workspace_id,
                                                                               project_id,
                                                                               dataset_id,
                                                                               image_id)
                                      )

        return result

    def _download_batch_by_hashes(self, hashes):
        for batch_hashes in batched(hashes):
            response = self._api.post(
                "images.bulk.download-by-hash", {ApiField.HASHES: batch_hashes}
            )
            decoder = MultipartDecoder.from_response(response)
            for part in decoder.parts:
                content_utf8 = part.headers[b"Content-Disposition"].decode("utf-8")
                # Find name="1245" preceded by a whitespace, semicolon or beginning of line.
                # The regex has 2 capture group: one for the prefix and one for the actual name value.
                h = content_utf8.replace('form-data; name="', "")[:-1]
                yield h, part

    def download_paths_by_hashes(self, hashes: List[str], paths: List[str], progress_cb: Optional[Callable]=None) -> None:
        """
        Download Images with given hashes in Supervisely server and saves them for the given paths.

        :param hashes: List of images hashes in Supervisely.
        :type hashes: List[str]
        :param paths: List of paths to save images.
        :type paths: List[str]
        :param progress_cb: Function for tracking download progress.
        :type progress_cb: Progress, optional
        :raises: :class:`RuntimeError` if len(hashes) != len(paths)
        :return: None
        :rtype: :class:`NoneType`
        :Usage example:

         .. code-block:: python

            import supervisely as sly

            os.environ['SERVER_ADDRESS'] = 'https://app.supervise.ly'
            os.environ['API_TOKEN'] = 'Your Supervisely API Token'
            api = sly.Api.from_env()

            dataset_id = 447130
            dir_for_save = '/home/admin/Downloads/img'
            hashes = []
            paths = []
            imgs_info = api.image.get_list(dataset_id)
            for im_info in imgs_info:
                hashes.append(im_info.hash)
                # It is necessary to save images with the same names(extentions) as on the server
                paths.append(os.path.join(dir_for_save, im_info.name))
            api.image.download_paths_by_hashes(hashes, paths)
        """
        if len(hashes) == 0:
            return
        if len(hashes) != len(paths):
            raise RuntimeError(
                'Can not match "hashes" and "paths" lists, len(hashes) != len(paths)'
            )

        h_to_path = {h: path for h, path in zip(hashes, paths)}
        for h, resp_part in self._download_batch_by_hashes(list(set(hashes))):
            ensure_base_path(h_to_path[h])
            with open(h_to_path[h], "wb") as w:
                w.write(resp_part.content)
            if progress_cb is not None:
                progress_cb(1)
                
    def get_project_id(self, image_id: int) -> int:
        """
        Gets Project ID by Image ID.

        :param image_id: Image ID in Supervisely.
        :type image_id: int
        :return: Project ID where Image is located.
        :rtype: :class:`int`
        :Usage example:

         .. code-block:: python

            import supervisely as sly

            os.environ['SERVER_ADDRESS'] = 'https://app.supervise.ly'
            os.environ['API_TOKEN'] = 'Your Supervisely API Token'
            api = sly.Api.from_env()

            img_project_id = api.image.get_project_id(121236920)
            print(img_project_id)
            # Output: 53939
        """
        dataset_id = self.get_info_by_id(image_id).dataset_id
        project_id = self._api.dataset.get_info_by_id(dataset_id).project_id
        return project_id

    @staticmethod
    def _get_free_name(exist_check_fn, name):
        res_title = name
        suffix = 1

        name_without_ext = get_file_name(name)
        ext = get_file_ext(name)

        while exist_check_fn(res_title):
            res_title = "{}_{:03d}{}".format(name_without_ext, suffix, ext)
            suffix += 1
        return res_title

    def storage_url(self, path_original: str) -> str:
        """
        Get full Image URL link in Supervisely server.

        :param path_original: Original Image path in Supervisely server.
        :type path_original: str
        :return: Full Image URL link in Supervisely server
        :rtype: :class:`str`
        :Usage example:

         .. code-block:: python

            import supervisely as sly

            os.environ['SERVER_ADDRESS'] = 'https://app.supervise.ly'
            os.environ['API_TOKEN'] = 'Your Supervisely API Token'
            api = sly.Api.from_env()

            image_id = 376729
            img_info = api.image.get_info_by_id(image_id)
            img_storage_url = api.image.storage_url(img_info.path_original)
        """
        return path_original

    def preview_url(self, url: str, width: Optional[int] = None, height: Optional[int] = None, quality: Optional[int] = 70) -> str:
        """
        Previews Image with the given resolution parameters.

        :param url: Full Image storage URL.
        :type url: str
        :param width: Preview Image width.
        :type width: int
        :param height: Preview Image height.
        :type height: int
        :param quality: Preview Image quality.
        :type quality: int
        :return: New URL with resized Image
        :rtype: :class:`str`
        :Usage example:

         .. code-block:: python

            import supervisely as sly

            os.environ['SERVER_ADDRESS'] = 'https://app.supervise.ly'
            os.environ['API_TOKEN'] = 'Your Supervisely API Token'
            api = sly.Api.from_env()

            image_id = 376729
            img_info = api.image.get_info_by_id(image_id)
            img_preview_url = api.image.preview_url(img_info.full_storage_url, width=512, height=256)

            # DOESN'T WORK
        """
        #@TODO: if both width and height are defined, and they are not proportioned to original image resolution,
        # then images will be croped from center
        if width is None:
            width = ""
        if height is None:
            height = ""
        return url.replace(
            "/image-converter",
            f"/previews/{width}x{height},jpeg,q{quality}/image-converter",
        )

    def update_meta(self, id: int, meta: Dict) -> Dict:
        """
        Updates Image meta by ID.

        :param id: Image ID in Supervisely.
        :type id: int
        :param meta: Image metadata.
        :type meta: dict
        :raises: :class:`TypeError` if meta type is not dict
        :return: Image information in dict format with new meta
        :rtype: :class:`dict`
        :Usage example:

         .. code-block:: python

            import supervisely as sly

            os.environ['SERVER_ADDRESS'] = 'https://app.supervise.ly'
            os.environ['API_TOKEN'] = 'Your Supervisely API Token'
            api = sly.Api.from_env()

            upd_img_meta = api.image.get_info_by_id(121236920)
            print(upd_img_meta.upd_img_meta)
            # Output: {}

            new_meta = {'Camera Make': 'Canon', 'Color Space': 'sRGB', 'Focal Length': '16 mm'}
            new_img_info = api.image.update_meta(121236920, new_meta)

            upd_img_meta = api.image.get_info_by_id(121236920)
            print(json.dumps(upd_img_meta.meta, indent=4))
            # Output: {
            #     "Camera Make": "Canon",
            #     "Color Space": "sRGB",
            #     "Focal Length": "16 mm"
            # }

        """
        if type(meta) is not dict:
            raise TypeError("Meta must be dict, not {}".format(type(meta)))
        response = self._api.post(
            "images.editInfo", {ApiField.ID: id, ApiField.META: meta}
        )
        return response.json()

    def add_tag(self, image_id: int, tag_id: int, value: Optional[Union[str, int]]=None) -> None:
        """
        Add tag with given ID to Image by ID.

        :param image_id: Image ID in Supervisely.
        :type image_id: int
        :param tag_id: Tag ID in Supervisely.
        :type tag_id: int
        :param value: Tag value.
        :type value: int or str or None, optional
        :return: :class:`None<None>`
        :rtype: :class:`NoneType<NoneType>`
        :Usage example:

         .. code-block:: python

            import supervisely as sly

            os.environ['SERVER_ADDRESS'] = 'https://app.supervise.ly'
            os.environ['API_TOKEN'] = 'Your Supervisely API Token'
            api = sly.Api.from_env()

            image_id = 2389126
            tag_id = 277083
            api.image.add_tag(image_id, tag_id)
        """

        # data = {ApiField.TAG_ID: tag_id, ApiField.IMAGE_ID: image_id}
        # if value is not None:
        #     data[ApiField.VALUE] = value
        # resp = self._api.post('image-tags.add-to-image', data)
        # return resp.json()
        self.add_tag_batch([image_id], tag_id, value)

    def add_tag_batch(self, image_ids: List[int], tag_id: int, value: Optional[Union[str, int]]=None) -> None:
        """
        Add tag with given ID to Images by IDs.

        :param image_ids: List of Images IDs in Supervisely.
        :type image_ids: List[int]
        :param tag_id: Tag ID in Supervisely.
        :type tag_id: int
        :param value: Tag value.
        :type value: int or str or None, optional
        :return: :class:`None<None>`
        :rtype: :class:`NoneType<NoneType>`
        :Usage example:

         .. code-block:: python

            import supervisely as sly

            os.environ['SERVER_ADDRESS'] = 'https://app.supervise.ly'
            os.environ['API_TOKEN'] = 'Your Supervisely API Token'
            api = sly.Api.from_env()

            image_ids = [2389126, 2389127]
            tag_id = 277083
            api.image.add_tag_batch(image_ids, tag_id)
        """
        data = {ApiField.TAG_ID: tag_id, ApiField.IDS: image_ids}
        if value is not None:
            data[ApiField.VALUE] = value
        resp = self._api.post("image-tags.bulk.add-to-image", data)
        return resp.json()<|MERGE_RESOLUTION|>--- conflicted
+++ resolved
@@ -110,40 +110,7 @@
         """
         List of Images in the given Dataset.
 
-<<<<<<< HEAD
-    def get_filtered_list(self, dataset_id, filters=None, sort="id", sort_order="asc"):
-        """
-        :param dataset_id: int
-        :param filters: list of dicts {'type': str, 'data': dict}
-        :param sort: string (one of "id" "name" "description" "labelsCount" "createdAt" "updatedAt")
-        :return: list of filtered images for a given dataset
-        """
-        if filters is None or not filters:
-            return self.get_list(dataset_id, sort=sort, sort_order=sort_order)
-        
-        if not all(["type" in filter.keys() for filter in filters]):
-            raise ValueError("'type' field not found in filter")
-        if not all(["data" in filter.keys() for filter in filters]):
-            raise ValueError("'data' field not found in filter")
-        
-        allowed_filter_types = ['images_filename', 'images_tag', 'objects_tag', \
-            'objects_class', 'objects_annotator', 'tagged_by_annotator', 'issues_count']
-        if not all([filter["type"] in allowed_filter_types for filter in filters]):
-            raise ValueError(f"'type' field must be one of: {allowed_filter_types}")
-        
-        return self.get_list_all_pages(
-            "images.list",
-            {
-                ApiField.DATASET_ID: dataset_id,
-                ApiField.FILTERS: filters,
-                ApiField.SORT: sort,
-                ApiField.SORT_ORDER: sort_order,
-            }
-        )
-
-    def get_info_by_id(self, id):
-=======
-        :param dataset_id: Dataset ID in which the Images are located.
+                :param dataset_id: Dataset ID in which the Images are located.
         :type dataset_id: int
         :param filters: List of params to sort output Images.
         :type filters: List[dict], optional
@@ -201,7 +168,6 @@
             #           full_storage_url='http://app.supervise.ly/h5un6l2bnaz1vj8a9qgms4-public/images/original/C/Y/Hq/...jpg'),
             #           tags=[]
             # ]
->>>>>>> 378a2a9d
         """
         return self.get_list_all_pages('images.list',  {
             ApiField.DATASET_ID: dataset_id,
@@ -209,6 +175,36 @@
             ApiField.SORT: sort,
             ApiField.SORT_ORDER: sort_order
         })
+    
+    def get_filtered_list(self, dataset_id, filters=None, sort="id", sort_order="asc"):
+        """
+        :param dataset_id: int
+        :param filters: list of dicts {'type': str, 'data': dict}
+        :param sort: string (one of "id" "name" "description" "labelsCount" "createdAt" "updatedAt")
+        :return: list of filtered images for a given dataset
+        """
+        if filters is None or not filters:
+            return self.get_list(dataset_id, sort=sort, sort_order=sort_order)
+        
+        if not all(["type" in filter.keys() for filter in filters]):
+            raise ValueError("'type' field not found in filter")
+        if not all(["data" in filter.keys() for filter in filters]):
+            raise ValueError("'data' field not found in filter")
+        
+        allowed_filter_types = ['images_filename', 'images_tag', 'objects_tag', \
+            'objects_class', 'objects_annotator', 'tagged_by_annotator', 'issues_count']
+        if not all([filter["type"] in allowed_filter_types for filter in filters]):
+            raise ValueError(f"'type' field must be one of: {allowed_filter_types}")
+        
+        return self.get_list_all_pages(
+            "images.list",
+            {
+                ApiField.DATASET_ID: dataset_id,
+                ApiField.FILTERS: filters,
+                ApiField.SORT: sort,
+                ApiField.SORT_ORDER: sort_order,
+            }
+        )
 
     def get_info_by_id(self, id: int) -> NamedTuple:
         """
