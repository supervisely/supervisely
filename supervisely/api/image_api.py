# coding: utf-8
"""Download/upload images from/to Supervisely."""

# docs
from __future__ import annotations

import io
import json
import re
import urllib.parse
from collections import defaultdict
from concurrent.futures import ThreadPoolExecutor
from datetime import datetime
from functools import partial
from pathlib import Path
from time import sleep
from typing import (
    Any,
    Callable,
    Dict,
    Generator,
    Iterator,
    List,
    Literal,
    NamedTuple,
    Optional,
    Tuple,
    Union,
)
from uuid import uuid4

import numpy as np
import requests
from requests.exceptions import HTTPError
from requests_toolbelt import MultipartDecoder, MultipartEncoder
from tqdm import tqdm

from supervisely._utils import (
    batched,
    generate_free_name,
    get_bytes_hash,
    resize_image_url,
)
from supervisely.annotation.annotation import Annotation
from supervisely.annotation.tag import Tag
from supervisely.annotation.tag_meta import TagApplicableTo, TagMeta, TagValueType
from supervisely.api.entity_annotation.figure_api import FigureApi
from supervisely.api.entity_annotation.tag_api import TagApi
from supervisely.api.module_api import (
    ApiField,
    RemoveableBulkModuleApi,
    _get_single_item,
)
from supervisely.imaging import image as sly_image
from supervisely.io.fs import (
    clean_dir,
    ensure_base_path,
    get_file_ext,
    get_file_hash,
    get_file_name,
    get_file_name_with_ext,
    list_files,
    list_files_recursively,
)
from supervisely.project.project_meta import ProjectMeta
from supervisely.project.project_type import (
    _MULTISPECTRAL_TAG_NAME,
    _MULTIVIEW_TAG_NAME,
)
from supervisely.sly_logger import logger

SUPPORTED_CONFLICT_RESOLUTIONS = ["skip", "rename", "replace"]


class ImageInfo(NamedTuple):
    """
    Object with image parameters from Supervisely.

    :Example:

     .. code-block:: python

        ImageInfo(
            id=770915,
            name='IMG_3861.jpeg',
            link=None,
            hash='ZdpMD+ZMJx0R8BgsCzJcqM7qP4M8f1AEtoYc87xZmyQ=',
            mime='image/jpeg',
            ext='jpeg',
            size=148388,
            width=1067,
            height=800,
            labels_count=4,
            dataset_id=2532,
            created_at='2021-03-02T10:04:33.973Z',
            updated_at='2021-03-02T10:04:33.973Z',
            meta={},
            path_original='/h5un6l2bnaz1vj8a9qgms4-public/images/original/7/h/Vo/...jpg',
            full_storage_url='http://app.supervise.ly/h5un6l2bnaz1vj8a9qgms4-public/images/original/7/h/Vo/...jpg'),
            tags=[]
        )
    """

    #: :class:`int`: Image ID in Supervisely.
    id: int

    #: :class:`str`: Image filename.
    name: str

    #: :class:`str`: Use link as ID for images that are expected to be stored at remote server.
    #: e.g. "http://your-server/image1.jpg".
    link: str

    #: :class:`str`: Image hash obtained by base64(sha256(file_content)).
    #: Use hash for files that are expected to be stored at Supervisely or your deployed agent.
    hash: str

    #: :class:`str`: Image MIME type.
    mime: str

    #: :class:`str`: Image file extension.
    ext: str

    #: :class:`int`: Image size (in bytes).
    size: int

    #: :class:`int`: Image width.
    width: int

    #: :class:`int`: Image height.
    height: int

    #: :class:`int`: Number of :class:`Labels<supervisely.annotation.label.Label>` in the Image.
    labels_count: int

    #: :class:`int`: :class:`Dataset<supervisely.project.project.Dataset>` ID in Supervisely.
    dataset_id: int

    #: :class:`str`: Image creation time. e.g. "2019-02-22T14:59:53.381Z".
    created_at: str

    #: :class:`str`: Time of last image update. e.g. "2019-02-22T14:59:53.381Z".
    updated_at: str

    #: :class:`dict`: Custom additional image info.
    meta: dict

    #: :class:`str`: Relative storage URL to image. e.g.
    #: "/h5un6l2bnaz1vj8a9qgms4-public/images/original/7/h/Vo/...jpg".
    path_original: str

    #: :class:`str`: Full storage URL to image. e.g.
    #: "http://app.supervise.ly/h5un6l2bnaz1vj8a9qgms4-public/images/original/7/h/Vo/...jpg".
    full_storage_url: str

    #: :class:`str`: Image :class:`Tags<supervisely.annotation.tag.Tag>` list.
    #: e.g. "[{'entityId': 2836466, 'tagId': 345022, 'id': 2224609, 'labelerLogin': 'admin',
    #: 'createdAt': '2021-03-05T14:15:39.923Z', 'updatedAt': '2021-03-05T14:15:39.923Z'}, {...}]".
    tags: List[Dict]

    @property
    def preview_url(self):
        """
        Get Image preview URL.

        :return: Image preview URL.
        :rtype: :class:`str`
        """
        return resize_image_url(self.full_storage_url)


class ImageApi(RemoveableBulkModuleApi):
    """
    API for working with :class:`Image<supervisely.imaging.image>`. :class:`ImageApi<ImageApi>` object is immutable.

    :param api: API connection to the server
    :type api: Api
    :Usage example:

     .. code-block:: python

        import os
        from dotenv import load_dotenv

        import supervisely as sly

        # Load secrets and create API object from .env file (recommended)
        # Learn more here: https://developer.supervisely.com/getting-started/basics-of-authentication
        if sly.is_development():
            load_dotenv(os.path.expanduser("~/supervisely.env"))
        api = sly.Api.from_env()

        # Pass values into the API constructor (optional, not recommended)
        # api = sly.Api(server_address="https://app.supervise.ly", token="4r47N...xaTatb")

        image_info = api.image.get_info_by_id(image_id) # api usage example
    """

    def __init__(self, api):
        super().__init__(api)
        self.figure = FigureApi(api)  # @TODO: rename to object like in labeling UI
        self.tag = TagApi(api)

    @staticmethod
    def info_sequence():
        """
        Get list of all :class:`ImageInfo<ImageInfo>` field names.

        :return: List of :class:`ImageInfo<ImageInfo>` field names.`
        :rtype: :class:`List[str]`
        """
        return [
            ApiField.ID,
            ApiField.NAME,
            ApiField.LINK,
            ApiField.HASH,
            ApiField.MIME,
            ApiField.EXT,
            ApiField.SIZE,
            ApiField.WIDTH,
            ApiField.HEIGHT,
            ApiField.LABELS_COUNT,
            ApiField.DATASET_ID,
            ApiField.CREATED_AT,
            ApiField.UPDATED_AT,
            ApiField.META,
            ApiField.PATH_ORIGINAL,
            ApiField.FULL_STORAGE_URL,
            ApiField.TAGS,
        ]

    @staticmethod
    def info_tuple_name():
        """
        Get string name of :class:`ImageInfo<ImageInfo>` NamedTuple.

        :return: NamedTuple name.
        :rtype: :class:`str`
        """
        return "ImageInfo"

    def get_list_generator(
        self,
        dataset_id: int = None,
        filters: Optional[List[Dict[str, str]]] = None,
        sort: Optional[str] = "id",
        sort_order: Optional[str] = "asc",
        limit: Optional[int] = None,
        force_metadata_for_links: Optional[bool] = False,
        batch_size: Optional[int] = None,
        project_id: int = None,
    ) -> Iterator[List[ImageInfo]]:
        """
        Returns a generator that yields lists of images in the given :class:`Dataset<supervisely.project.project.Dataset>` or :class:`Project<supervisely.project.project.Project>`.

        :param dataset_id: :class:`Dataset<supervisely.project.project.Dataset>` ID in which the Images are located.
        :type dataset_id: :class:`int`
        :param filters: List of params to sort output Images.
        :type filters: :class:`List[Dict]`, optional
        :param sort: Field name to sort. One of {'id' (default), 'name', 'description', 'labelsCount', 'createdAt', 'updatedAt'}
        :type sort: :class:`str`, optional
        :param sort_order: Sort order. One of {'asc' (default), 'desc'}
        :type sort_order: :class:`str`, optional
        :param limit: Max number of list elements. No limit if None (default).
        :type limit: :class:`int`, optional
        :param force_metadata_for_links: If True, updates meta for images with remote storage links when listing.
        :type force_metadata_for_links: bool, optional
        :param batch_size: Number of images to get in each request.
        :type batch_size: int, optional
        :param project_id: :class:`Project<supervisely.project.project.Project>` ID in which the Images are located.
        :type project_id: :class:`int`
        :return: Generator that yields lists of images in the given :class:`Dataset<supervisely.project.project.Dataset>` or :class:`Project<supervisely.project.project.Project>`.

        :Usage example:

         .. code-block:: python

            import supervisely as sly

            os.environ['SERVER_ADDRESS'] = 'https://app.supervisely.com'
            os.environ['API_TOKEN'] = 'Your Supervisely API Token'
            api = sly.Api.from_env()

            for images_batch in api.image.get_list_generator(dataset_id):
                print(images_batch)
        """

        self._validate_project_and_dataset_id(project_id, dataset_id)
        data = {
            ApiField.PROJECT_ID: project_id,
            ApiField.DATASET_ID: dataset_id,
            ApiField.FILTER: filters or [],
            ApiField.SORT: sort,
            ApiField.SORT_ORDER: sort_order,
            ApiField.FORCE_METADATA_FOR_LINKS: force_metadata_for_links,
            ApiField.PAGINATION_MODE: ApiField.TOKEN,
        }

        if batch_size is not None:
            data[ApiField.PER_PAGE] = batch_size
        else:
            # use default value on instance (20k)
            # #tag/Images/paths/~1images.list/get
            pass
        return self.get_list_all_pages_generator(
            "images.list",
            data,
            limit=limit,
            return_first_response=False,
        )

    def get_list(
        self,
        dataset_id: int = None,
        filters: Optional[List[Dict[str, str]]] = None,
        sort: Optional[str] = "id",
        sort_order: Optional[str] = "asc",
        limit: Optional[int] = None,
        force_metadata_for_links: Optional[bool] = True,
        return_first_response: Optional[bool] = False,
        project_id: int = None,
    ) -> List[ImageInfo]:
        """
        List of Images in the given :class:`Dataset<supervisely.project.project.Dataset>`.

        :param dataset_id: :class:`Dataset<supervisely.project.project.Dataset>` ID in which the Images are located.
        :type dataset_id: :class:`int`
        :param filters: List of params to sort output Images.
        :type filters: :class:`List[Dict]`, optional
        :param sort: Field name to sort. One of {'id' (default), 'name', 'description', 'labelsCount', 'createdAt', 'updatedAt'}
        :type sort: :class:`str`, optional
        :param sort_order: Sort order. One of {'asc' (default), 'desc'}
        :type sort_order: :class:`str`, optional
        :param limit: Max number of list elements. No limit if None (default).
        :type limit: :class:`int`, optional
        :param force_metadata_for_links: If True, updates meta for images with remote storage links when listing.
        :type force_metadata_for_links: bool, optional
        :param return_first_response: If True, returns first response without waiting for all pages.
        :type return_first_response: bool, optional
        :param project_id: :class:`Project<supervisely.project.project.Project>` ID in which the Images are located.
        :type project_id: :class:`int`
        :return: Objects with image information from Supervisely.
        :rtype: :class:`List[ImageInfo]<ImageInfo>`
        :Usage example:

         .. code-block:: python

            import supervisely as sly

            os.environ['SERVER_ADDRESS'] = 'https://app.supervisely.com'
            os.environ['API_TOKEN'] = 'Your Supervisely API Token'
            api = sly.Api.from_env()

            # Get list of Images with width = 1067
            img_infos = api.image.get_list(dataset_id, filters=[{ 'field': 'width', 'operator': '=', 'value': '1067' }])
            print(img_infos)
            # Output: [ImageInfo(id=770915,
            #                    name='IMG_3861.jpeg',
            #                    link=None,
            #                    hash='ZdpMD+ZMJx0R8BgsCzJcqM7qP4M8f1AEtoYc87xZmyQ=',
            #                    mime='image/jpeg',
            #                    ext='jpeg',
            #                    size=148388,
            #                    width=1067,
            #                    height=800,
            #                    labels_count=4,
            #                    dataset_id=2532,
            #                    created_at='2021-03-02T10:04:33.973Z',
            #                    updated_at='2021-03-02T10:04:33.973Z',
            #                    meta={},
            #                    path_original='/h5un6l2bnaz1vj8a9qgms4-public/images/original/7/h/Vo/...jpg',
            #                    full_storage_url='http://app.supervise.ly/h5un6l2bnaz1vj8a9qgms4-public/images/original/7/h/Vo/...jpg'),
            #                    tags=[],
            # ImageInfo(id=770916,
            #           name='IMG_1836.jpeg',
            #           link=None,
            #           hash='YZKQrZH5C0rBvGGA3p7hjWahz3/pV09u5m30Bz8GeYs=',
            #           mime='image/jpeg',
            #           ext='jpeg',
            #           size=140222,
            #           width=1067,
            #           height=800,
            #           labels_count=3,
            #           dataset_id=2532,
            #           created_at='2021-03-02T10:04:33.973Z',
            #           updated_at='2021-03-02T10:04:33.973Z',
            #           meta={},
            #           path_original='/h5un6l2bnaz1vj8a9qgms4-public/images/original/C/Y/Hq/...jpg',
            #           full_storage_url='http://app.supervise.ly/h5un6l2bnaz1vj8a9qgms4-public/images/original/C/Y/Hq/...jpg'),
            #           tags=[]
            # ]
        """
        self._validate_project_and_dataset_id(project_id, dataset_id)
        data = {
            ApiField.PROJECT_ID: project_id,
            ApiField.DATASET_ID: dataset_id,
            ApiField.FILTER: filters or [],
            ApiField.SORT: sort,
            ApiField.SORT_ORDER: sort_order,
            ApiField.FORCE_METADATA_FOR_LINKS: force_metadata_for_links,
        }

        return self.get_list_all_pages(
            "images.list",
            data=data,
            limit=limit,
            return_first_response=return_first_response,
        )

    def get_filtered_list(
        self,
        dataset_id: int = None,
        filters: Optional[List[Dict]] = None,
        sort: Optional[str] = "id",
        sort_order: Optional[str] = "asc",
        force_metadata_for_links: Optional[bool] = True,
        limit: Optional[int] = None,
        return_first_response: Optional[bool] = False,
        project_id: int = None,
    ) -> List[ImageInfo]:
        """
        List of filtered Images in the given :class:`Dataset<supervisely.project.project.Dataset>`.
        Differs in a more flexible filter format from the get_list() method.

        :param dataset_id: :class:`Dataset<supervisely.project.project.Dataset>` ID in which the Images are located.
        :type dataset_id: :class:`int`
        :param filters: List of params to sort output Images.
        :type filters: :class:`List[Dict]`, optional
        :param sort: Field name to sort. One of {'id' (default), 'name', 'description', 'labelsCount', 'createdAt', 'updatedAt'}.
        :type sort: :class:`str`, optional
        :param sort_order: Sort order. One of {'asc' (default), 'desc'}
        :type sort_order: :class:`str`, optional
        :param project_id: :class:`Project<supervisely.project.project.Project>` ID in which the Images are located.
        :type project_id: :class:`int`
        :return: Objects with image information from Supervisely.
        :rtype: :class:`List[ImageInfo]<ImageInfo>`

        :Usage example:

         .. code-block:: python

            import supervisely as sly

            os.environ['SERVER_ADDRESS'] = 'https://app.supervisely.com'
            os.environ['API_TOKEN'] = 'Your Supervisely API Token'
            api = sly.Api.from_env()

            # Get list of Images with names containing subsequence '2008'
            img_infos = api.image.get_filtered_list(dataset_id, filters=[{ 'type': 'images_filename', 'data': { 'value': '2008' } }])
        """
        self._validate_project_and_dataset_id(project_id, dataset_id)
        if filters is None or not filters:
            return self.get_list(
                dataset_id,
                sort=sort,
                sort_order=sort_order,
                limit=limit,
                force_metadata_for_links=force_metadata_for_links,
                return_first_response=return_first_response,
                project_id=project_id,
            )

        data = {
            ApiField.PROJECT_ID: project_id,
            ApiField.DATASET_ID: dataset_id,
            ApiField.FILTERS: filters,
            ApiField.SORT: sort,
            ApiField.SORT_ORDER: sort_order,
            ApiField.FORCE_METADATA_FOR_LINKS: force_metadata_for_links,
        }

        if not all(["type" in filter.keys() for filter in filters]):
            raise ValueError("'type' field not found in filter")
        if not all(["data" in filter.keys() for filter in filters]):
            raise ValueError("'data' field not found in filter")

        allowed_filter_types = [
            "images_filename",
            "images_tag",
            "objects_tag",
            "objects_class",
            "objects_annotator",
            "tagged_by_annotator",
            "issues_count",
        ]
        if not all([filter["type"] in allowed_filter_types for filter in filters]):
            raise ValueError(f"'type' field must be one of: {allowed_filter_types}")

        return self.get_list_all_pages(
            "images.list",
            data=data,
            limit=limit,
            return_first_response=return_first_response,
        )

    def get_info_by_id(self, id: int, force_metadata_for_links=True) -> ImageInfo:
        """
        Get Image information by ID.

        :param id: Image ID in Supervisely.
        :type id: int
        :return: Object with image information from Supervisely.
        :rtype: :class:`ImageInfo<ImageInfo>`
        :Usage example:

         .. code-block:: python

            import supervisely as sly

            os.environ['SERVER_ADDRESS'] = 'https://app.supervisely.com'
            os.environ['API_TOKEN'] = 'Your Supervisely API Token'
            api = sly.Api.from_env()

            # You can get Image ID by listing all images in the Dataset as shown in get_list
            # Or you can open certain image in Supervisely Annotation Tool UI and get last digits of the URL
            img_info = api.image.get_info_by_id(770918)
        """
        return self._get_info_by_id(
            id,
            "images.info",
            fields={ApiField.FORCE_METADATA_FOR_LINKS: force_metadata_for_links},
        )

    def _get_info_by_filters(self, parent_id, filters, force_metadata_for_links):
        """_get_info_by_filters"""
        items = self.get_list(parent_id, filters, force_metadata_for_links=force_metadata_for_links)
        return _get_single_item(items)

    def get_info_by_name(
        self,
        dataset_id: int,
        name: str,
        force_metadata_for_links: Optional[bool] = True,
    ) -> ImageInfo:
        """Returns image info by image name from given dataset id.

        :param dataset_id: Dataset ID in Supervisely, where Image is located.
        :type dataset_id: int
        :param name: Image name in Supervisely.
        :type name: str
        :param force_metadata_for_links: If True, returns full_storage_url and path_original fields in ImageInfo.
        :type force_metadata_for_links: bool, optional
        :return: Object with image information from Supervisely.
        :rtype: :class:`ImageInfo<ImageInfo>`
        """
        return self._get_info_by_name(
            get_info_by_filters_fn=lambda module_name: self._get_info_by_filters(
                dataset_id, module_name, force_metadata_for_links
            ),
            name=name,
        )

    # @TODO: reimplement to new method images.bulk.info
    def get_info_by_id_batch(
        self,
        ids: List[int],
        progress_cb: Optional[Union[tqdm, Callable]] = None,
        force_metadata_for_links=True,
    ) -> List[ImageInfo]:
        """
        Get Images information by ID.

        :param ids: Images IDs in Supervisely.
        :type ids: List[int]
        :param progress_cb: Function for tracking the progress.
        :type progress_cb: tqdm or callable, optional
        :return: Objects with image information from Supervisely.
        :rtype: :class:`List[ImageInfo]`
        :Usage example:

         .. code-block:: python

            import supervisely as sly

            os.environ['SERVER_ADDRESS'] = 'https://app.supervisely.com'
            os.environ['API_TOKEN'] = 'Your Supervisely API Token'
            api = sly.Api.from_env()

            img_ids = [376728, 376729, 376730, 376731, 376732, 376733]
            img_infos = image.get_info_by_id_batch(img_ids)
        """
        results = []
        if len(ids) == 0:
            return results
        dataset_id = self.get_info_by_id(ids[0], force_metadata_for_links=False).dataset_id
        for batch in batched(ids):
            filters = [{"field": ApiField.ID, "operator": "in", "value": batch}]
            results.extend(
                self.get_list_all_pages(
                    "images.list",
                    {
                        ApiField.DATASET_ID: dataset_id,
                        ApiField.FILTER: filters,
                        ApiField.FORCE_METADATA_FOR_LINKS: force_metadata_for_links,
                    },
                )
            )
            if progress_cb is not None:
                progress_cb(len(batch))
        temp_map = {info.id: info for info in results}
        ordered_results = [temp_map[id] for id in ids]
        return ordered_results

    def _download(self, id, is_stream=False):
        """
        :param id: int
        :param is_stream: bool
        :return: Response class object contain metadata of image with given id
        """
        response = self._api.post("images.download", {ApiField.ID: id}, stream=is_stream)
        return response

    def download_np(self, id: int, keep_alpha: Optional[bool] = False) -> np.ndarray:
        """
        Download Image with given id in numpy format.

        :param id: Image ID in Supervisely.
        :type id: int
        :param keep_alpha: If True keeps alpha mask for image, otherwise don't.
        :type keep_alpha: bool, optional
        :return: Image in RGB numpy matrix format
        :rtype: :class:`np.ndarray`
        :Usage example:

         .. code-block:: python

            import supervisely as sly

            os.environ['SERVER_ADDRESS'] = 'https://app.supervisely.com'
            os.environ['API_TOKEN'] = 'Your Supervisely API Token'
            api = sly.Api.from_env()

            image_np = api.image.download_np(770918)
        """
        response = self._download(id)
        img = sly_image.read_bytes(response.content, keep_alpha)
        return img

    def download_path(self, id: int, path: str) -> None:
        """
        Downloads Image from Dataset to local path by ID.

        :param id: Image ID in Supervisely.
        :type id: int
        :param path: Local save path for Image.
        :type path: str
        :return: None
        :rtype: :class:`NoneType`
        :Usage example:

         .. code-block:: python

            import supervisely as sly

            os.environ['SERVER_ADDRESS'] = 'https://app.supervisely.com'
            os.environ['API_TOKEN'] = 'Your Supervisely API Token'
            api = sly.Api.from_env()

            img_info = api.image.get_info_by_id(770918)
            save_path = os.path.join("/home/admin/work/projects/lemons_annotated/ds1/test_imgs/", img_info.name)

            api.image.download_path(770918, save_path)
        """
        response = self._download(id, is_stream=True)
        ensure_base_path(path)
        with open(path, "wb") as fd:
            for chunk in response.iter_content(chunk_size=1024 * 1024):
                fd.write(chunk)

    def download(self, id: int, path: str) -> None:
        """
        Downloads Image from Dataset to local path by ID.

        :param id: Image ID in Supervisely.
        :type id: int
        :param path: Local save path for Image.
        :type path: str
        :return: None
        :rtype: :class:`NoneType`
        :Usage example:

         .. code-block:: python

            import supervisely as sly

            os.environ['SERVER_ADDRESS'] = 'https://app.supervisely.com'
            os.environ['API_TOKEN'] = 'Your Supervisely API Token'
            api = sly.Api.from_env()

            img_info = api.image.get_info_by_id(770918)
            save_path = os.path.join("/home/admin/work/projects/lemons_annotated/ds1/test_imgs/", img_info.name)

            api.image.download_path(770918, save_path)
        """
        self.download_path(id=id, path=path)

    def _download_batch(
        self,
        dataset_id: int,
        ids: List[int],
        progress_cb: Optional[Union[tqdm, Callable]] = None,
    ):
        """
        Get image id and it content from given dataset and list of images ids.
        """
        for batch_ids in batched(ids):
            response = self._api.post(
                "images.bulk.download",
                {ApiField.DATASET_ID: dataset_id, ApiField.IMAGE_IDS: batch_ids},
            )
            decoder = MultipartDecoder.from_response(response)
            for part in decoder.parts:
                content_utf8 = part.headers[b"Content-Disposition"].decode("utf-8")
                # Find name="1245" preceded by a whitespace, semicolon or beginning of line.
                # The regex has 2 capture group: one for the prefix and one for the actual name value.
                img_id = int(re.findall(r'(^|[\s;])name="(\d*)"', content_utf8)[0][1])

                if progress_cb is not None:
                    progress_cb(1)
                yield img_id, part

    def download_paths(
        self,
        dataset_id: int,
        ids: List[int],
        paths: List[str],
        progress_cb: Optional[Union[tqdm, Callable]] = None,
    ) -> None:
        """
        Download Images with given ids and saves them for the given paths.

        :param dataset_id: Dataset ID in Supervisely, where Images are located.
        :type dataset_id: :class:`int`
        :param ids: List of Image IDs in Supervisely.
        :type ids: :class:`List[int]`
        :param paths: Local save paths for Images.
        :type paths: :class:`List[str]`
        :param progress_cb: Function for tracking download progress.
        :type progress_cb: tqdm or callable, optional
        :raises: :class:`ValueError` if len(ids) != len(paths)
        :return: None
        :rtype: :class:`NoneType`

        :Usage example:

         .. code-block:: python

            import supervisely as sly

            os.environ['SERVER_ADDRESS'] = 'https://app.supervisely.com'
            os.environ['API_TOKEN'] = 'Your Supervisely API Token'
            api = sly.Api.from_env()

            local_save_dir = "/home/admin/work/projects/lemons_annotated/ds1/test_imgs"
            save_paths = []
            image_ids = [771755, 771756, 771757, 771758, 771759, 771760]
            img_infos = api.image.get_info_by_id_batch(image_ids)

            p = tqdm(desc="Images downloaded: ", total=len(img_infos))
            for img_info in img_infos:
                save_paths.append(os.path.join(local_save_dir, img_info.name))

            api.image.download_paths(2573, image_ids, save_paths, progress_cb=p)
            # Progress:
            # {"message": "progress", "event_type": "EventType.PROGRESS", "subtask": "Images downloaded: ", "current": 0, "total": 6, "timestamp": "2021-03-15T19:47:15.406Z", "level": "info"}
            # {"message": "progress", "event_type": "EventType.PROGRESS", "subtask": "Images downloaded: ", "current": 1, "total": 6, "timestamp": "2021-03-15T19:47:16.366Z", "level": "info"}
            # {"message": "progress", "event_type": "EventType.PROGRESS", "subtask": "Images downloaded: ", "current": 2, "total": 6, "timestamp": "2021-03-15T19:47:16.367Z", "level": "info"}
            # {"message": "progress", "event_type": "EventType.PROGRESS", "subtask": "Images downloaded: ", "current": 3, "total": 6, "timestamp": "2021-03-15T19:47:16.367Z", "level": "info"}
            # {"message": "progress", "event_type": "EventType.PROGRESS", "subtask": "Images downloaded: ", "current": 4, "total": 6, "timestamp": "2021-03-15T19:47:16.367Z", "level": "info"}
            # {"message": "progress", "event_type": "EventType.PROGRESS", "subtask": "Images downloaded: ", "current": 5, "total": 6, "timestamp": "2021-03-15T19:47:16.368Z", "level": "info"}
            # {"message": "progress", "event_type": "EventType.PROGRESS", "subtask": "Images downloaded: ", "current": 6, "total": 6, "timestamp": "2021-03-15T19:47:16.368Z", "level": "info"}
        """
        if len(ids) == 0:
            return
        if len(ids) != len(paths):
            raise ValueError('Can not match "ids" and "paths" lists, len(ids) != len(paths)')

        id_to_path = {id: path for id, path in zip(ids, paths)}
        for img_id, resp_part in self._download_batch(dataset_id, ids, progress_cb):
            with open(id_to_path[img_id], "wb") as w:
                w.write(resp_part.content)

    def download_bytes(
        self,
        dataset_id: int,
        ids: List[int],
        progress_cb: Optional[Union[tqdm, Callable]] = None,
    ) -> List[bytes]:
        """
        Download Images with given IDs from Dataset in Binary format.

        :param dataset_id: Dataset ID in Supervisely, where Images are located.
        :type dataset_id: int
        :param ids: List of Image IDs in Supervisely.
        :type ids: List[int]
        :param progress_cb: Function for tracking download progress.
        :type progress_cb: tqdm or callable, optional
        :return: List of Images in binary format
        :rtype: :class:`List[bytes]`
        :Usage example:

         .. code-block:: python

            import supervisely as sly

            os.environ['SERVER_ADDRESS'] = 'https://app.supervisely.com'
            os.environ['API_TOKEN'] = 'Your Supervisely API Token'
            api = sly.Api.from_env()

            img_bytes = api.image.download_bytes(dataset_id, [770918])
            print(img_bytes)
            # Output: [b'\xff\xd8\xff\xe0\x00\x10JFIF\x00\x01\x01\...]
        """
        if len(ids) == 0:
            return []

        id_to_img = {}
        for img_id, resp_part in self._download_batch(dataset_id, ids, progress_cb):
            id_to_img[img_id] = resp_part.content

        return [id_to_img[id] for id in ids]

    def download_nps(
        self,
        dataset_id: int,
        ids: List[int],
        progress_cb: Optional[Union[tqdm, Callable]] = None,
        keep_alpha: Optional[bool] = False,
    ) -> List[np.ndarray]:
        """
        Download Images with given IDs in numpy format.

        :param dataset_id: Dataset ID in Supervisely, where Images are located.
        :type dataset_id: int
        :param ids: List of Images IDs in Supervisely.
        :type ids: List[int]
        :param progress_cb: Function for tracking download progress.
        :type progress_cb: tqdm or callable, optional
        :param keep_alpha: If True keeps alpha mask for Image, otherwise don't.
        :type keep_alpha: bool, optional
        :return: List of Images in RGB numpy matrix format
        :rtype: :class:`List[np.ndarray]`
        :Usage example:

         .. code-block:: python

            import supervisely as sly

            os.environ['SERVER_ADDRESS'] = 'https://app.supervisely.com'
            os.environ['API_TOKEN'] = 'Your Supervisely API Token'
            api = sly.Api.from_env()

            image_ids = [770918, 770919, 770920]
            image_nps = api.image.download_nps(dataset_id, image_ids)
        """
        return [
            sly_image.read_bytes(img_bytes, keep_alpha)
            for img_bytes in self.download_bytes(
                dataset_id=dataset_id, ids=ids, progress_cb=progress_cb
            )
        ]

    def download_nps_generator(
        self,
        dataset_id: int,
        ids: List[int],
        progress_cb: Optional[Union[tqdm, Callable]] = None,
        keep_alpha: Optional[bool] = False,
    ) -> Generator[Tuple[int, np.ndarray], None, None]:
        for img_id, img_part in self._download_batch(dataset_id, ids, progress_cb):
            img_bytes = img_part.content
            yield img_id, sly_image.read_bytes(img_bytes, keep_alpha)

    def check_existing_hashes(
        self, hashes: List[str], progress_cb: Optional[Union[tqdm, Callable]] = None
    ) -> List[str]:
        """
        Checks existing hashes for Images.

        :param hashes: List of hashes.
        :type hashes: List[str]
        :param progress_cb: Function for tracking progress of checking.
        :type progress_cb: tqdm or callable, optional
        :return: List of existing hashes
        :rtype: :class:`List[str]`
        :Usage example: Checkout detailed example `here <https://app.supervise.ly/explore/notebooks/guide-10-check-existing-images-and-upload-only-the-new-ones-1545/overview>`_ (you must be logged into your Supervisely account)

         .. code-block:: python

            # Helpful method when your uploading was interrupted
            # You can check what images has been successfully uploaded by their hashes and what not
            # And continue uploading the rest of the images from that point

            import supervisely as sly

            os.environ['SERVER_ADDRESS'] = 'https://app.supervisely.com'
            os.environ['API_TOKEN'] = 'Your Supervisely API Token'
            api = sly.Api.from_env()

            # Find project
            project = api.project.get_info_by_id(WORKSPACE_ID, PROJECT_ID)

            # Get paths of all images in a directory
            images_paths = sly.fs.list_files('images_to_upload')

            # Calculate hashes for all images paths
            hash_to_image = {}
            images_hashes = []

            for idx, item in enumerate(images_paths):
                item_hash = sly.fs.get_file_hash(item)
                images_hashes.append(item_hash)
                hash_to_image[item_hash] = item

            # Get hashes that are already on server
            remote_hashes = api.image.check_existing_hashes(images_hashes)
            already_uploaded_images = {hh: hash_to_image[hh] for hh in remote_hashes}
        """
        results = []
        if len(hashes) == 0:
            return results
        for hashes_batch in batched(hashes, batch_size=900):
            response = self._api.post("images.internal.hashes.list", hashes_batch)
            results.extend(response.json())

            if progress_cb is not None:
                progress_cb(len(hashes_batch))
        return results

    def check_existing_links(
        self, links: List[str], progress_cb: Optional[Union[tqdm, Callable]] = None
    ) -> List[str]:
        """
        Checks existing links for Images.

        :param links: List of links.
        :type links: List[str]
        :param progress_cb: Function for tracking progress of checking.
        :type progress_cb: tqdm or callable, optional
        :return: List of existing links
        :rtype: List[str]
        """

        if len(links) == 0:
            return []

        def _is_image_available(url, progress_cb=None):
            if self._api.remote_storage.is_bucket_url(url):
                response = self._api.remote_storage.is_path_exist(url)
                result = url if response else None
            else:
                response = requests.head(url)
                result = url if response.status_code == 200 else None
            if progress_cb is not None:
                progress_cb(1)
            return result

        _is_image_available_with_progress = partial(_is_image_available, progress_cb=progress_cb)

        with ThreadPoolExecutor(max_workers=20) as executor:
            results = list(executor.map(_is_image_available_with_progress, links))

        return results

    def check_image_uploaded(self, hash: str) -> bool:
        """
        Checks if Image has been uploaded.

        :param hash: Image hash in Supervisely.
        :type hash: str
        :return: True if Image with given hash exist, otherwise False
        :rtype: :class:`bool`
        :Usage example:

         .. code-block::

            import supervisely as sly

            os.environ['SERVER_ADDRESS'] = 'https://app.supervisely.com'
            os.environ['API_TOKEN'] = 'Your Supervisely API Token'
            api = sly.Api.from_env()

            image_check_uploaded = api.image.check_image_uploaded("YZKQrZH5C0rBvGGA3p7hjWahz3/pV09u5m30Bz8GeYs=")
            print(image_check_uploaded)
            # Output: True
        """
        response = self._api.post("images.internal.hashes.list", [hash])
        results = response.json()
        if len(results) == 0:
            return False
        else:
            return True

    def _upload_uniq_images_single_req(self, func_item_to_byte_stream, hashes_items_to_upload):
        """
        Upload images (binary data) to server with single request.
        Expects unique images that aren't exist at server.
        :param func_item_to_byte_stream: converter for "item" to byte stream
        :param hashes_items_to_upload: list of pairs (hash, item)
        :return: list of hashes for successfully uploaded items
        """
        content_dict = {}
        for idx, (_, item) in enumerate(hashes_items_to_upload):
            content_dict["{}-file".format(idx)] = (
                str(idx),
                func_item_to_byte_stream(item),
                "image/*",
            )
        encoder = MultipartEncoder(fields=content_dict)
        resp = self._api.post("images.bulk.upload", encoder)

        # close all opened files
        for value in content_dict.values():
            from io import BufferedReader

            if isinstance(value[1], BufferedReader):
                value[1].close()

        resp_list = json.loads(resp.text)
        remote_hashes = [d["hash"] for d in resp_list if "hash" in d]
        if len(remote_hashes) != len(hashes_items_to_upload):
            problem_items = [
                (hsh, item, resp["errors"])
                for (hsh, item), resp in zip(hashes_items_to_upload, resp_list)
                if resp.get("errors")
            ]
            logger.warn(
                "Not all images were uploaded within request.",
                extra={
                    "total_cnt": len(hashes_items_to_upload),
                    "ok_cnt": len(remote_hashes),
                    "items": problem_items,
                },
            )
        return remote_hashes

    def _upload_data_bulk(
        self, func_item_to_byte_stream, items_hashes, retry_cnt=3, progress_cb=None
    ):
        """
        Upload images (binary data) to server. Works with already existing or duplicating images.
        :param func_item_to_byte_stream: converter for "item" to byte stream
        :param items_hashes: iterable of pairs (item, hash) where "item" is a some descriptor (e.g. image file path)
         for image data, and "hash" is a hash for the image binary data
        :param retry_cnt: int, number of retries to send the whole set of items
        :param progress_cb: callback or tqdm object to account progress (in number of items)
        """
        # count all items to adjust progress_cb and create hash to item mapping with unique hashes
        items_count_total = 0
        hash_to_items = {}
        for item, i_hash in items_hashes:
            hash_to_items[i_hash] = item
            items_count_total += 1

        unique_hashes = set(hash_to_items.keys())
        remote_hashes = set(
            self.check_existing_hashes(list(unique_hashes))
        )  # existing -- from server
        if progress_cb:
            progress_cb(len(remote_hashes))
        pending_hashes = unique_hashes - remote_hashes

        # @TODO: some correlation with sly.io.network_exceptions. Should we perform retries here?
        for retry_idx in range(retry_cnt):
            # single attempt to upload all data which is not uploaded yet

            for hashes in batched(list(pending_hashes)):
                pending_hashes_items = [(h, hash_to_items[h]) for h in hashes]
                hashes_rcv = self._upload_uniq_images_single_req(
                    func_item_to_byte_stream, pending_hashes_items
                )
                pending_hashes -= set(hashes_rcv)
                if set(hashes_rcv) - set(hashes):
                    logger.warn(
                        "Hash inconsistency in images bulk upload.",
                        extra={"sent": hashes, "received": hashes_rcv},
                    )
                if progress_cb:
                    progress_cb(len(hashes_rcv))

            if not pending_hashes:
                if progress_cb is not None:
                    progress_cb(items_count_total - len(unique_hashes))
                return

            warning_items = []
            for h in pending_hashes:
                item_data = hash_to_items[h]
                if isinstance(item_data, (bytes, bytearray)):
                    item_data = "some bytes ..."
                warning_items.append((h, item_data))

            logger.warn(
                "Unable to upload images (data).",
                extra={
                    "retry_idx": retry_idx,
                    "items": warning_items,
                },
            )
            # now retry it for the case if it is a shadow server/connection error

        raise ValueError(
            "Unable to upload images (data). "
            "Please check if images are in supported format and if ones aren't corrupted."
        )

    def upload_path(
        self, dataset_id: int, name: str, path: str, meta: Optional[Dict] = None
    ) -> ImageInfo:
        """
        Uploads Image with given name from given local path to Dataset.

        :param dataset_id: Dataset ID in Supervisely.
        :type dataset_id: int
        :param name: Image name with extension.
        :type name: str
        :param path: Local Image path.
        :type path: str
        :param meta: Image metadata.
        :type meta: dict, optional
        :return: Information about Image. See :class:`info_sequence<info_sequence>`
        :rtype: :class:`ImageInfo`
        :Usage example:

         .. code-block:: python

            import supervisely as sly

            os.environ['SERVER_ADDRESS'] = 'https://app.supervisely.com'
            os.environ['API_TOKEN'] = 'Your Supervisely API Token'
            api = sly.Api.from_env()

            img_info = api.image.upload_path(dataset_id, name="7777.jpeg", path="/home/admin/Downloads/7777.jpeg")
        """
        metas = None if meta is None else [meta]
        return self.upload_paths(dataset_id, [name], [path], metas=metas)[0]

    def upload_paths(
        self,
        dataset_id: int,
        names: List[str],
        paths: List[str],
        progress_cb: Optional[Union[tqdm, Callable]] = None,
        metas: Optional[List[Dict]] = None,
        conflict_resolution: Optional[Literal["rename", "skip", "replace"]] = None,
    ) -> List[ImageInfo]:
        """
        Uploads Images with given names from given local path to Dataset.

        :param dataset_id: Dataset ID in Supervisely.
        :type dataset_id: int
        :param names: List of Images names with extension.
        :type names: List[str]
        :param paths: List of local Images pathes.
        :type paths: List[str]
        :param progress_cb: Function for tracking the progress of uploading.
        :type progress_cb: tqdm or callable, optional
        :param metas: Images metadata.
        :type metas: List[dict], optional
        :param conflict_resolution: The strategy to resolve upload conflicts. 'Replace' option will replace the existing images in the dataset with the new images. The images that are being deleted are logged. 'Skip' option will ignore the upload of new images that would result in a conflict. An original image's ImageInfo list will be returned instead. 'Rename' option will rename the new images to prevent any conflict.
        :type conflict_resolution: Optional[Literal["rename", "skip", "replace"]]
        :raises: :class:`ValueError` if len(names) != len(paths)
        :return: List with information about Images. See :class:`info_sequence<info_sequence>`
        :rtype: :class:`List[ImageInfo]`
        :Usage example:

         .. code-block:: python

            os.environ['SERVER_ADDRESS'] = 'https://app.supervisely.com'
            os.environ['API_TOKEN'] = 'Your Supervisely API Token'
            api = sly.Api.from_env()

            img_names = ["7777.jpeg", "8888.jpeg", "9999.jpeg"]
            image_paths = ["/home/admin/Downloads/img/770918.jpeg", "/home/admin/Downloads/img/770919.jpeg", "/home/admin/Downloads/img/770920.jpeg"]

            img_infos = api.image.upload_path(dataset_id, names=img_names, paths=img_paths)
        """

        def path_to_bytes_stream(path):
            return open(path, "rb")

        hashes = [get_file_hash(x) for x in paths]

        self._upload_data_bulk(path_to_bytes_stream, zip(paths, hashes), progress_cb=progress_cb)

        return self.upload_hashes(
            dataset_id, names, hashes, metas=metas, conflict_resolution=conflict_resolution
        )

    def upload_np(
        self, dataset_id: int, name: str, img: np.ndarray, meta: Optional[Dict] = None
    ) -> ImageInfo:
        """
        Upload given Image in numpy format with given name to Dataset.

        :param dataset_id: Dataset ID in Supervisely.
        :type dataset_id: int
        :param name: Image name with extension.
        :type name: str
        :param img: image in RGB format(numpy matrix)
        :type img: np.ndarray
        :param meta: Image metadata.
        :type meta: dict, optional
        :return: Information about Image. See :class:`info_sequence<info_sequence>`
        :rtype: :class:`ImageInfo`
        :Usage example:

         .. code-block:: python

            import supervisely as sly

            os.environ['SERVER_ADDRESS'] = 'https://app.supervisely.com'
            os.environ['API_TOKEN'] = 'Your Supervisely API Token'
            api = sly.Api.from_env()

            img_np = sly.image.read("/home/admin/Downloads/7777.jpeg")
            img_info = api.image.upload_np(dataset_id, name="7777.jpeg", img=img_np)
        """
        metas = None if meta is None else [meta]
        return self.upload_nps(dataset_id, [name], [img], metas=metas)[0]

    def upload_nps(
        self,
        dataset_id: int,
        names: List[str],
        imgs: List[np.ndarray],
        progress_cb: Optional[Union[tqdm, Callable]] = None,
        metas: Optional[List[Dict]] = None,
        conflict_resolution: Optional[Literal["rename", "skip", "replace"]] = None,
    ) -> List[ImageInfo]:
        """
        Upload given Images in numpy format with given names to Dataset.

        :param dataset_id: Dataset ID in Supervisely.
        :type dataset_id: int
        :param names: Images names with extension.
        :type names: List[str]
        :param imgs: Images in RGB numpy matrix format
        :type imgs: List[np.ndarray]
        :param progress_cb: Function for tracking the progress of uploading.
        :type progress_cb: tqdm or callable, optional
        :param metas: Images metadata.
        :type metas: List[dict], optional
        :param conflict_resolution: The strategy to resolve upload conflicts. 'Replace' option will replace the existing images in the dataset with the new images. The images that are being deleted are logged. 'Skip' option will ignore the upload of new images that would result in a conflict. An original image's ImageInfo list will be returned instead. 'Rename' option will rename the new images to prevent any conflict.
        :type conflict_resolution: Optional[Literal["rename", "skip", "replace"]]
        :return: List with information about Images. See :class:`info_sequence<info_sequence>`
        :rtype: :class:`List[ImageInfo]`
        :Usage example:

         .. code-block:: python

            import supervisely as sly

            os.environ['SERVER_ADDRESS'] = 'https://app.supervisely.com'
            os.environ['API_TOKEN'] = 'Your Supervisely API Token'
            api = sly.Api.from_env()

            img_np_1 = sly.image.read("/home/admin/Downloads/7777.jpeg")
            img_np_2 = sly.image.read("/home/admin/Downloads/8888.jpeg")
            img_np_3 = sly.image.read("/home/admin/Downloads/9999.jpeg")

            img_names = ["7777.jpeg", "8888.jpeg", "9999.jpeg"]
            img_nps = [img_np_1, img_np_2, img_np_3]

            img_infos = api.image.upload_nps(dataset_id, names=img_names, imgs=img_nps)
        """

        def img_to_bytes_stream(item):
            img, name = item[0], item[1]
            img_bytes = sly_image.write_bytes(img, get_file_ext(name))
            return io.BytesIO(img_bytes)

        def img_to_hash(item):
            img, name = item[0], item[1]
            return sly_image.get_hash(img, get_file_ext(name))

        img_name_list = list(zip(imgs, names))
        hashes = [img_to_hash(x) for x in img_name_list]

        self._upload_data_bulk(
            img_to_bytes_stream, zip(img_name_list, hashes), progress_cb=progress_cb
        )
        return self.upload_hashes(
            dataset_id, names, hashes, metas=metas, conflict_resolution=conflict_resolution
        )

    def upload_link(
        self,
        dataset_id: int,
        name: str,
        link: str,
        meta: Optional[Dict] = None,
        force_metadata_for_links=True,
    ) -> ImageInfo:
        """
        Uploads Image from given link to Dataset.

        :param dataset_id: Dataset ID in Supervisely.
        :type dataset_id: int
        :param name: Image name with extension.
        :type name: str
        :param link: Link to Image.
        :type link: str
        :param meta: Image metadata.
        :type meta: dict, optional
        :param force_metadata_for_links: Calculate metadata for link. If False, metadata will be empty.
        :type force_metadata_for_links: bool, optional
        :return: Information about Image. See :class:`info_sequence<info_sequence>`
        :rtype: :class:`ImageInfo`
        :Usage example:

         .. code-block:: python

            import supervisely as sly

            os.environ['SERVER_ADDRESS'] = 'https://app.supervisely.com'
            os.environ['API_TOKEN'] = 'Your Supervisely API Token'
            api = sly.Api.from_env()

            img_name = 'Avatar.jpg'
            img_link = 'https://m.media-amazon.com/images/M/MV5BMTYwOTEwNjAzMl5BMl5BanBnXkFtZTcwODc5MTUwMw@@._V1_.jpg'

            img_info = api.image.upload_link(dataset_id, img_name, img_link)
        """
        metas = None if meta is None else [meta]
        return self.upload_links(
            dataset_id,
            [name],
            [link],
            metas=metas,
            force_metadata_for_links=force_metadata_for_links,
        )[0]

    def upload_links(
        self,
        dataset_id: int,
        names: List[str],
        links: List[str],
        progress_cb: Optional[Union[tqdm, Callable]] = None,
        metas: Optional[List[Dict]] = None,
        batch_size: Optional[int] = 50,
        force_metadata_for_links: Optional[bool] = True,
        skip_validation: Optional[bool] = False,
        conflict_resolution: Optional[Literal["rename", "skip", "replace"]] = None,
    ) -> List[ImageInfo]:
        """
        Uploads Images from given links to Dataset.

        :param dataset_id: Dataset ID in Supervisely.
        :type dataset_id: int
        :param names: Images names with extension.
        :type names: List[str]
        :param links: Links to Images.
        :type links: List[str]
        :param progress_cb: Function for tracking the progress of uploading.
        :type progress_cb: tqdm or callable, optional
        :param metas: Images metadata.
        :type metas: List[dict], optional
        :param force_metadata_for_links: Calculate metadata for links. If False, metadata will be empty.
        :type force_metadata_for_links: bool, optional
        :param skip_validation: Skips validation for images, can result in invalid images being uploaded.
        :type skip_validation: bool, optional
        :param conflict_resolution: The strategy to resolve upload conflicts. 'Replace' option will replace the existing images in the dataset with the new images. The images that are being deleted are logged. 'Skip' option will ignore the upload of new images that would result in a conflict. An original image's ImageInfo list will be returned instead. 'Rename' option will rename the new images to prevent any conflict.
        :type conflict_resolution: Optional[Literal["rename", "skip", "replace"]]
        :return: List with information about Images. See :class:`info_sequence<info_sequence>`
        :rtype: :class:`List[ImageInfo]`
        :Usage example:

         .. code-block:: python

            import supervisely as sly

            os.environ['SERVER_ADDRESS'] = 'https://app.supervisely.com'
            os.environ['API_TOKEN'] = 'Your Supervisely API Token'
            api = sly.Api.from_env()

            img_names = ['Avatar.jpg', 'Harry Potter.jpg', 'Avengers.jpg']
            img_links = ['https://m.media-amazon.com/images/M/MV5BMTYwOTEwNjAzMl5BMl5BanBnXkFtZTcwODc5MTUwMw@@._V1_.jpg',
                         'https://m.media-amazon.com/images/M/MV5BNDYxNjQyMjAtNTdiOS00NGYwLWFmNTAtNThmYjU5ZGI2YTI1XkEyXkFqcGdeQXVyMTMxODk2OTU@._V1_.jpg',
                         'https://m.media-amazon.com/images/M/MV5BNjQ3NWNlNmQtMTE5ZS00MDdmLTlkZjUtZTBlM2UxMGFiMTU3XkEyXkFqcGdeQXVyNjUwNzk3NDc@._V1_.jpg']

            img_infos = api.image.upload_links(dataset_id, img_names, img_links)
        """
        return self._upload_bulk_add(
            lambda item: (ApiField.LINK, item),
            dataset_id,
            names,
            links,
            progress_cb,
            metas=metas,
            batch_size=batch_size,
            force_metadata_for_links=force_metadata_for_links,
            skip_validation=skip_validation,
            conflict_resolution=conflict_resolution,
        )

    def upload_hash(
        self, dataset_id: int, name: str, hash: str, meta: Optional[Dict] = None
    ) -> ImageInfo:
        """
        Upload Image from given hash to Dataset.

        :param dataset_id: Dataset ID in Supervisely.
        :type dataset_id: int
        :param name: Image name with extension.
        :type name: str
        :param hash: Image hash.
        :type hash: str
        :param meta: Image metadata.
        :type meta: dict, optional
        :return: Information about Image. See :class:`info_sequence<info_sequence>`
        :rtype: :class:`ImageInfo`
        :Usage example:

         .. code-block:: python

            import supervisely as sly

            os.environ['SERVER_ADDRESS'] = 'https://app.supervisely.com'
            os.environ['API_TOKEN'] = 'Your Supervisely API Token'
            api = sly.Api.from_env()

            dst_dataset_id = 452984
            im_info = api.image.get_info_by_id(193940090)
            hash = im_info.hash
            # It is necessary to upload image with the same name(extention) as in src dataset
            name = im_info.name
            meta = {1: 'meta_example'}
            new_in_info = api.image.upload_hash(dst_dataset_id, name, hash, meta)
            print(json.dumps(new_in_info, indent=4))
            # Output: [
            #     196793586,
            #     "IMG_0748.jpeg",
            #     null,
            #     "NEjmnmdd7DOzaFAKK/nCIl5CtcwZeMkhW3CHe875p9g=",
            #     "image/jpeg",
            #     "jpeg",
            #     66885,
            #     600,
            #     500,
            #     0,
            #     452984,
            #     "2021-03-16T09:09:45.587Z",
            #     "2021-03-16T09:09:45.587Z",
            #     {
            #         "1": "meta_example"
            #     },
            #     "/h5un6l2bnaz1vj8a9qgms4-public/images/original/P/a/kn/W2mzMQg435d6wG0.jpg",
            #     "https://app.supervise.ly/h5un6l2bnaz1vj8a9qgms4-public/images/original/P/a/kn/W2mzMQg435hiHJAPgMU.jpg"
            # ]
        """
        metas = None if meta is None else [meta]
        return self.upload_hashes(dataset_id, [name], [hash], metas=metas)[0]

    def upload_hashes(
        self,
        dataset_id: int,
        names: List[str],
        hashes: List[str],
        progress_cb: Optional[Union[tqdm, Callable]] = None,
        metas: Optional[List[Dict]] = None,
        batch_size: Optional[int] = 50,
        skip_validation: Optional[bool] = False,
        conflict_resolution: Optional[Literal["rename", "skip", "replace"]] = None,
    ) -> List[ImageInfo]:
        """
        Upload images from given hashes to Dataset.

        :param dataset_id: Dataset ID in Supervisely.
        :type dataset_id: int
        :param names: Images names with extension.
        :type names: List[str]
        :param hashes: Images hashes.
        :type hashes: List[str]
        :param progress_cb: Function for tracking the progress of uploading.
        :type progress_cb: tqdm or callable, optional
        :param metas: Images metadata.
        :type metas: List[dict], optional
        :param batch_size: Number of images to upload in one batch.
        :type batch_size: int, optional
        :param skip_validation: Skips validation for images, can result in invalid images being uploaded.
        :type skip_validation: bool, optional
        :param conflict_resolution: The strategy to resolve upload conflicts. 'Replace' option will replace the existing images in the dataset with the new images. The images that are being deleted are logged. 'Skip' option will ignore the upload of new images that would result in a conflict. An original image's ImageInfo list will be returned instead. 'Rename' option will rename the new images to prevent any conflict.
        :type conflict_resolution: Optional[Literal["rename", "skip", "replace"]]
        :return: List with information about Images. See :class:`info_sequence<info_sequence>`
        :rtype: :class:`List[ImageInfo]`
        :Usage example:

         .. code-block:: python

            import supervisely as sly

            os.environ['SERVER_ADDRESS'] = 'https://app.supervisely.com'
            os.environ['API_TOKEN'] = 'Your Supervisely API Token'
            api = sly.Api.from_env()

            src_dataset_id = 447130
            hashes = []
            names = []
            metas = []
            imgs_info = api.image.get_list(src_dataset_id)
            # Create lists of hashes, images names and meta information for each image
            for im_info in imgs_info:
                hashes.append(im_info.hash)
                # It is necessary to upload images with the same names(extentions) as in src dataset
                names.append(im_info.name)
                metas.append({im_info.name: im_info.size})

            dst_dataset_id = 452984
            progress = sly.Progress("Images upload: ", len(hashes))
            new_imgs_info = api.image.upload_hashes(dst_dataset_id, names, hashes, progress.iters_done_report, metas)
            # Output:
            # {"message": "progress", "event_type": "EventType.PROGRESS", "subtask": "Images downloaded: ", "current": 0, "total": 10, "timestamp": "2021-03-16T11:59:07.444Z", "level": "info"}
            # {"message": "progress", "event_type": "EventType.PROGRESS", "subtask": "Images downloaded: ", "current": 10, "total": 10, "timestamp": "2021-03-16T11:59:07.644Z", "level": "info"}
        """
        return self._upload_bulk_add(
            lambda item: (ApiField.HASH, item),
            dataset_id,
            names,
            hashes,
            progress_cb,
            metas=metas,
            batch_size=batch_size,
            skip_validation=skip_validation,
            conflict_resolution=conflict_resolution,
        )

    def upload_id(
        self, dataset_id: int, name: str, id: int, meta: Optional[Dict] = None
    ) -> ImageInfo:
        """
        Upload Image by ID to Dataset.

        :param dataset_id: Destination Dataset ID in Supervisely.
        :type dataset_id: int
        :param name: Image name with extension.
        :type name: str
        :param id: Source image ID in Supervisely.
        :type id: int
        :param meta: Image metadata.
        :type meta: dict, optional
        :return: Information about Image. See :class:`info_sequence<info_sequence>`
        :rtype: :class:`ImageInfo`
        :Usage example:

         .. code-block:: python

            import supervisely as sly

            os.environ['SERVER_ADDRESS'] = 'https://app.supervisely.com'
            os.environ['API_TOKEN'] = 'Your Supervisely API Token'
            api = sly.Api.from_env()

            dst_dataset_id = 452984
            im_info = api.image.get_info_by_id(193940090)
            id = im_info.id
            # It is necessary to upload image with the same name(extention) as in src dataset
            name = im_info.name
            meta = {1: 'meta_example'}
            new_in_info = api.image.upload_id(dst_dataset_id, name, id, meta)
            print(json.dumps(new_in_info, indent=4))
            # Output: [
            #     196793605,
            #     "IMG_0748.jpeg",
            #     null,
            #     "NEjmnmdd7DOzaFAKK/nCIl5CtcwZeMkhW3CHe875p9g=",
            #     "image/jpeg",
            #     "jpeg",
            #     66885,
            #     600,
            #     500,
            #     0,
            #     452984,
            #     "2021-03-16T09:27:12.620Z",
            #     "2021-03-16T09:27:12.620Z",
            #     {
            #         "1": "meta_example"
            #     },
            #     "/h5un6l2bnaz1vj8a9qgms4-public/images/original/P/a/kn/W2mzMQg435d6wG0AJGJTOsL1FqMUNOPqu4VdzFAN36LqtGwBIE4AmLOQ1BAxuIyB0bHJAPgMU.jpg",
            #     "https://app.supervise.ly/h5un6l2bnaz1vj8a9qgms4-public/images/original/P/a/kn/iEaDEkejnfnb1Tz56ka0hiHJAPgMU.jpg"
            # ]
        """
        metas = None if meta is None else [meta]
        return self.upload_ids(dataset_id, [name], [id], metas=metas)[0]

    def upload_ids(
        self,
        dataset_id: int,
        names: List[str],
        ids: List[int],
        progress_cb: Optional[Union[tqdm, Callable]] = None,
        metas: Optional[List[Dict]] = None,
        batch_size: Optional[int] = 50,
        force_metadata_for_links: bool = True,
        infos: List[ImageInfo] = None,
        skip_validation: Optional[bool] = False,
        conflict_resolution: Optional[Literal["rename", "skip", "replace"]] = None,
    ) -> List[ImageInfo]:
        """
        Upload Images by IDs to Dataset.

        :param dataset_id: Destination Dataset ID in Supervisely.
        :type dataset_id: int
        :param names: Source images names with extension.
        :type names: List[str]
        :param ids: Images IDs.
        :type ids: List[int]
        :param progress_cb: Function for tracking the progress of uploading.
        :type progress_cb: tqdm or callable, optional
        :param metas: Images metadata.
        :type metas: List[dict], optional
        :param batch_size: Number of images to upload in one batch.
        :type batch_size: int, optional
        :param force_metadata_for_links: Calculate metadata for links. If False, metadata will be empty.
        :type force_metadata_for_links: bool, optional
        :param infos: List of ImageInfo objects. If None, will be requested from server.
        :type infos: List[ImageInfo], optional
        :param skip_validation: Skips validation for images, can result in invalid images being uploaded.
        :type skip_validation: bool, optional
        :param conflict_resolution: The strategy to resolve upload conflicts. 'Replace' option will replace the existing images in the dataset with the new images. The images that are being deleted are logged. 'Skip' option will ignore the upload of new images that would result in a conflict. An original image's ImageInfo list will be returned instead. 'Rename' option will rename the new images to prevent any conflict.
        :type conflict_resolution: Optional[Literal["rename", "skip", "replace"]]
        :return: List with information about Images. See :class:`info_sequence<info_sequence>`
        :rtype: :class:`List[ImageInfo]`
        :Usage example:

         .. code-block:: python

            import supervisely as sly

            os.environ['SERVER_ADDRESS'] = 'https://app.supervisely.com'
            os.environ['API_TOKEN'] = 'Your Supervisely API Token'
            api = sly.Api.from_env()

            src_dataset_id = 447130

            ids = []
            names = []
            metas = []
            imgs_info = api.image.get_list(src_dataset_id)
            # Create lists of ids, images names and meta information for each image
            for im_info in imgs_info:
                ids.append(im_info.id)
                # It is necessary to upload images with the same names(extentions) as in src dataset
                names.append(im_info.name)
                metas.append({im_info.name: im_info.size})

            dst_dataset_id = 452984
            progress = sly.Progress("Images upload: ", len(ids))
            new_imgs_info = api.image.upload_ids(dst_dataset_id, names, ids, progress.iters_done_report, metas)
            # Output:
            # {"message": "progress", "event_type": "EventType.PROGRESS", "subtask": "Images downloaded: ", "current": 0, "total": 10, "timestamp": "2021-03-16T12:31:36.550Z", "level": "info"}
            # {"message": "progress", "event_type": "EventType.PROGRESS", "subtask": "Images downloaded: ", "current": 10, "total": 10, "timestamp": "2021-03-16T12:31:37.119Z", "level": "info"}
        """
        if metas is None:
            metas = [{}] * len(names)

        if infos is None:
            infos = self.get_info_by_id_batch(
                ids, force_metadata_for_links=force_metadata_for_links
            )

        # prev implementation
        # hashes = [info.hash for info in infos]
        # return self.upload_hashes(dataset_id, names, hashes, progress_cb, metas=metas)

        links, links_names, links_order, links_metas = [], [], [], []
        hashes, hashes_names, hashes_order, hashes_metas = [], [], [], []
        for idx, (name, info, meta) in enumerate(zip(names, infos, metas)):
            if info.link is not None:
                links.append(info.link)
                links_names.append(name)
                links_order.append(idx)
                links_metas.append(meta)
            else:
                hashes.append(info.hash)
                hashes_names.append(name)
                hashes_order.append(idx)
                hashes_metas.append(meta)

        result = [None] * len(names)
        if len(links) > 0:
            res_infos_links = self.upload_links(
                dataset_id,
                links_names,
                links,
                progress_cb,
                metas=links_metas,
                batch_size=batch_size,
                force_metadata_for_links=force_metadata_for_links,
                skip_validation=skip_validation,
                conflict_resolution=conflict_resolution,
            )
            for info, pos in zip(res_infos_links, links_order):
                result[pos] = info

        if len(hashes) > 0:
            res_infos_hashes = self.upload_hashes(
                dataset_id,
                hashes_names,
                hashes,
                progress_cb,
                metas=hashes_metas,
                batch_size=batch_size,
                skip_validation=skip_validation,
                conflict_resolution=conflict_resolution,
            )
            for info, pos in zip(res_infos_hashes, hashes_order):
                result[pos] = info
        return result

    def _upload_bulk_add(
        self,
        func_item_to_kv,
        dataset_id,
        names,
        items,
        progress_cb=None,
        metas=None,
        batch_size=50,
        force_metadata_for_links=True,
        skip_validation=False,
        conflict_resolution: Optional[Literal["rename", "skip", "replace"]] = None,
    ):
        """ """
        if (
            conflict_resolution is not None
            and conflict_resolution not in SUPPORTED_CONFLICT_RESOLUTIONS
        ):
            raise ValueError(
                f"Conflict resolution should be one of the following: {SUPPORTED_CONFLICT_RESOLUTIONS}"
            )
        results = []

        def _add_timestamp(name: str) -> str:

            now = datetime.now().strftime("%Y_%m_%d_%H_%M_%S")

            return f"{get_file_name(name)}_{now}{get_file_ext(name)}"

        def _pack_for_request(names: List[str], items: List[Any], metas: List[Dict]) -> List[Any]:
            images = []
            for name, item, meta in zip(names, items, metas):
                item_tuple = func_item_to_kv(item)
                image_data = {ApiField.TITLE: name, item_tuple[0]: item_tuple[1]}
                if len(meta) != 0 and type(meta) == dict:
                    image_data[ApiField.META] = meta
                images.append(image_data)
            return images

        if len(names) == 0:
            return results
        if len(names) != len(items):
            raise ValueError('Can not match "names" and "items" lists, len(names) != len(items)')

        if metas is None:
            metas = [{}] * len(names)
        else:
            if len(names) != len(metas):
                raise ValueError('Can not match "names" and "metas" len(names) != len(metas)')

        idx_to_id = {}
        for batch_count, (batch_names, batch_items, batch_metas) in enumerate(
            zip(
                batched(names, batch_size=batch_size),
                batched(items, batch_size=batch_size),
                batched(metas, batch_size=batch_size),
            )
        ):
            for retry in range(2):
                images = _pack_for_request(batch_names, batch_items, batch_metas)
                try:
                    response = self._api.post(
                        "images.bulk.add",
                        {
                            ApiField.DATASET_ID: dataset_id,
                            ApiField.IMAGES: images,
                            ApiField.FORCE_METADATA_FOR_LINKS: force_metadata_for_links,
                            ApiField.SKIP_VALIDATION: skip_validation,
                        },
                    )
                    if progress_cb is not None:
                        progress_cb(len(images))

                    for info_json in response.json():
                        info_json_copy = info_json.copy()
                        if info_json.get(ApiField.MIME, None) is not None:
                            info_json_copy[ApiField.EXT] = info_json[ApiField.MIME].split("/")[1]
                        # results.append(self.InfoType(*[info_json_copy[field_name] for field_name in self.info_sequence()]))
                        results.append(self._convert_json_info(info_json_copy))
                    break
                except HTTPError as e:
                    error_details = e.response.json().get("details")
                    if (
                        conflict_resolution is not None
                        and e.response.status_code == 400
                        and error_details.get("type") == "NONUNIQUE"
                    ):
                        logger.info(
                            f"Handling the exception above with '{conflict_resolution}' conflict resolution method"
                        )

                        errors: List[Dict] = error_details.get("errors", [])

                        if conflict_resolution == "replace":
                            ids_to_remove = [error["id"] for error in errors]
                            logger.info(f"Image ids to be removed: {ids_to_remove}")
                            self._api.image.remove_batch(ids_to_remove)
                            continue

                        name_to_index = {name: idx for idx, name in enumerate(batch_names)}
                        errors = sorted(
                            errors, key=lambda x: name_to_index[x["name"]], reverse=True
                        )
                        if conflict_resolution == "rename":
                            for error in errors:
                                error_img_name = error["name"]
                                idx = name_to_index[error_img_name]
                                batch_names[idx] = _add_timestamp(error_img_name)
                        elif conflict_resolution == "skip":
                            for error in errors:
                                error_img_name = error["name"]
                                error_index = name_to_index[error_img_name]

                                idx_to_id[error_index + batch_count * batch_size] = error["id"]
                                for l in [batch_items, batch_metas, batch_names]:
                                    l.pop(error_index)

                        if len(batch_names) == 0:
                            break
                    else:
                        raise

        # name_to_res = {img_info.name: img_info for img_info in results}
        # ordered_results = [name_to_res[name] for name in names]

        if len(idx_to_id) > 0:
            logger.info("Inserting skipped image infos")

            idx_to_id = dict(reversed(list(idx_to_id.items())))
            image_infos = self._api.image.get_info_by_id_batch(list(idx_to_id.values()))
            for idx, info in zip(list(idx_to_id.values()), image_infos):
                results.insert(idx, info)

        return results  # ordered_results

    # @TODO: reimplement
    def _convert_json_info(self, info: dict, skip_missing=True):
        """ """
        if info is None:
            return None
        temp_ext = None
        field_values = []
        for field_name in self.info_sequence():
            if field_name == ApiField.EXT:
                continue
            if skip_missing is True:
                val = info.get(field_name, None)
            else:
                val = info[field_name]
            field_values.append(val)
            if field_name == ApiField.MIME:
                if val is not None:
                    temp_ext = val.split("/")[1]
                else:
                    temp_ext = None
                field_values.append(temp_ext)
        for idx, field_name in enumerate(self.info_sequence()):
            if field_name == ApiField.NAME:
                cur_ext = get_file_ext(field_values[idx]).replace(".", "").lower()
                if not cur_ext:
                    field_values[idx] = "{}.{}".format(field_values[idx], temp_ext)
                    break
                if temp_ext is None:
                    break
                if temp_ext == "jpeg" and cur_ext in ["jpg", "jpeg", "mpo"]:
                    break
                if temp_ext != cur_ext:
                    field_values[idx] = "{}.{}".format(field_values[idx], temp_ext)
                break

        res = self.InfoType(*field_values)
        d = res._asdict()

        return ImageInfo(**d)

    def _remove_batch_api_method_name(self):
        """ """
        return "images.bulk.remove"

    def _remove_batch_field_name(self):
        """ """
        return ApiField.IMAGE_IDS

    def copy_batch(
        self,
        dst_dataset_id: int,
        ids: List[int],
        change_name_if_conflict: Optional[bool] = False,
        with_annotations: Optional[bool] = False,
        progress_cb: Optional[Union[tqdm, Callable]] = None,
    ) -> List[ImageInfo]:
        """
        Copies Images with given IDs to Dataset.

        :param dst_dataset_id: Destination Dataset ID in Supervisely.
        :type dst_dataset_id: int
        :param ids: Images IDs in Supervisely.
        :type ids: List[int]
        :param change_name_if_conflict: If True adds suffix to the end of Image name when Dataset already contains an Image with identical name, If False and images with the identical names already exist in Dataset raises error.
        :type change_name_if_conflict: bool, optional
        :param with_annotations: If True Image will be copied to Dataset with annotations, otherwise only Images without annotations.
        :type with_annotations: bool, optional
        :param progress_cb: Function for tracking the progress of copying.
        :type progress_cb: tqdm or callable, optional
        :raises: :class:`TypeError` if type of ids is not list
        :raises: :class:`ValueError` if images ids are from the destination Dataset
        :return: List with information about Images. See :class:`info_sequence<info_sequence>`
        :rtype: :class:`List[ImageInfo]`
        :Usage example:

         .. code-block:: python

            import supervisely as sly

            os.environ['SERVER_ADDRESS'] = 'https://app.supervisely.com'
            os.environ['API_TOKEN'] = 'Your Supervisely API Token'
            api = sly.Api.from_env()

            ds_lemon_id = 1780

            ds_lemon_img_infos = api.image.get_list(ds_lemon_id)

            lemons_img_ids = [lemon_img_info.id for lemon_img_info in ds_lemon_img_infos]

            ds_fruit_id = 2574
            ds_fruit_img_infos = api.image.copy_batch(ds_fruit_id, lemons_img_ids, with_annotations=True)
        """
        if type(ids) is not list:
            raise TypeError(
                "ids parameter has type {!r}. but has to be of type {!r}".format(type(ids), list)
            )

        if len(ids) == 0:
            return

        existing_images = self.get_list(dst_dataset_id)
        existing_names = {image.name for image in existing_images}

        ids_info = self.get_info_by_id_batch(ids, force_metadata_for_links=False)
        temp_ds_ids = []
        for info in ids_info:
            if info.dataset_id not in temp_ds_ids:
                temp_ds_ids.append(info.dataset_id)
        if len(temp_ds_ids) > 1:
            raise ValueError("Images ids have to be from the same dataset")

        if change_name_if_conflict:
            new_names = [
                generate_free_name(existing_names, info.name, with_ext=True, extend_used_names=True)
                for info in ids_info
            ]
        else:
            new_names = [info.name for info in ids_info]
            names_intersection = existing_names.intersection(set(new_names))
            if len(names_intersection) != 0:
                raise ValueError(
                    "Images with the same names already exist in destination dataset. "
                    'Please, use argument "change_name_if_conflict=True" to automatically resolve '
                    "names intersection"
                )

        new_images = self.upload_ids(dst_dataset_id, new_names, ids, progress_cb)
        new_ids = [new_image.id for new_image in new_images]

        if with_annotations:
            src_project_id = self._api.dataset.get_info_by_id(ids_info[0].dataset_id).project_id
            dst_project_id = self._api.dataset.get_info_by_id(dst_dataset_id).project_id
            self._api.project.merge_metas(src_project_id, dst_project_id)
            self._api.annotation.copy_batch(ids, new_ids)

        return new_images

    def copy_batch_optimized(
        self,
        src_dataset_id: int,
        src_image_infos: List[ImageInfo],
        dst_dataset_id: int,
        with_annotations: Optional[bool] = True,
        progress_cb: Optional[Union[tqdm, Callable]] = None,
        dst_names: List[ImageInfo] = None,
        batch_size: Optional[int] = 500,
        skip_validation: Optional[bool] = False,
        save_source_date: Optional[bool] = True,
    ) -> List[ImageInfo]:
        """
        Copies Images with given IDs to Dataset.

        :param src_dataset_id: Source Dataset ID in Supervisely.
        :type src_dataset_id: int
        :param src_image_infos: ImageInfo objects of images to copy.
        :type src_image_infos: List [ :class:`ImageInfo` ]
        :param dst_dataset_id: Destination Dataset ID in Supervisely.
        :type dst_dataset_id: int
        :param with_annotations: If True Image will be copied to Dataset with annotations, otherwise only Images without annotations.
        :type with_annotations: bool, optional
        :param progress_cb: Function for tracking the progress of copying.
        :type progress_cb: tqdm or callable, optional
        :param dst_names: ImageInfo list with existing items in destination dataset.
        :type dst_names: List [ :class:`ImageInfo` ], optional
        :param batch_size: Number of elements to copy for each request.
        :type batch_size: int, optional
        :param skip_validation: Flag for skipping additinal validations.
        :type skip_validation: bool, optional
        :param save_source_date: Save source annotation dates (creation and modification) or create a new date.
        :type save_source_date: bool, optional
        :raises: :class:`TypeError` if type of src_image_infos is not list
        :return: List with information about Images. See :class:`info_sequence<info_sequence>`
        :rtype: :class:`List[ImageInfo]`
        :Usage example:

         .. code-block:: python

            import supervisely as sly

            os.environ['SERVER_ADDRESS'] = 'https://app.supervisely.com'
            os.environ['API_TOKEN'] = 'Your Supervisely API Token'
            api = sly.Api.from_env()

            src_ds_id = 2231
            img_infos = api.image.get_list(src_ds_id)

            dest_ds_id = 2574
            dest_img_infos = api.image.copy_batch_optimized(src_ds_id, img_infos, dest_ds_id)
        """
        if type(src_image_infos) is not list:
            raise TypeError(
                "src_image_infos parameter has type {!r}. but has to be of type {!r}".format(
                    type(src_image_infos), list
                )
            )

        if len(src_image_infos) == 0:
            return

        if dst_names is None:
            existing_images = self.get_list(dst_dataset_id, force_metadata_for_links=False)
            existing_names = {image.name for image in existing_images}
            new_names = [
                generate_free_name(existing_names, info.name, with_ext=True, extend_used_names=True)
                for info in src_image_infos
            ]
        else:
            if len(dst_names) != len(src_image_infos):
                raise RuntimeError("len(dst_names) != len(src_image_infos)")
            new_names = dst_names

        src_ids = [info.id for info in src_image_infos]
        new_images = self.upload_ids(
            dst_dataset_id,
            new_names,
            src_ids,
            progress_cb,
            batch_size=batch_size,
            force_metadata_for_links=False,
            infos=src_image_infos,
            skip_validation=skip_validation,
        )
        new_ids = [new_image.id for new_image in new_images]

        if with_annotations:
            src_project_id = self._api.dataset.get_info_by_id(src_dataset_id).project_id
            dst_project_id = self._api.dataset.get_info_by_id(dst_dataset_id).project_id
            self._api.project.merge_metas(src_project_id, dst_project_id)
            self._api.annotation.copy_batch_by_ids(
                src_ids,
                new_ids,
                batch_size=batch_size,
                save_source_date=save_source_date,
            )

        return new_images

    def move_batch(
        self,
        dst_dataset_id: int,
        ids: List[int],
        change_name_if_conflict: Optional[bool] = False,
        with_annotations: Optional[bool] = False,
        progress_cb: Optional[Union[tqdm, Callable]] = None,
    ) -> List[ImageInfo]:
        """
        Moves Images with given IDs to Dataset.

        :param dst_dataset_id: Destination Dataset ID in Supervisely.
        :type dst_dataset_id: int
        :param ids: Images IDs in Supervisely.
        :type ids: List[int]
        :param change_name_if_conflict: If True adds suffix to the end of Image name when Dataset already contains an Image with identical name, If False and images with the identical names already exist in Dataset raises error.
        :type change_name_if_conflict: bool, optional
        :param with_annotations: If True Image will be copied to Dataset with annotations, otherwise only Images without annotations.
        :type with_annotations: bool, optional
        :param progress_cb: Function for tracking the progress of moving.
        :type progress_cb: tqdm or callable, optional
        :raises: :class:`TypeError` if type of ids is not list
        :raises: :class:`ValueError` if images ids are from the destination Dataset
        :return: List with information about Images. See :class:`info_sequence<info_sequence>`
        :rtype: :class:`List[ImageInfo]`
        :Usage example:

         .. code-block:: python

            import supervisely as sly

            os.environ['SERVER_ADDRESS'] = 'https://app.supervisely.com'
            os.environ['API_TOKEN'] = 'Your Supervisely API Token'
            api = sly.Api.from_env()

            ds_lemon_id = 1780
            ds_kiwi_id = 1233

            ds_lemon_img_infos = api.image.get_list(ds_lemon_id)
            ds_kiwi_img_infos = api.image.get_list(ds_kiwi_id)

            fruit_img_ids = []
            for lemon_img_info, kiwi_img_info in zip(ds_lemon_img_infos, ds_kiwi_img_infos):
                fruit_img_ids.append(lemon_img_info.id)
                fruit_img_ids.append(kiwi_img_info.id)

            ds_fruit_id = 2574
            ds_fruit_img_infos = api.image.move_batch(ds_fruit_id, fruit_img_ids, with_annotations=True)
        """
        new_images = self.copy_batch(
            dst_dataset_id, ids, change_name_if_conflict, with_annotations, progress_cb
        )
        self.remove_batch(ids)
        return new_images

    def move_batch_optimized(
        self,
        src_dataset_id: int,
        src_image_infos: List[ImageInfo],
        dst_dataset_id: int,
        with_annotations: Optional[bool] = True,
        progress_cb: Optional[Union[tqdm, Callable]] = None,
        dst_names: List[ImageInfo] = None,
        batch_size: Optional[int] = 500,
        skip_validation: Optional[bool] = False,
        save_source_date: Optional[bool] = True,
    ) -> List[ImageInfo]:
        """
        Moves Images with given IDs to Dataset.

        :param src_dataset_id: Source Dataset ID in Supervisely.
        :type src_dataset_id: int
        :param src_image_infos: ImageInfo objects of images to move.
        :type src_image_infos: List [ :class:`ImageInfo` ]
        :param dst_dataset_id: Destination Dataset ID in Supervisely.
        :type dst_dataset_id: int
        :param with_annotations: If True Image will be copied to Dataset with annotations, otherwise only Images without annotations.
        :type with_annotations: bool, optional
        :param progress_cb: Function for tracking the progress of moving.
        :type progress_cb: tqdm or callable, optional
        :param dst_names: ImageInfo list with existing items in destination dataset.
        :type dst_names: List [ :class:`ImageInfo` ], optional
        :param batch_size: Number of elements to copy for each request.
        :type batch_size: int, optional
        :param skip_validation: Flag for skipping additinal validations.
        :type skip_validation: bool, optional
        :param save_source_date: Save source annotation dates (creation and modification) or create a new date.
        :type save_source_date: bool, optional
        :raises: :class:`TypeError` if type of src_image_infos is not list
        :return: List with information about Images. See :class:`info_sequence<info_sequence>`
        :rtype: :class:`List[ImageInfo]`
        :Usage example:

         .. code-block:: python

            import supervisely as sly

            os.environ['SERVER_ADDRESS'] = 'https://app.supervisely.com'
            os.environ['API_TOKEN'] = 'Your Supervisely API Token'
            api = sly.Api.from_env()

            src_ds_id = 2231
            img_infos = api.image.get_list(src_ds_id)

            dest_ds_id = 2574
            dest_img_infos = api.image.move_batch_optimized(src_ds_id, img_infos, dest_ds_id)
        """
        new_images = self.copy_batch_optimized(
            src_dataset_id,
            src_image_infos,
            dst_dataset_id,
            with_annotations=with_annotations,
            progress_cb=progress_cb,
            dst_names=dst_names,
            batch_size=batch_size,
            skip_validation=skip_validation,
            save_source_date=save_source_date,
        )
        src_ids = [info.id for info in src_image_infos]
        self.remove_batch(src_ids, batch_size=batch_size)
        return new_images

    def copy(
        self,
        dst_dataset_id: int,
        id: int,
        change_name_if_conflict: Optional[bool] = False,
        with_annotations: Optional[bool] = False,
    ) -> ImageInfo:
        """
        Copies Image with given ID to destination Dataset.

        :param dst_dataset_id: Destination Dataset ID in Supervisely.
        :type dst_dataset_id: int
        :param id: Image ID in Supervisely.
        :type id: int
        :param change_name_if_conflict: If True adds suffix to the end of Image name when Dataset already contains an Image with identical name, If False and images with the identical names already exist in Dataset raises error.
        :type change_name_if_conflict: bool, optional
        :param with_annotations: If True Image will be copied to Dataset with annotations, otherwise only Images without annotations.
        :type with_annotations: bool, optional
        :return: Information about Image. See :class:`info_sequence<info_sequence>`
        :rtype: :class:`ImageInfo`
        :Usage example:

         .. code-block:: python

            import supervisely as sly

            os.environ['SERVER_ADDRESS'] = 'https://app.supervisely.com'
            os.environ['API_TOKEN'] = 'Your Supervisely API Token'
            api = sly.Api.from_env()

            dst_ds_id = 365184
            img_id = 121236920

            img_info = api.image.copy(dst_ds_id, img_id, with_annotations=True)
        """
        return self.copy_batch(dst_dataset_id, [id], change_name_if_conflict, with_annotations)[0]

    def move(
        self,
        dst_dataset_id: int,
        id: int,
        change_name_if_conflict: Optional[bool] = False,
        with_annotations: Optional[bool] = False,
    ) -> ImageInfo:
        """
        Moves Image with given ID to destination Dataset.

        :param dst_dataset_id: Destination Dataset ID in Supervisely.
        :type dst_dataset_id: int
        :param id: Image ID in Supervisely.
        :type id: int
        :param change_name_if_conflict: If True adds suffix to the end of Image name when Dataset already contains an Image with identical name, If False and images with the identical names already exist in Dataset raises error.
        :type change_name_if_conflict: bool, optional
        :param with_annotations: If True Image will be copied to Dataset with annotations, otherwise only Images without annotations.
        :type with_annotations: bool, optional
        :return: Information about Image. See :class:`info_sequence<info_sequence>`
        :rtype: :class:`ImageInfo`
        :Usage example:

         .. code-block:: python

            import supervisely as sly

            os.environ['SERVER_ADDRESS'] = 'https://app.supervisely.com'
            os.environ['API_TOKEN'] = 'Your Supervisely API Token'
            api = sly.Api.from_env()

            dst_ds_id = 365484
            img_id = 533336920

            img_info = api.image.copy(dst_ds_id, img_id, with_annotations=True)
        """
        return self.move_batch(dst_dataset_id, [id], change_name_if_conflict, with_annotations)[0]

    def url(
        self,
        team_id: int,
        workspace_id: int,
        project_id: int,
        dataset_id: int,
        image_id: int,
    ) -> str:
        """
        Gets Image URL by ID.

        :param team_id: Team ID in Supervisely.
        :type team_id: int
        :param workspace_id: Workspace ID in Supervisely.
        :type workspace_id: int
        :param project_id: Project ID in Supervisely.
        :type project_id: int
        :param dataset_id: Dataset ID in Supervisely.
        :type dataset_id: int
        :param image_id: Image ID in Supervisely.
        :type image_id: int
        :return: Image URL
        :rtype: :class:`str`
        :Usage example:

         .. code-block:: python

            import supervisely as sly

            os.environ['SERVER_ADDRESS'] = 'https://app.supervisely.com'
            os.environ['API_TOKEN'] = 'Your Supervisely API Token'
            api = sly.Api.from_env()

            team_id = 16087
            workspace_id = 23821
            project_id = 53939
            dataset_id = 254737
            image_id = 121236920

            img_url = api.image.url(team_id, workspace_id, project_id, dataset_id, image_id)
            print(url)
            # Output: https://app.supervise.ly/app/images/16087/23821/53939/254737#image-121236920
        """
        result = urllib.parse.urljoin(
            self._api.server_address,
            "app/images/{}/{}/{}/{}#image-{}".format(
                team_id, workspace_id, project_id, dataset_id, image_id
            ),
        )

        return result

    def _download_batch_by_hashes(
        self, hashes, retry_attemps=4
    ) -> Generator[Tuple[str, Any, bool], None, None]:
        """
        Download Images with given hashes by batches from Supervisely server.

        :param hashes: List of images hashes in Supervisely.
        :type hashes: List[str]
        :param retry_attemps: Number of attempts to download images.
        :type retry_attemps: int, optional
        :return: Generator with images hashes, images data and verification status.
        :rtype: :class:`Generator[Tuple[str, Any, bool], None, None]`
        """

        for batch_hashes in batched(hashes):
            for attempt in range(retry_attemps + 1):  # the first attempt is not counted as a retry
                if len(batch_hashes) == 0:
                    break
                successful_hashes = []
                response = self._api.post(
                    "images.bulk.download-by-hash", {ApiField.HASHES: batch_hashes}
                )
                decoder = MultipartDecoder.from_response(response)
                for part in decoder.parts:
                    content_utf8 = part.headers[b"Content-Disposition"].decode("utf-8")
                    # Find name="1245" preceded by a whitespace, semicolon or beginning of line.
                    # The regex has 2 capture group: one for the prefix and one for the actual name value.
                    h = content_utf8.replace('form-data; name="', "")[:-1]
                    image_data = io.BytesIO(part.content).getvalue()
                    image_hash = get_bytes_hash(image_data)
                    verified = False
                    if image_hash == h:
                        successful_hashes.append(h)
                        verified = True
                    yield h, part, verified

                batch_hashes = [h for h in batch_hashes if h not in successful_hashes]
                if len(batch_hashes) > 0:
                    if attempt == retry_attemps:
                        logger.warning(
                            "Failed to download images with hashes: %s. Skipping.",
                            batch_hashes,
                        )
                        break
                    else:
                        next_attempt = attempt + 1
                        logger.warning(
                            "Failed to download images with hashes: %s. Retrying (%d/%d).",
                            batch_hashes,
                            next_attempt,
                            retry_attemps,
                        )
                        sleep(2 ** (next_attempt))

    def download_paths_by_hashes(
        self,
        hashes: List[str],
        paths: List[str],
        progress_cb: Optional[Union[tqdm, Callable]] = None,
    ) -> None:
        """
        Download Images with given hashes in Supervisely server and saves them for the given paths.

        :param hashes: List of images hashes in Supervisely.
        :type hashes: List[str]
        :param paths: List of paths to save images.
        :type paths: List[str]
        :param progress_cb: Function for tracking download progress.
        :type progress_cb: tqdm or callable, optional
        :raises: :class:`ValueError` if len(hashes) != len(paths)
        :return: None
        :rtype: :class:`NoneType`
        :Usage example:

         .. code-block:: python

            import supervisely as sly

            os.environ['SERVER_ADDRESS'] = 'https://app.supervisely.com'
            os.environ['API_TOKEN'] = 'Your Supervisely API Token'
            api = sly.Api.from_env()

            dataset_id = 447130
            dir_for_save = '/home/admin/Downloads/img'
            hashes = []
            paths = []
            imgs_info = api.image.get_list(dataset_id)
            for im_info in imgs_info:
                hashes.append(im_info.hash)
                # It is necessary to save images with the same names(extentions) as on the server
                paths.append(os.path.join(dir_for_save, im_info.name))
            api.image.download_paths_by_hashes(hashes, paths)
        """
        if len(hashes) == 0:
            return
        if len(hashes) != len(paths):
            raise ValueError('Can not match "hashes" and "paths" lists, len(hashes) != len(paths)')

        h_to_path = {h: path for h, path in zip(hashes, paths)}
        for h, resp_part, verified in self._download_batch_by_hashes(list(set(hashes))):
            ensure_base_path(h_to_path[h])
            with open(h_to_path[h], "wb") as w:
                w.write(resp_part.content)
            if progress_cb is not None:
                if verified:
                    progress_cb(1)

    def download_nps_by_hashes_generator(
        self,
        hashes: List[str],
        keep_alpha: bool = False,
        progress_cb: Optional[Union[tqdm, Callable]] = None,
    ) -> Generator[Tuple[str, np.ndarray], None, None]:
        if len(hashes) == 0:
            return []

        if len(hashes) != len(set(hashes)):
            logger.warn("Found nonunique hashes in download task")

        for im_hash, resp_part, verified in self._download_batch_by_hashes(hashes):
            yield im_hash, sly_image.read_bytes(resp_part.content, keep_alpha)
            if progress_cb is not None:
                if verified:
                    progress_cb(1)

    def download_nps_by_hashes(
        self,
        hashes: List[str],
        keep_alpha: bool = False,
        progress_cb: Optional[Union[tqdm, Callable]] = None,
    ) -> List[np.ndarray]:
        """
        Download Images with given hashes in Supervisely server in numpy format.

        :param hashes: List of images hashes in Supervisely.
        :type hashes: List[str]
        :param progress_cb: Function for tracking download progress.
        :type progress_cb: tqdm or callable, optional
        :return: List of images
        :rtype: :class: List[np.ndarray]
        :Usage example:

         .. code-block:: python

            import supervisely as sly

            os.environ['SERVER_ADDRESS'] = 'https://app.supervisely.com'
            os.environ['API_TOKEN'] = 'Your Supervisely API Token'
            api = sly.Api.from_env()

            image_ids = [770918, 770919, 770920]
            image_hashes = []

            for img_id in image_ids:
                img_info = api.image.get_info_by_id(image_id)
                image_hashes.append(img_info.hash)

            image_nps = api.image.download_nps_by_hashes(image_hashes)
        """
        return [
            img
            for _, img in self.download_nps_by_hashes_generator(
                hashes,
                keep_alpha,
                progress_cb,
            )
        ]

    def get_project_id(self, image_id: int) -> int:
        """
        Gets Project ID by Image ID.

        :param image_id: Image ID in Supervisely.
        :type image_id: int
        :return: Project ID where Image is located.
        :rtype: :class:`int`
        :Usage example:

         .. code-block:: python

            import supervisely as sly

            os.environ['SERVER_ADDRESS'] = 'https://app.supervisely.com'
            os.environ['API_TOKEN'] = 'Your Supervisely API Token'
            api = sly.Api.from_env()

            img_id = 121236920
            img_project_id = api.image.get_project_id(img_id)
            print(img_project_id)
            # Output: 53939
        """
        dataset_id = self.get_info_by_id(image_id, force_metadata_for_links=False).dataset_id
        project_id = self._api.dataset.get_info_by_id(dataset_id).project_id
        return project_id

    @staticmethod
    def _get_free_name(exist_check_fn, name):
        """ """
        res_title = name
        suffix = 1

        name_without_ext = get_file_name(name)
        ext = get_file_ext(name)

        while exist_check_fn(res_title):
            res_title = "{}_{:03d}{}".format(name_without_ext, suffix, ext)
            suffix += 1
        return res_title

    def storage_url(self, path_original: str) -> str:
        """
        Get full Image URL link in Supervisely server.

        :param path_original: Original Image path in Supervisely server.
        :type path_original: str
        :return: Full Image URL link in Supervisely server
        :rtype: :class:`str`
        :Usage example:

         .. code-block:: python

            import supervisely as sly

            os.environ['SERVER_ADDRESS'] = 'https://app.supervisely.com'
            os.environ['API_TOKEN'] = 'Your Supervisely API Token'
            api = sly.Api.from_env()

            image_id = 376729
            img_info = api.image.get_info_by_id(image_id)
            img_storage_url = api.image.storage_url(img_info.path_original)
        """

        return path_original

    def preview_url(
        self,
        url: str,
        width: Optional[int] = None,
        height: Optional[int] = None,
        quality: Optional[int] = 70,
        ext: Literal["jpeg", "png"] = "jpeg",
        method: Literal["fit", "fill", "fill-down", "force", "auto"] = "auto",
    ) -> str:
        """
        Previews Image with the given resolution parameters.
        Learn more about resize parameters `here <https://docs.imgproxy.net/usage/processing#resize>`_.

        :param url: Full Image storage URL.
        :type url: str
        :param width: Preview Image width.
        :type width: int
        :param height: Preview Image height.
        :type height: int
        :param quality: Preview Image quality.
        :type quality: int
        :param ext: Preview Image extension, available values: "jpeg", "png".
        :type ext: str, optional
        :param method: Preview Image resize method, available values: "fit", "fill", "fill-down", "force", "auto".
        :type method: str, optional
        :return: New URL with resized Image
        :rtype: :class:`str`
        :Usage example:

         .. code-block:: python

            import supervisely as sly

            os.environ['SERVER_ADDRESS'] = 'https://app.supervisely.com'
            os.environ['API_TOKEN'] = 'Your Supervisely API Token'
            api = sly.Api.from_env()

            image_id = 376729
            img_info = api.image.get_info_by_id(image_id)
            img_preview_url = api.image.preview_url(img_info.full_storage_url, width=512, height=256)
        """
        return resize_image_url(url, ext, method, width, height, quality)

    def update_meta(self, id: int, meta: Dict) -> Dict:
        """
        It is possible to add custom JSON data to every image for storing some additional information.
        Updates Image metadata by ID. Metadata is visible in Labeling Tool.
        Supervisely also have 2 apps: import metadata and export metadata

        :param id: Image ID in Supervisely.
        :type id: int
        :param meta: Image metadata.
        :type meta: dict
        :raises: :class:`TypeError` if meta type is not dict
        :return: Image information in dict format with new meta
        :rtype: :class:`dict`
        :Usage example:

         .. code-block:: python

            import os
            import json
            import supervisely as sly

            os.environ['SERVER_ADDRESS'] = 'https://app.supervisely.com'
            os.environ['API_TOKEN'] = 'Your Supervisely API Token'
            api = sly.Api.from_env()

            image_info = api.image.get_info_by_id(id=3212008)
            print(image_info.meta)
            # Output: {}

            new_meta = {'Camera Make': 'Canon', 'Color Space': 'sRGB', 'Focal Length': '16 mm'}
            new_image_info = api.image.update_meta(id=3212008, meta=new_meta)

            image_info = api.image.get_info_by_id(id=3212008)
            print(json.dumps(obj=image_info.meta, indent=4))
            # Output: {
            #     "Camera Make": "Canon",
            #     "Color Space": "sRGB",
            #     "Focal Length": "16 mm"
            # }
        """
        if type(meta) is not dict:
            raise TypeError("Meta must be dict, not {}".format(type(meta)))
        response = self._api.post("images.editInfo", {ApiField.ID: id, ApiField.META: meta})
        return response.json()

    def add_tag(self, image_id: int, tag_id: int, value: Optional[Union[str, int]] = None) -> None:
        """
        Add tag with given ID to Image by ID.

        :param image_id: Image ID in Supervisely.
        :type image_id: int
        :param tag_id: Tag ID in Supervisely.
        :type tag_id: int
        :param value: Tag value.
        :type value: int or str or None, optional
        :return: :class:`None<None>`
        :rtype: :class:`NoneType<NoneType>`
        :Usage example:

         .. code-block:: python

            import supervisely as sly

            os.environ['SERVER_ADDRESS'] = 'https://app.supervisely.com'
            os.environ['API_TOKEN'] = 'Your Supervisely API Token'
            api = sly.Api.from_env()

            image_id = 2389126
            tag_id = 277083
            api.image.add_tag(image_id, tag_id)
        """

        self.add_tag_batch([image_id], tag_id, value)

    def add_tag_batch(
        self,
        image_ids: List[int],
        tag_id: int,
        value: Optional[Union[str, int]] = None,
        progress_cb: Optional[Union[tqdm, Callable]] = None,
        batch_size: Optional[int] = 100,
        tag_meta: Optional[TagMeta] = None,
    ) -> None:
        """
        Add tag with given ID to Images by IDs.

        :param image_ids: List of Images IDs in Supervisely.
        :type image_ids: List[int]
        :param tag_id: Tag ID in Supervisely.
        :type tag_id: int
        :param value: Tag value.
        :type value: int or str or None, optional
        :param progress_cb: Function for tracking progress of adding tag.
        :type progress_cb: tqdm or callable, optional
        :param batch_size: Batch size
        :type batch_size: int, optional
        :param tag_meta: Tag Meta. Needed for value validation, omit to skip validation
        :type tag_meta: TagMeta, optional
        :return: :class:`None<None>`
        :rtype: :class:`NoneType<NoneType>`
        :Usage example:

         .. code-block:: python

            import supervisely as sly

            os.environ['SERVER_ADDRESS'] = 'https://app.supervisely.com'
            os.environ['API_TOKEN'] = 'Your Supervisely API Token'
            api = sly.Api.from_env()

            image_ids = [2389126, 2389127]
            tag_id = 277083
            api.image.add_tag_batch(image_ids, tag_id)
        """
        if tag_meta:
            if not (tag_meta.sly_id == tag_id):
                raise ValueError("tag_meta.sly_id and tag_id should be same")
            if not tag_meta.is_valid_value(value):
                raise ValueError("Tag {} can not have value {}".format(tag_meta.name, value))
        else:
            # No value validation
            pass

        for batch_ids in batched(image_ids, batch_size):
            data = {ApiField.TAG_ID: tag_id, ApiField.IDS: batch_ids}
            if value is not None:
                data[ApiField.VALUE] = value
            self._api.post("image-tags.bulk.add-to-image", data)
            if progress_cb is not None:
                progress_cb(len(batch_ids))

<<<<<<< HEAD
    def add_tags_batch(
        self,
        image_ids: List[int],
        tag_ids: Union[int, List[int]],
        values: Optional[List[Union[str, int, None]]] = None,
        log_progress: bool = False,
        batch_size: Optional[int] = 100,
        tag_metas: Optional[Union[TagMeta, List[TagMeta]]] = None,
    ) -> None:
        """
        Add tag with given ID to Images by IDs with different values.

        :param image_ids: List of Images IDs in Supervisely.
        :type image_ids: List[int]
        :param tag_ids: Tag IDs in Supervisely.
        :type tag_ids: int or List[int]
        :param values: List of tag values.
        :type values: List[int or str or None], optional
        :param log_progress: If True, will log progress.
        :type log_progress: bool, optional
        :param batch_size: Batch size
        :type batch_size: int, optional
        :param tag_metas: Tag Metas. Needed for values validation, omit to skip validation
        :type tag_metas: TagMeta or List[TagMeta], optional
        :return: :class:`None<None>`
        :rtype: :class:`NoneType<NoneType>`
        :Usage example:

         .. code-block:: python
=======
    def update_tag_value(
        self, tag_id: int, value: Union[str, float]
    ) -> Dict:
        """
        Update tag value with given ID.

        :param tag_id: Tag ID in Supervisely.
        :type value: int
        :param value: Tag value.
        :type value: str or float
        :param project_meta: Project Meta.
        :type project_meta: ProjectMeta
        :return: Information about updated tag.
        :rtype: :class:`dict`
        :Usage example:

            .. code-block:: python
>>>>>>> 6da6676b

            import supervisely as sly

            os.environ['SERVER_ADDRESS'] = 'https://app.supervisely.com'
            os.environ['API_TOKEN'] = 'Your Supervisely API Token'
            api = sly.Api.from_env()

<<<<<<< HEAD
            image_ids = [2389126, 2389127]
            tag_ids = 277083
            values = ['value1', 'value2']
            api.image.add_tags_batch(image_ids, tag_ids, values)
        """
        if len(image_ids) == 0:
            return []

        if isinstance(tag_ids, int):
            tag_ids = [tag_ids] * len(image_ids)

        if isinstance(tag_metas, TagMeta):
            tag_metas = [tag_metas] * len(image_ids)

        values = values or [None] * len(image_ids)

        if len(values) != len(image_ids):
            raise ValueError("Length of image_ids and values should be the same")

        if len(tag_ids) != len(image_ids):
            raise ValueError("Length of image_ids and tag_ids should be the same")

        if tag_metas and len(tag_metas) != len(image_ids):
            raise ValueError("Length of image_ids and tag_metas should be the same")

        if tag_metas:
            for tag_meta, tag_id, value in zip(tag_metas, tag_ids, values):
                if not (tag_meta.sly_id == tag_id):
                    raise ValueError(f"{tag_meta.name = } and {tag_id = } should be same")
                if not tag_meta.is_valid_value(value):
                    raise ValueError(f"{tag_meta.name = } can not have value {value = }")

        project_id = self.get_project_id(image_ids[0])
        data = [
            {ApiField.ENTITY_ID: image_id, ApiField.TAG_ID: tag_id, ApiField.VALUE: value}
            for image_id, tag_id, value in zip(image_ids, tag_ids, values)
        ]

        return self.tag.add_to_entities_json(project_id, data, batch_size, log_progress)
=======
            tag_id = 277083
            new_value = 'new_value'
            api.image.update_tag_value(tag_id, new_value)

        """
        data = {ApiField.ID: tag_id, ApiField.VALUE: value}
        response = self._api.post("image-tags.update-tag-value", data)
        return response.json()
>>>>>>> 6da6676b

    def remove_batch(
        self,
        ids: List[int],
        progress_cb: Optional[Union[tqdm, Callable]] = None,
        batch_size: Optional[int] = 50,
    ):
        """
        Remove images from supervisely by IDs.
        IDs must belong to the same project.

        :param ids: List of Images IDs in Supervisely.
        :type ids: List[int]
        :param progress_cb: Function for tracking progress of removing.
        :type progress_cb: tqdm or callable, optional
        :return: :class:`None<None>`
        :rtype: :class:`NoneType<NoneType>`
        :Usage example:

         .. code-block:: python

            import supervisely as sly

            os.environ['SERVER_ADDRESS'] = 'https://app.supervisely.com'
            os.environ['API_TOKEN'] = 'Your Supervisely API Token'
            api = sly.Api.from_env()

            image_ids = [2389126, 2389127]
            api.image.remove_batch(image_ids)
        """
        super(ImageApi, self).remove_batch(ids, progress_cb=progress_cb, batch_size=batch_size)

    def remove(self, image_id: int):
        """
        Remove image from supervisely by id.
        All image IDs must belong to the same dataset.
        Therefore, it is necessary to sort IDs before calling this method.

        :param image_id: Images ID in Supervisely.
        :type image_id: int
        :return: :class:`None<None>`
        :rtype: :class:`NoneType<NoneType>`
        :Usage example:

         .. code-block:: python

            import supervisely as sly

            os.environ['SERVER_ADDRESS'] = 'https://app.supervisely.com'
            os.environ['API_TOKEN'] = 'Your Supervisely API Token'
            api = sly.Api.from_env()

            image_id = 2389126
            api.image.remove(image_id)
        """
        super(ImageApi, self).remove(image_id)

    def exists(self, parent_id: int, name: str) -> bool:
        """Check if image with given name exists in dataset with given id.

        :param parent_id: Dataset ID in Supervisely.
        :type parent_id: int
        :param name: Image name in Supervisely.
        :type name: str
        :return: True if image exists, False otherwise.
        :rtype: bool"""
        return self.get_info_by_name(parent_id, name, force_metadata_for_links=False) is not None

    def upload_multispectral(
        self,
        dataset_id: int,
        image_name: str,
        channels: Optional[List[np.ndarray]] = None,
        rgb_images: Optional[List[str]] = None,
        progress_cb: Optional[Union[tqdm, Callable]] = None,
    ) -> List[ImageInfo]:
        """Uploads multispectral image to Supervisely, if channels are provided, they will
        be uploaded as separate images. If rgb_images are provided, they will be uploaded without
        splitting into channels as RGB images.

        :param dataset_id: dataset ID to upload images to
        :type dataset_id: int
        :param image_name: name of the image with extension.
        :type image_name: str
        :param channels: list of numpy arrays with image channels
        :type channels: List[np.ndarray], optional
        :param rgb_images: list of paths to RGB images which will be uploaded as is
        :type rgb_images: List[str], optional
        :param progress_cb: function for tracking upload progress
        :type progress_cb: tqdm or callable, optional
        :return: list of uploaded images infos
        :rtype: List[ImageInfo]
        :Usage example:

         .. code-block:: python

            import os
            import supervisely as sly

            os.environ['SERVER_ADDRESS'] = 'https://app.supervisely.com'
            os.environ['API_TOKEN'] = 'Your Supervisely API Token'

            # Load secrets and create API object from .env file (recommended)
            # Learn more here: https://developer.supervisely.com/getting-started/basics-of-authentication
            load_dotenv(os.path.expanduser("~/supervisely.env"))

            api = sly.Api.from_env()

            image_name = "demo1.png"
            image = cv2.imread(f"demo_data/{image_name}")

            # Extract channels as 2d numpy arrays: channels = [a, b, c]
            channels = [image[:, :, i] for i in range(image.shape[2])]

            image_infos = api.image.upload_multispectral(api, dataset.id, image_name, channels)
        """
        group_tag_meta = TagMeta(_MULTISPECTRAL_TAG_NAME, TagValueType.ANY_STRING)
        group_tag = Tag(meta=group_tag_meta, value=image_name)
        image_basename = get_file_name(image_name)

        nps_for_upload = []
        if rgb_images is not None:
            for rgb_image in rgb_images:
                nps_for_upload.append(sly_image.read(rgb_image))

        if channels is not None:
            for channel in channels:
                nps_for_upload.append(channel)

        anns = []
        names = []

        for i, np_for_upload in enumerate(nps_for_upload):
            anns.append(Annotation(np_for_upload.shape).add_tag(group_tag))
            names.append(f"{image_basename}_{i}.png")

        image_infos = self.upload_nps(dataset_id, names, nps_for_upload, progress_cb=progress_cb)
        image_ids = [image_info.id for image_info in image_infos]

        self._api.annotation.upload_anns(image_ids, anns)

        return image_infos

    def upload_multiview_images(
        self,
        dataset_id: int,
        group_name: str,
        paths: Optional[List[str]] = None,
        metas: Optional[List[Dict]] = None,
        progress_cb: Optional[Union[tqdm, Callable]] = None,
        links: Optional[List[str]] = None,
    ) -> List[ImageInfo]:
        """
        Uploads images to Supervisely and adds a tag to them.

        :param dataset_id: Dataset ID in Supervisely.
        :type dataset_id: int
        :param tag_name: Tag name in Supervisely.
                         If tag does not exist in project, create it first.
                         Tag must be of type ANY_STRING.
        :type tag_name: str
        :param group_name: Group name. All images will be assigned by tag with this group name.
        :type group_name: str
        :param paths: List of paths to images.
        :type paths: List[str]
        :param metas: List of dictionaries which adds a customizable meta for every image provided in `paths` parameter.
        :type metas: Optional[List[Dict]]
        :param progress_cb: Function for tracking upload progress.
        :type progress_cb: Optional[Union[tqdm, Callable]]
        :param links: List of links to images.
        :type links: Optional[List[str]]
        :return: List of uploaded images infos
        :rtype: List[ImageInfo]
        :raises Exception: if tag does not exist in project or tag is not of type ANY_STRING

        :Usage example:

         .. code-block:: python

            import os
            from dotenv import load_dotenv

            import supervisely as sly

            os.environ['SERVER_ADDRESS'] = 'https://app.supervisely.com'
            os.environ['API_TOKEN'] = 'Your Supervisely API Token'

            # Load secrets and create API object from .env file (recommended)
            # Learn more here: https://developer.supervisely.com/getting-started/basics-of-authentication
            load_dotenv(os.path.expanduser("~/supervisely.env"))

            api = sly.Api.from_env()

            dataset_id = 123456
            paths = ['path/to/audi_01.png', 'path/to/audi_02.png']
            group_name = 'audi'

            image_infos = api.image.upload_multiview_images(dataset_id, group_name, paths)

        """
        group_tag_meta = TagMeta(_MULTIVIEW_TAG_NAME, TagValueType.ANY_STRING)
        group_tag = Tag(meta=group_tag_meta, value=group_name)

        image_infos = []
        if paths is not None:
            for path in paths:
                if get_file_ext(path).lower() not in sly_image.SUPPORTED_IMG_EXTS:
                    raise RuntimeError(
                        f"Image {path!r} has unsupported extension. Supported extensions: {sly_image.SUPPORTED_IMG_EXTS}"
                    )
            names = [get_file_name(path) for path in paths]
            image_infos_by_paths = self.upload_paths(
                dataset_id=dataset_id,
                names=names,
                paths=paths,
                progress_cb=progress_cb,
                metas=metas,
            )
            image_infos.extend(image_infos_by_paths)

        if links is not None:
            names = [get_file_name_with_ext(link) for link in links]
            image_infos_by_links = self.upload_links(
                dataset_id=dataset_id,
                names=names,
                links=links,
                progress_cb=progress_cb,
                conflict_resolution="rename",
            )
            image_infos.extend(image_infos_by_links)

        anns = [Annotation((info.height, info.width)).add_tag(group_tag) for info in image_infos]
        image_ids = [image_info.id for image_info in image_infos]
        self._api.annotation.upload_anns(image_ids, anns)

        uploaded_image_infos = self.get_list(
            dataset_id, filters=[{"field": "id", "operator": "in", "value": image_ids}]
        )
        return uploaded_image_infos

    def upload_medical_images(
        self,
        dataset_id: int,
        paths: List[str],
        group_tag_name: Optional[str] = None,
        metas: Optional[List[Dict]] = None,
        progress_cb: Optional[Union[tqdm, Callable]] = None,
    ) -> List[ImageInfo]:
        """
        Upload medical 2D images (DICOM) to Supervisely and group them by specified or default tag.

        :param dataset_id: Dataset ID in Supervisely.
        :type dataset_id: int
        :param paths: List of paths to images.
        :type paths: List[str]
        :param group_tag_name: Group name. All images will be assigned by tag with this group name. If `group_tag_name` is None, the images will be grouped by one of the default tags.
        :type group_tag_name: str, optional
        :param metas: List of dictionaries which adds a customizable meta for every image provided in `paths` parameter.
        :type metas: List[Dict], optional
        :param progress_cb: Function for tracking upload progress.
        :type progress_cb: tqdm or callable, optional

        :return: List of uploaded images infos.
        :rtype: List[ImageInfo]

        :raises Exception: If tag does not exist in project or tag is not of type ANY_STRING
        :raises Exception: If length of `metas` is not equal to the length of `paths`.

        :Usage example:

         .. code-block:: python

            import os
            from dotenv import load_dotenv
            from tqdm import tqdm

            import supervisely as sly

            # Load secrets and create API object from .env file (recommended)
            # Learn more here: https://developer.supervisely.com/getting-started/basics-of-authentication
            if sly.is_development():
               load_dotenv(os.path.expanduser("~/supervisely.env"))

            api = sly.Api.from_env()

            dataset_id = 123456
            paths = ['path/to/medical_01.dcm', 'path/to/medical_02.dcm']
            metas = [{'meta':'01'}, {'meta':'02'}]
            group_tag_name = 'StudyInstanceUID'

            pbar = tqdm(desc="Uploading images", total=len(paths))
            image_infos = api.image.upload_medical_images(dataset_id, paths, group_tag_name, metas)

        """

        if metas is None:
            _metas = [dict() for _ in paths]
        else:
            if len(metas) != len(paths):
                raise ValueError("Length of 'metas' is not equal to the length of 'paths'.")
            _metas = metas.copy()

        dataset = self._api.dataset.get_info_by_id(dataset_id, raise_error=True)
        meta_json = self._api.project.get_meta(dataset.project_id)
        project_meta = ProjectMeta.from_json(meta_json)

        import nrrd

        from supervisely.convert.image.medical2d.medical2d_helper import (
            convert_dcm_to_nrrd,
        )

        image_paths = []
        image_names = []
        anns = []

        converted_dir_name = uuid4().hex
        converted_dir = Path("/tmp/") / converted_dir_name

        group_tag_counter = defaultdict(int)
        for path, image_meta in zip(paths, _metas):
            try:
                nrrd_paths, nrrd_names, group_tags, dcm_meta = convert_dcm_to_nrrd(
                    image_path=path,
                    converted_dir=converted_dir.as_posix(),
                    group_tag_name=group_tag_name,
                )
                image_meta.update(dcm_meta)  # TODO: check update order
                image_paths.extend(nrrd_paths)
                image_names.extend(nrrd_names)

                for nrrd_path in nrrd_paths:
                    tags = []
                    for tag in group_tags:
                        tag_meta = project_meta.get_tag_meta(tag["name"])
                        if tag_meta is None:
                            tag_meta = TagMeta(
                                tag["name"],
                                TagValueType.ANY_STRING,
                                applicable_to=TagApplicableTo.IMAGES_ONLY,
                            )
                            project_meta = project_meta.add_tag_meta(tag_meta)
                        elif tag_meta.value_type != TagValueType.ANY_STRING:
                            raise ValueError(f"Tag '{tag['name']}' is not of type ANY_STRING.")
                        tag = Tag(meta=tag_meta, value=tag["value"])
                        tags.append(tag)
                    img_size = nrrd.read_header(nrrd_path)["sizes"].tolist()[::-1]
                    ann = Annotation(img_size=img_size, img_tags=tags)
                    anns.append(ann)

                for tag in group_tags:
                    group_tag_counter[tag["name"]] += 1
            except Exception as e:
                logger.warning(f"File '{path}' will be skipped due to: {str(e)}")
                continue

        image_infos = self.upload_paths(
            dataset_id=dataset_id,
            names=image_names,
            paths=image_paths,
            progress_cb=progress_cb,
            metas=_metas,
        )
        image_ids = [image_info.id for image_info in image_infos]

        # Update the project metadata and enable image grouping
        self._api.project.update_meta(id=dataset.project_id, meta=project_meta.to_json())
        if len(group_tag_counter) > 0:
            max_used_tag_name = max(group_tag_counter, key=group_tag_counter.get)
            if group_tag_name not in group_tag_counter:
                group_tag_name = max_used_tag_name
            self._api.project.images_grouping(
                id=dataset.project_id, enable=True, tag_name=group_tag_name
            )
        self._api.annotation.upload_anns(image_ids, anns)
        clean_dir(converted_dir.as_posix())

        return image_infos

    def get_free_names(self, dataset_id: int, names: List[str]) -> List[str]:
        """
        Returns list of free names for given dataset.

        :param dataset_id: Dataset ID in Supervisely.
        :type dataset_id: int
        :param names: List of names to check.
        :type names: List[str]
        :return: List of free names.
        :rtype: List[str]
        """

        images_in_dataset = self.get_list(dataset_id, force_metadata_for_links=False)
        used_names = {image_info.name for image_info in images_in_dataset}
        new_names = [
            generate_free_name(used_names, name, with_ext=True, extend_used_names=True)
            for name in names
        ]
        return new_names

    def raise_name_intersections_if_exist(
        self, dataset_id: int, names: List[str], message: str = None
    ):
        """
        Raises error if images with given names already exist in dataset.
        Default error message:
        "Images with the following names already exist in dataset [ID={dataset_id}]: {name_intersections}.
        Please, rename images and try again or set change_name_if_conflict=True to rename automatically on upload."

        :param dataset_id: Dataset ID in Supervisely.
        :type dataset_id: int
        :param names: List of names to check.
        :type names: List[str]
        :param message: Error message.
        :type message: str, optional
        :return: None
        :rtype: None
        """
        images_in_dataset = self.get_list(dataset_id)
        used_names = {image_info.name for image_info in images_in_dataset}
        name_intersections = used_names.intersection(set(names))
        if message is None:
            message = f"Images with the following names already exist in dataset [ID={dataset_id}]: {name_intersections}. Please, rename images and try again or set change_name_if_conflict=True to rename automatically on upload."
        if len(name_intersections) > 0:
            raise ValueError(f"{message}")

    def upload_dir(
        self,
        dataset_id: int,
        dir_path: str,
        recursive: Optional[bool] = True,
        change_name_if_conflict: Optional[bool] = True,
        progress_cb: Optional[Union[tqdm, Callable]] = None,
    ) -> List[ImageInfo]:
        """
        Uploads all images with supported extensions from given directory to Supervisely.
        Optionally, uploads images from subdirectories of given directory.

        :param dataset_id: Dataset ID in Supervisely.
        :type dataset_id: int
        :param dir_path: Path to directory with images.
        :type dir_path: str
        :param recursive: If True uploads images from subdirectories of given directory recursively, otherwise only images from given directory.
        :type recursive: bool, optional
        :param change_name_if_conflict: If True adds suffix to the end of Image name when Dataset already contains an Image with identical name, If False and images with the identical names already exist in Dataset raises error.
        :type change_name_if_conflict: bool, optional
        :param progress_cb: Function for tracking upload progress.
        :type progress_cb: Optional[Union[tqdm, Callable]]
        :return: List of uploaded images infos
        :rtype: List[ImageInfo]
        """

        if recursive:
            paths = list_files_recursively(dir_path, filter_fn=sly_image.is_valid_format)
        else:
            paths = list_files(dir_path, filter_fn=sly_image.is_valid_format)

        names = [get_file_name_with_ext(path) for path in paths]

        if change_name_if_conflict is True:
            names = self.get_free_names(dataset_id, names)
        else:
            self.raise_name_intersections_if_exist(dataset_id, names)

        image_infos = self.upload_paths(dataset_id, names, paths, progress_cb=progress_cb)
        return image_infos

    def upload_dirs(
        self,
        dataset_id: int,
        dir_paths: List[str],
        recursive: Optional[bool] = True,
        change_name_if_conflict: Optional[bool] = True,
        progress_cb: Optional[Union[tqdm, Callable]] = None,
    ) -> List[ImageInfo]:
        """
        Uploads all images with supported extensions from given directories to Supervisely.
        Optionally, uploads images from subdirectories of given directories.

        :param dataset_id: Dataset ID in Supervisely.
        :type dataset_id: int
        :param dir_paths: List of paths to directories with images.
        :type dir_paths: List[str]
        :param recursive: If True uploads images from subdirectories of given directories recursively, otherwise only images from given directories.
        :type recursive: bool, optional
        :param change_name_if_conflict: If True adds suffix to the end of Image name when Dataset already contains an Image with identical name, If False and images with the identical names already exist in Dataset raises error.
        :type change_name_if_conflict: bool, optional
        :param progress_cb: Function for tracking upload progress.
        :type progress_cb: Optional[Union[tqdm, Callable]]
        :return: List of uploaded images infos
        :rtype: List[ImageInfo]
        """

        image_infos = []
        for dir_path in dir_paths:
            image_infos.extend(
                self.upload_dir(
                    dataset_id,
                    dir_path,
                    recursive,
                    change_name_if_conflict,
                    progress_cb,
                )
            )
        return image_infos

    def _validate_project_and_dataset_id(self, project_id: int, dataset_id: int) -> None:
        """
        Check if only one of 'project_id' and 'dataset_id' is provided.

        :param project_id: Project ID in Supervisely.
        :type project_id: int
        :param dataset_id: Dataset ID in Supervisely.
        :type dataset_id: int
        :raises: :class:`ValueError` if both 'project_id' and 'dataset_id' are provided or none of them are provided.
        :return: None
        :rtype: None

        """
        if project_id is None and dataset_id is None:
            raise ValueError("One of 'project_id' or 'dataset_id' should be provided.")

        if project_id is not None and dataset_id is not None:
            raise ValueError("Only one of 'project_id' and 'dataset_id' should be provided.")<|MERGE_RESOLUTION|>--- conflicted
+++ resolved
@@ -2736,7 +2736,6 @@
             if progress_cb is not None:
                 progress_cb(len(batch_ids))
 
-<<<<<<< HEAD
     def add_tags_batch(
         self,
         image_ids: List[int],
@@ -2766,7 +2765,52 @@
         :Usage example:
 
          .. code-block:: python
-=======
+
+            import supervisely as sly
+
+            os.environ['SERVER_ADDRESS'] = 'https://app.supervisely.com'
+            os.environ['API_TOKEN'] = 'Your Supervisely API Token'
+            api = sly.Api.from_env()
+            image_ids = [2389126, 2389127]
+            tag_ids = 277083
+            values = ['value1', 'value2']
+            api.image.add_tags_batch(image_ids, tag_ids, values)
+        """
+        if len(image_ids) == 0:
+            return []
+
+        if isinstance(tag_ids, int):
+            tag_ids = [tag_ids] * len(image_ids)
+
+        if isinstance(tag_metas, TagMeta):
+            tag_metas = [tag_metas] * len(image_ids)
+
+        values = values or [None] * len(image_ids)
+
+        if len(values) != len(image_ids):
+            raise ValueError("Length of image_ids and values should be the same")
+
+        if len(tag_ids) != len(image_ids):
+            raise ValueError("Length of image_ids and tag_ids should be the same")
+
+        if tag_metas and len(tag_metas) != len(image_ids):
+            raise ValueError("Length of image_ids and tag_metas should be the same")
+
+        if tag_metas:
+            for tag_meta, tag_id, value in zip(tag_metas, tag_ids, values):
+                if not (tag_meta.sly_id == tag_id):
+                    raise ValueError(f"{tag_meta.name = } and {tag_id = } should be same")
+                if not tag_meta.is_valid_value(value):
+                    raise ValueError(f"{tag_meta.name = } can not have value {value = }")
+
+        project_id = self.get_project_id(image_ids[0])
+        data = [
+            {ApiField.ENTITY_ID: image_id, ApiField.TAG_ID: tag_id, ApiField.VALUE: value}
+            for image_id, tag_id, value in zip(image_ids, tag_ids, values)
+        ]
+
+        return self.tag.add_to_entities_json(project_id, data, batch_size, log_progress)
+
     def update_tag_value(
         self, tag_id: int, value: Union[str, float]
     ) -> Dict:
@@ -2784,55 +2828,13 @@
         :Usage example:
 
             .. code-block:: python
->>>>>>> 6da6676b
-
-            import supervisely as sly
-
-            os.environ['SERVER_ADDRESS'] = 'https://app.supervisely.com'
-            os.environ['API_TOKEN'] = 'Your Supervisely API Token'
-            api = sly.Api.from_env()
-
-<<<<<<< HEAD
-            image_ids = [2389126, 2389127]
-            tag_ids = 277083
-            values = ['value1', 'value2']
-            api.image.add_tags_batch(image_ids, tag_ids, values)
-        """
-        if len(image_ids) == 0:
-            return []
-
-        if isinstance(tag_ids, int):
-            tag_ids = [tag_ids] * len(image_ids)
-
-        if isinstance(tag_metas, TagMeta):
-            tag_metas = [tag_metas] * len(image_ids)
-
-        values = values or [None] * len(image_ids)
-
-        if len(values) != len(image_ids):
-            raise ValueError("Length of image_ids and values should be the same")
-
-        if len(tag_ids) != len(image_ids):
-            raise ValueError("Length of image_ids and tag_ids should be the same")
-
-        if tag_metas and len(tag_metas) != len(image_ids):
-            raise ValueError("Length of image_ids and tag_metas should be the same")
-
-        if tag_metas:
-            for tag_meta, tag_id, value in zip(tag_metas, tag_ids, values):
-                if not (tag_meta.sly_id == tag_id):
-                    raise ValueError(f"{tag_meta.name = } and {tag_id = } should be same")
-                if not tag_meta.is_valid_value(value):
-                    raise ValueError(f"{tag_meta.name = } can not have value {value = }")
-
-        project_id = self.get_project_id(image_ids[0])
-        data = [
-            {ApiField.ENTITY_ID: image_id, ApiField.TAG_ID: tag_id, ApiField.VALUE: value}
-            for image_id, tag_id, value in zip(image_ids, tag_ids, values)
-        ]
-
-        return self.tag.add_to_entities_json(project_id, data, batch_size, log_progress)
-=======
+            
+            import supervisely as sly
+
+            os.environ['SERVER_ADDRESS'] = 'https://app.supervisely.com'
+            os.environ['API_TOKEN'] = 'Your Supervisely API Token'
+            api = sly.Api.from_env()
+            
             tag_id = 277083
             new_value = 'new_value'
             api.image.update_tag_value(tag_id, new_value)
@@ -2841,7 +2843,6 @@
         data = {ApiField.ID: tag_id, ApiField.VALUE: value}
         response = self._api.post("image-tags.update-tag-value", data)
         return response.json()
->>>>>>> 6da6676b
 
     def remove_batch(
         self,
