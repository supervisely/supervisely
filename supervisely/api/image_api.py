# coding: utf-8
"""download/upload images from/to Supervisely"""

# docs
from __future__ import annotations
from typing import NamedTuple, List, Dict, Optional, Union
import numpy as np
from supervisely.task.progress import Progress

import io
import os
import re
import urllib.parse
import json

from requests_toolbelt import MultipartDecoder, MultipartEncoder

from supervisely.api.module_api import ApiField, RemoveableBulkModuleApi
from supervisely.imaging import image as sly_image
from supervisely.io.fs import (
    ensure_base_path,
    get_file_hash,
    get_file_ext,
    get_file_name,
)
from supervisely.sly_logger import logger
from supervisely._utils import batched, generate_free_name


class ImageApi(RemoveableBulkModuleApi):
    """
    API for working with :class:`Image<supervisely.imaging.image>`. :class:`ImageApi<ImageApi>` object is immutable.

    :param api: API connection to the server
    :type api: Api
    :Usage example:

     .. code-block:: python

        import supervisely as sly

        # You can connect to API directly
        address = 'https://app.supervise.ly/'
        token = 'Your Supervisely API Token'
        api = sly.Api(address, token)

        # Or you can use API from environment
        os.environ['SERVER_ADDRESS'] = 'https://app.supervise.ly'
        os.environ['API_TOKEN'] = 'Your Supervisely API Token'
        api = sly.Api.from_env()

        image_info = api.image.get_info_by_id(image_id) # api usage example
    """
    @staticmethod
    def info_sequence():
        """
        NamedTuple ImageInfo containing information about Image.

        :Example:

         .. code-block:: python

            ImageInfo(id=770915,
                      name='IMG_3861.jpeg',
                      link=None,
                      hash='ZdpMD+ZMJx0R8BgsCzJcqM7qP4M8f1AEtoYc87xZmyQ=',
                      mime='image/jpeg',
                      ext='jpeg',
                      size=148388,
                      width=1067,
                      height=800,
                      labels_count=4,
                      dataset_id=2532,
                      created_at='2021-03-02T10:04:33.973Z',
                      updated_at='2021-03-02T10:04:33.973Z',
                      meta={},
                      path_original='/h5un6l2bnaz1vj8a9qgms4-public/images/original/7/h/Vo/...jpg',
                      full_storage_url='http://app.supervise.ly/h5un6l2bnaz1vj8a9qgms4-public/images/original/7/h/Vo/...jpg'),
                      tags=[]
        """
        return [
            ApiField.ID,
            ApiField.NAME,
            ApiField.LINK,
            ApiField.HASH,
            ApiField.MIME,
            ApiField.EXT,
            ApiField.SIZE,
            ApiField.WIDTH,
            ApiField.HEIGHT,
            ApiField.LABELS_COUNT,
            ApiField.DATASET_ID,
            ApiField.CREATED_AT,
            ApiField.UPDATED_AT,
            ApiField.META,
            ApiField.PATH_ORIGINAL,
            ApiField.FULL_STORAGE_URL,
            ApiField.TAGS,
        ]

    @staticmethod
    def info_tuple_name():
<<<<<<< HEAD
        """
        NamedTuple name - **ImageInfo**.
        """
        return 'ImageInfo'

    def get_list(self, dataset_id: int, filters: Optional[List[Dict[str, str]]] = None, sort: Optional[str] = "id",
                 sort_order: Optional[str] = "asc") -> List[NamedTuple]:
        """
        List of Images in the given Dataset.

        :param dataset_id: Dataset ID in which the Images are located.
        :type dataset_id: int
        :param filters: List of params to sort output Images.
        :type filters: List[dict], optional
        :param sort: string (one of "id" "name" "description" "labelsCount" "createdAt" "updatedAt")
        :type sort: str, optional
        :param sort_order:
        :type sort_order: str, optional
        :return: List of all images with information for the given Dataset. See :class:`info_sequence<info_sequence>`
        :rtype: :class:`List[NamedTuple]`
        :Usage example:

         .. code-block:: python

            import supervisely as sly

            os.environ['SERVER_ADDRESS'] = 'https://app.supervise.ly'
            os.environ['API_TOKEN'] = 'Your Supervisely API Token'
            api = sly.Api.from_env()

            # Get list of Images with width = 1067
            img_infos = api.image.get_list(dataset_id, filters=[{ 'field': 'width', 'operator': '=', 'value': '1067' }])
            print(img_infos)
            # Output: [ImageInfo(id=770915,
            #                    name='IMG_3861.jpeg',
            #                    link=None,
            #                    hash='ZdpMD+ZMJx0R8BgsCzJcqM7qP4M8f1AEtoYc87xZmyQ=',
            #                    mime='image/jpeg',
            #                    ext='jpeg',
            #                    size=148388,
            #                    width=1067,
            #                    height=800,
            #                    labels_count=4,
            #                    dataset_id=2532,
            #                    created_at='2021-03-02T10:04:33.973Z',
            #                    updated_at='2021-03-02T10:04:33.973Z',
            #                    meta={},
            #                    path_original='/h5un6l2bnaz1vj8a9qgms4-public/images/original/7/h/Vo/...jpg',
            #                    full_storage_url='http://app.supervise.ly/h5un6l2bnaz1vj8a9qgms4-public/images/original/7/h/Vo/...jpg'),
            #                    tags=[],
            # ImageInfo(id=770916,
            #           name='IMG_1836.jpeg',
            #           link=None,
            #           hash='YZKQrZH5C0rBvGGA3p7hjWahz3/pV09u5m30Bz8GeYs=',
            #           mime='image/jpeg',
            #           ext='jpeg',
            #           size=140222,
            #           width=1067,
            #           height=800,
            #           labels_count=3,
            #           dataset_id=2532,
            #           created_at='2021-03-02T10:04:33.973Z',
            #           updated_at='2021-03-02T10:04:33.973Z',
            #           meta={},
            #           path_original='/h5un6l2bnaz1vj8a9qgms4-public/images/original/C/Y/Hq/...jpg',
            #           full_storage_url='http://app.supervise.ly/h5un6l2bnaz1vj8a9qgms4-public/images/original/C/Y/Hq/...jpg'),
            #           tags=[]
            # ]
        """
        return self.get_list_all_pages('images.list',  {
            ApiField.DATASET_ID: dataset_id,
            ApiField.FILTER: filters or [],
            ApiField.SORT: sort,
            ApiField.SORT_ORDER: sort_order
        })

    def get_info_by_id(self, id: int) -> NamedTuple:
        """
        Get Image information by ID.

        :param id: Image ID in Supervisely.
        :type id: int
        :return: Information about Image. See :class:`info_sequence<info_sequence>`
        :rtype: :class:`NamedTuple`
        :Usage example:

         .. code-block:: python

            import supervisely as sly

            os.environ['SERVER_ADDRESS'] = 'https://app.supervise.ly'
            os.environ['API_TOKEN'] = 'Your Supervisely API Token'
            api = sly.Api.from_env()

            # You can get Image ID by listing all images in the Dataset as shown in get_list
            # Or you can open certain image in Supervisely Annotation Tool UI and get last digits of the URL
            img_info = api.image.get_info_by_id(770918)
        """
        return self._get_info_by_id(id, 'images.info')

    # @TODO: reimplement to new method images.bulk.info
    def get_info_by_id_batch(self, ids: List[int]) -> List[NamedTuple]:
        """
        Get Images information by ID.

        :param ids: Images IDs in Supervisely.
        :type ids: List[int]
        :return: Information about Image. See :class:`info_sequence<info_sequence>`
        :rtype: :class:`List[NamedTuple]`
        :Usage example:

         .. code-block:: python

            import supervisely as sly

            os.environ['SERVER_ADDRESS'] = 'https://app.supervise.ly'
            os.environ['API_TOKEN'] = 'Your Supervisely API Token'
            api = sly.Api.from_env()

            img_ids = [376728, 376729, 376730, 376731, 376732, 376733]
            img_infos = image.get_info_by_id_batch(img_ids)
=======
        return "ImageInfo"

    def get_list(self, dataset_id, filters=None, sort="id", sort_order="asc"):
        """
        :param dataset_id: int
        :param filters: list
        :param sort: string (one of "id" "name" "description" "labelsCount" "createdAt" "updatedAt")
        :return: list all the images for a given dataset
        """
        return self.get_list_all_pages(
            "images.list",
            {
                ApiField.DATASET_ID: dataset_id,
                ApiField.FILTER: filters or [],
                ApiField.SORT: sort,
                ApiField.SORT_ORDER: sort_order,
            },
        )

    def get_info_by_id(self, id):
        """
        :param id: int
        :return: image metadata by numeric id
        """
        return self._get_info_by_id(id, "images.info")

    # @TODO: reimplement to new method images.bulk.info
    def get_info_by_id_batch(self, ids):
        """
        :param ids: list of integers
        :return: list of images metadata
>>>>>>> ab44b0e0
        """
        results = []
        if len(ids) == 0:
            return results
        dataset_id = self.get_info_by_id(ids[0]).dataset_id
        for batch in batched(ids):
            filters = [{"field": ApiField.ID, "operator": "in", "value": batch}]
            results.extend(
                self.get_list_all_pages(
                    "images.list",
                    {ApiField.DATASET_ID: dataset_id, ApiField.FILTER: filters},
                )
            )
        temp_map = {info.id: info for info in results}
        ordered_results = [temp_map[id] for id in ids]
        return ordered_results

    def _download(self, id, is_stream=False):
<<<<<<< HEAD
        response = self._api.post('images.download', {ApiField.ID: id}, stream=is_stream)
        return response

    def download_np(self, id: int, keep_alpha: Optional[bool] = False) -> np.ndarray:
        """
        Download Image with given id in numpy format.

        :param id: Image ID in Supervisely.
        :type id: int
        :param keep_alpha: If True keeps alpha mask for image, otherwise don't.
        :type keep_alpha: bool, optional
        :return: Image in RGB numpy matrix format
        :rtype: :class:`np.ndarray`
        :Usage example:

         .. code-block:: python

            import supervisely as sly

            os.environ['SERVER_ADDRESS'] = 'https://app.supervise.ly'
            os.environ['API_TOKEN'] = 'Your Supervisely API Token'
            api = sly.Api.from_env()

            image_np = api.image.download_np(770918)
=======
        """
        :param id: int
        :param is_stream: bool
        :return: Response class object contain metadata of image with given id
        """
        response = self._api.post(
            "images.download", {ApiField.ID: id}, stream=is_stream
        )
        return response

    def download_np(self, id, keep_alpha=False):
        """
        Download image with given id in numpy format
        :param id: int
        :return: image in RGB format(numpy matrix)
>>>>>>> ab44b0e0
        """
        response = self._download(id)
        img = sly_image.read_bytes(response.content, keep_alpha)
        return img

<<<<<<< HEAD
    def download_path(self, id: int, path: str) -> None:
        """
        Downloads Image from Dataset to local path by ID.

        :param id: Image ID in Supervisely.
        :type id: int
        :param path: Local save path for Image.
        :type path: str
        :return: None
        :rtype: :class:`NoneType`
        :Usage example:

         .. code-block:: python

            import supervisely as sly

            os.environ['SERVER_ADDRESS'] = 'https://app.supervise.ly'
            os.environ['API_TOKEN'] = 'Your Supervisely API Token'
            api = sly.Api.from_env()

            img_info = api.image.get_info_by_id(770918)
            save_path = os.path.join("/home/admin/work/projects/lemons_annotated/ds1/test_imgs/", img_info.name)

            api.image.download_path(770918, save_path)
=======
    def download_path(self, id, path):
        """
        Download image with given id and saves it for a given path
        :param id: int
        :param path: str
>>>>>>> ab44b0e0
        """
        response = self._download(id, is_stream=True)
        ensure_base_path(path)
        with open(path, "wb") as fd:
            for chunk in response.iter_content(chunk_size=1024 * 1024):
                fd.write(chunk)

    def _download_batch(self, dataset_id, ids):
<<<<<<< HEAD
=======
        """
        Generate image id and it content from given dataset and list of images ids
        :param dataset_id: int
        :param ids: list of integers
        """
>>>>>>> ab44b0e0
        for batch_ids in batched(ids):
            response = self._api.post(
                "images.bulk.download",
                {ApiField.DATASET_ID: dataset_id, ApiField.IMAGE_IDS: batch_ids},
            )
            decoder = MultipartDecoder.from_response(response)
            for part in decoder.parts:
                content_utf8 = part.headers[b"Content-Disposition"].decode("utf-8")
                # Find name="1245" preceded by a whitespace, semicolon or beginning of line.
                # The regex has 2 capture group: one for the prefix and one for the actual name value.
                img_id = int(re.findall(r'(^|[\s;])name="(\d*)"', content_utf8)[0][1])
                yield img_id, part

<<<<<<< HEAD
    def download_paths(self, dataset_id: int, ids: List[int], paths: List[str], progress_cb: Optional[Progress] = None) -> None:
        """
        Download Images with given ids and saves them for the given paths.

        :param dataset_id: Dataset ID in Supervisely, where Images are located.
        :type dataset_id: int
        :param ids: List of Image IDs in Supervisely.
        :type ids: List[int]
        :param paths: Local save paths for Images.
        :type paths: List[str]
        :param progress_cb: Function for tracking download progress.
        :type progress_cb: Progress, optional
        :raises: :class:`RuntimeError` if len(ids) != len(paths)
        :return: None
        :rtype: :class:`NoneType`
        :Usage example:

         .. code-block:: python

            import supervisely as sly

            os.environ['SERVER_ADDRESS'] = 'https://app.supervise.ly'
            os.environ['API_TOKEN'] = 'Your Supervisely API Token'
            api = sly.Api.from_env()

            local_save_dir = "/home/admin/work/projects/lemons_annotated/ds1/test_imgs"
            save_paths = []
            image_ids = [771755, 771756, 771757, 771758, 771759, 771760]
            img_infos = api.image.get_info_by_id_batch(image_ids)

            progress = sly.Progress("Images downloaded: ", len(img_infos))
            for img_info in img_infos:
                save_paths.append(os.path.join(local_save_dir, img_info.name))

            api.image.download_paths(2573, image_ids, save_paths, progress_cb=progress.iters_done_report)
            # Progress:
            # {"message": "progress", "event_type": "EventType.PROGRESS", "subtask": "Images downloaded: ", "current": 0, "total": 6, "timestamp": "2021-03-15T19:47:15.406Z", "level": "info"}
            # {"message": "progress", "event_type": "EventType.PROGRESS", "subtask": "Images downloaded: ", "current": 1, "total": 6, "timestamp": "2021-03-15T19:47:16.366Z", "level": "info"}
            # {"message": "progress", "event_type": "EventType.PROGRESS", "subtask": "Images downloaded: ", "current": 2, "total": 6, "timestamp": "2021-03-15T19:47:16.367Z", "level": "info"}
            # {"message": "progress", "event_type": "EventType.PROGRESS", "subtask": "Images downloaded: ", "current": 3, "total": 6, "timestamp": "2021-03-15T19:47:16.367Z", "level": "info"}
            # {"message": "progress", "event_type": "EventType.PROGRESS", "subtask": "Images downloaded: ", "current": 4, "total": 6, "timestamp": "2021-03-15T19:47:16.367Z", "level": "info"}
            # {"message": "progress", "event_type": "EventType.PROGRESS", "subtask": "Images downloaded: ", "current": 5, "total": 6, "timestamp": "2021-03-15T19:47:16.368Z", "level": "info"}
            # {"message": "progress", "event_type": "EventType.PROGRESS", "subtask": "Images downloaded: ", "current": 6, "total": 6, "timestamp": "2021-03-15T19:47:16.368Z", "level": "info"}
=======
    def download_paths(self, dataset_id, ids, paths, progress_cb=None):
        """
        Download images with given ids and saves it for a given paths
        :param dataset_id: int
        :param ids: list of integers
        :param paths: list of str (if ids list != lengh of paths list raise error)
        :param progress_cb:
>>>>>>> ab44b0e0
        """
        if len(ids) == 0:
            return
        if len(ids) != len(paths):
            raise RuntimeError(
                'Can not match "ids" and "paths" lists, len(ids) != len(paths)'
            )

        id_to_path = {id: path for id, path in zip(ids, paths)}
        # debug_ids = []
        for img_id, resp_part in self._download_batch(dataset_id, ids):
            # debug_ids.append(img_id)
            with open(id_to_path[img_id], "wb") as w:
                w.write(resp_part.content)
            if progress_cb is not None:
                progress_cb(1)
        # if ids != debug_ids:
        #    raise RuntimeError("images.bulk.download: imageIds order is broken")

<<<<<<< HEAD
    def download_bytes(self, dataset_id: int, ids: List[int], progress_cb: Optional[Progress] = None) -> [bytes]:
        """
        Download Images with given IDs from Dataset in Binary format.

        :param dataset_id: Dataset ID in Supervisely, where Images are located.
        :type dataset_id: int
        :param ids: List of Image IDs in Supervisely.
        :type ids: List[int]
        :param progress_cb: Function for tracking download progress.
        :type progress_cb: Progress, optional
        :return: List of Images in binary format
        :rtype: :class:`List[bytes]`
        :Usage example:

         .. code-block:: python

            import supervisely as sly

            os.environ['SERVER_ADDRESS'] = 'https://app.supervise.ly'
            os.environ['API_TOKEN'] = 'Your Supervisely API Token'
            api = sly.Api.from_env()

            img_bytes = api.image.download_bytes(dataset_id, [770918])
            print(img_bytes)
            # Output: [b'\xff\xd8\xff\xe0\x00\x10JFIF\x00\x01\x01\...]
=======
    def download_bytes(self, dataset_id, ids, progress_cb=None):
        """
        Doenload images with given ids from dataset with given id in binary format(bytes)
        :param dataset_id: int
        :param ids: list of integers
        :param progress_cb:
        :return: list of images in binary format
>>>>>>> ab44b0e0
        """
        if len(ids) == 0:
            return []

        id_to_img = {}
        for img_id, resp_part in self._download_batch(dataset_id, ids):
            id_to_img[img_id] = resp_part.content
            if progress_cb is not None:
                progress_cb(1)

        return [id_to_img[id] for id in ids]

<<<<<<< HEAD
    def download_nps(self, dataset_id: int, ids: List[int], progress_cb: Optional[Progress] = None,
                     keep_alpha: Optional[bool] = False) -> List[np.ndarray]:
        """
        Download Images with given IDs in numpy format.

        :param dataset_id: Dataset ID in Supervisely, where Images are located.
        :type dataset_id: int
        :param ids: List of Images IDs in Supervisely.
        :type ids: List[int]
        :param progress_cb: Function for tracking download progress.
        :type progress_cb: Progress, optional
        :param keep_alpha: If True keeps alpha mask for Image, otherwise don't.
        :type keep_alpha: bool, optional
        :return: List of Images in RGB numpy matrix format
        :rtype: :class:`List[np.ndarray]`
        :Usage example:

         .. code-block:: python

            import supervisely as sly

            os.environ['SERVER_ADDRESS'] = 'https://app.supervise.ly'
            os.environ['API_TOKEN'] = 'Your Supervisely API Token'
            api = sly.Api.from_env()

            image_ids = [770918, 770919, 770920]
            image_nps = api.image.download_nps(dataset_id, image_ids)
        """
        return [sly_image.read_bytes(img_bytes, keep_alpha)
                for img_bytes in self.download_bytes(dataset_id=dataset_id, ids=ids, progress_cb=progress_cb)]

    def check_existing_hashes(self, hashes: List[str]) -> List[str]:
        """
        Checks existing hashes for Images.

        :param hashes: List of hashes.
        :type hashes: List[str]
        :return: List of existing hashes
        :rtype: :class:`List[str]`
        :Usage example: Checkout detailed example `here <https://app.supervise.ly/explore/notebooks/guide-10-check-existing-images-and-upload-only-the-new-ones-1545/overview>`_ (you must be logged into your Supervisely account)

         .. code-block:: python

            # Helpful method when your uploading was interrupted
            # You can check what images has been successfully uploaded by their hashes and what not
            # And continue uploading the rest of the images from that point

            import supervisely as sly

            os.environ['SERVER_ADDRESS'] = 'https://app.supervise.ly'
            os.environ['API_TOKEN'] = 'Your Supervisely API Token'
            api = sly.Api.from_env()

            # Find project
            project = api.project.get_info_by_id(WORKSPACE_ID, PROJECT_ID)

            # Get paths of all images in a directory
            images_paths = sly.fs.list_files('images_to_upload')

            #Calculate hashes for all images paths
            hash_to_image = {}
            images_hashes = []

            for idx, item in enumerate(images_paths):
                item_hash = sly.fs.get_file_hash(item)
                images_hashes.append(item_hash)
                hash_to_image[item_hash] = item

            # Get hashes that are already on server
            remote_hashes = api.image.check_existing_hashes(images_hashes)
            already_uploaded_images = {hh: hash_to_image[hh] for hh in remote_hashes}
=======
    def download_nps(self, dataset_id, ids, progress_cb=None, keep_alpha=False):
        """
        Doenload images with given ids from dataset with given id in numpy format
        :param dataset_id: int
        :param ids: list of integers
        :param progress_cb:
        :return: list of images in RGB format(numpy matrix)
        """
        return [
            sly_image.read_bytes(img_bytes, keep_alpha)
            for img_bytes in self.download_bytes(
                dataset_id=dataset_id, ids=ids, progress_cb=progress_cb
            )
        ]

    def check_existing_hashes(self, hashes):
        """
        :param hashes: list of str
        :return: list of jsons objects(None if image with given hash not exist)
>>>>>>> ab44b0e0
        """
        results = []
        if len(hashes) == 0:
            return results
        for hashes_batch in batched(hashes, batch_size=900):
            response = self._api.post("images.internal.hashes.list", hashes_batch)
            results.extend(response.json())
        return results

<<<<<<< HEAD
    def check_image_uploaded(self, hash: str) -> bool:
        """
        Checks if Image has been uploaded.

        :param hash: Image hash in Supervisely.
        :type hash: str
        :return: True if Image with given hash exist, otherwise False
        :rtype: :class:`bool`
        :Usage example:

         .. code-block::

            import supervisely as sly

            os.environ['SERVER_ADDRESS'] = 'https://app.supervise.ly'
            os.environ['API_TOKEN'] = 'Your Supervisely API Token'
            api = sly.Api.from_env()

            image_check_uploaded = api.image.check_image_uploaded("YZKQrZH5C0rBvGGA3p7hjWahz3/pV09u5m30Bz8GeYs=")
            print(image_check_uploaded)
            # Output: True
        """
        response = self._api.post('images.internal.hashes.list', [hash])
=======
    def check_image_uploaded(self, hash):
        """
        :param hash: str
        :return: True if image with given hash exist, False in over way
        """
        response = self._api.post("images.internal.hashes.list", [hash])
>>>>>>> ab44b0e0
        results = response.json()
        if len(results) == 0:
            return False
        else:
            return True

<<<<<<< HEAD
    def _upload_uniq_images_single_req(self, func_item_to_byte_stream, hashes_items_to_upload):
=======
    def _upload_uniq_images_single_req(
        self, func_item_to_byte_stream, hashes_items_to_upload
    ):
        """
        Upload images (binary data) to server with single request.
        Expects unique images that aren't exist at server.
        :param func_item_to_byte_stream: converter for "item" to byte stream
        :param hashes_items_to_upload: list of pairs (hash, item)
        :return: list of hashes for successfully uploaded items
        """
>>>>>>> ab44b0e0
        content_dict = {}
        for idx, (_, item) in enumerate(hashes_items_to_upload):
            content_dict["{}-file".format(idx)] = (
                str(idx),
                func_item_to_byte_stream(item),
                "image/*",
            )
        encoder = MultipartEncoder(fields=content_dict)
        resp = self._api.post("images.bulk.upload", encoder)

        resp_list = json.loads(resp.text)
        remote_hashes = [d["hash"] for d in resp_list if "hash" in d]
        if len(remote_hashes) != len(hashes_items_to_upload):
            problem_items = [
                (hsh, item, resp["errors"])
                for (hsh, item), resp in zip(hashes_items_to_upload, resp_list)
                if resp.get("errors")
            ]
            logger.warn(
                "Not all images were uploaded within request.",
                extra={
                    "total_cnt": len(hashes_items_to_upload),
                    "ok_cnt": len(remote_hashes),
                    "items": problem_items,
                },
            )
        return remote_hashes

<<<<<<< HEAD
    def _upload_data_bulk(self, func_item_to_byte_stream, items_hashes, retry_cnt=3, progress_cb=None):
=======
    def _upload_data_bulk(
        self, func_item_to_byte_stream, items_hashes, retry_cnt=3, progress_cb=None
    ):
        """
        Upload images (binary data) to server. Works with already existing or duplicating images.
        :param func_item_to_byte_stream: converter for "item" to byte stream
        :param items_hashes: iterable of pairs (item, hash) where "item" is a some descriptor (e.g. image file path)
         for image data, and "hash" is a hash for the image binary data
        :param retry_cnt: int, number of retries to send the whole set of items
        :param progress_cb: callback to account progress (in number of items)
        """
>>>>>>> ab44b0e0
        hash_to_items = {i_hash: item for item, i_hash in items_hashes}

        unique_hashes = set(hash_to_items.keys())
        remote_hashes = set(
            self.check_existing_hashes(list(unique_hashes))
        )  # existing -- from server
        if progress_cb:
            progress_cb(len(remote_hashes))
        pending_hashes = unique_hashes - remote_hashes

        # @TODO: some correlation with sly.io.network_exceptions. Should we perform retries here?
        for retry_idx in range(retry_cnt):
            # single attempt to upload all data which is not uploaded yet

            for hashes in batched(list(pending_hashes)):
                pending_hashes_items = [(h, hash_to_items[h]) for h in hashes]
                hashes_rcv = self._upload_uniq_images_single_req(
                    func_item_to_byte_stream, pending_hashes_items
                )
                pending_hashes -= set(hashes_rcv)
                if set(hashes_rcv) - set(hashes):
                    logger.warn(
                        "Hash inconsistency in images bulk upload.",
                        extra={"sent": hashes, "received": hashes_rcv},
                    )
                if progress_cb:
                    progress_cb(len(hashes_rcv))

            if not pending_hashes:
                return

            warning_items = []
            for h in pending_hashes:
                item_data =  hash_to_items[h]
                if isinstance(item_data, (bytes, bytearray)):
                    item_data = "some bytes ..."
                warning_items.append((h, item_data))
            
            logger.warn(
                "Unable to upload images (data).",
                extra={
                    "retry_idx": retry_idx,
                    "items": warning_items,
                },
            )
            # now retry it for the case if it is a shadow server/connection error

        raise RuntimeError(
            "Unable to upload images (data). "
            "Please check if images are in supported format and if ones aren't corrupted."
        )

<<<<<<< HEAD
    def upload_path(self, dataset_id: int, name: str, path: str, meta: Optional[Dict] = None) -> NamedTuple:
        """
        Uploads Image with given name from given local path to Dataset.

        :param dataset_id: Dataset ID in Supervisely.
        :type dataset_id: int
        :param name: Image name.
        :type name: str
        :param path: Local Image path.
        :type path: str
        :param meta: Image metadata.
        :type meta: dict, optional
        :return: Information about Image. See :class:`info_sequence<info_sequence>`
        :rtype: :class:`NamedTuple`
        :Usage example:

         .. code-block:: python

            import supervisely as sly

            os.environ['SERVER_ADDRESS'] = 'https://app.supervise.ly'
            os.environ['API_TOKEN'] = 'Your Supervisely API Token'
            api = sly.Api.from_env()

            img_info = api.image.upload_path(dataset_id, name="7777.jpeg", path="/home/admin/Downloads/7777.jpeg")
=======
    def upload_path(self, dataset_id, name, path, meta=None):
        """
        Upload image with given name from given path to dataset
        :param dataset_id: int
        :param name: str
        :param path: str
        :param meta:
        :return: list of images
>>>>>>> ab44b0e0
        """
        metas = None if meta is None else [meta]
        return self.upload_paths(dataset_id, [name], [path], metas=metas)[0]

<<<<<<< HEAD
    def upload_paths(self, dataset_id: int, names: List[str], paths: List[str], progress_cb: Optional[Progress] = None,
                     metas: Optional[List[Dict]] = None) -> List[NamedTuple]:
        """
        Uploads Images with given names from given local path to Dataset.

        :param dataset_id: Dataset ID in Supervisely.
        :type dataset_id: int
        :param names: List of Images names.
        :type names: List[str]
        :param paths: List of local Images pathes.
        :type paths: List[str]
        :param progress_cb: Function for tracking download progress.
        :type progress_cb: Progress, optional
        :param metas: Images metadata.
        :type metas: List[dict], optional
        :raises: :class:`RuntimeError` if len(names) != len(paths)
        :return: List with information about Images. See :class:`info_sequence<info_sequence>`
        :rtype: :class:`List[NamedTuple]`
        :Usage example:

         .. code-block:: python

            os.environ['SERVER_ADDRESS'] = 'https://app.supervise.ly'
            os.environ['API_TOKEN'] = 'Your Supervisely API Token'
            api = sly.Api.from_env()

            img_names = ["7777.jpeg", "8888.jpeg", "9999.jpeg"]
            image_paths = ["/home/admin/Downloads/img/770918.jpeg", "/home/admin/Downloads/img/770919.jpeg", "/home/admin/Downloads/img/770920.jpeg"]

            img_infos = api.image.upload_path(dataset_id, names=img_names, paths=img_paths)
        """
=======
    def upload_paths(self, dataset_id, names, paths, progress_cb=None, metas=None):
        """
        Upload images with given names from given pathes to dataset
        :param dataset_id: int
        :param names: list of str (if lengh of names list != lengh of paths list raise error)
        :param paths: list of str
        :param progress_cb:
        :param metas: list of dicts
        :return: list of images
        """

>>>>>>> ab44b0e0
        def path_to_bytes_stream(path):
            return open(path, "rb")

        hashes = [get_file_hash(x) for x in paths]

        self._upload_data_bulk(
            path_to_bytes_stream, zip(paths, hashes), progress_cb=progress_cb
        )
        return self.upload_hashes(dataset_id, names, hashes, metas=metas)

<<<<<<< HEAD
    def upload_np(self, dataset_id: int, name: str, img: np.ndarray, meta: Optional[Dict] = None) -> NamedTuple:
        """
        Upload given Image in numpy format with given name to Dataset.

        :param dataset_id: Dataset ID in Supervisely.
        :type dataset_id: int
        :param name: Image name with extension.
        :type name: str
        :param img: image in RGB format(numpy matrix)
        :type img: np.ndarray
        :param meta: Image metadata.
        :type meta: dict, optional
        :return: Information about Image. See :class:`info_sequence<info_sequence>`
        :rtype: :class:`NamedTuple`
        :Usage example:

         .. code-block:: python

            import supervisely as sly

            os.environ['SERVER_ADDRESS'] = 'https://app.supervise.ly'
            os.environ['API_TOKEN'] = 'Your Supervisely API Token'
            api = sly.Api.from_env()

            img_np = sly.image.read("/home/admin/Downloads/7777.jpeg")
            img_info = api.image.upload_np(dataset_id, name="7777.jpeg", img=img_np)
=======
    def upload_np(self, dataset_id, name, img, meta=None):
        """
        Upload given image in numpy with given name to dataset
        :param dataset_id: int
        :param name: str
        :param img: image in RGB format(numpy matrix)
        :param meta:
        :return: list of images
>>>>>>> ab44b0e0
        """
        metas = None if meta is None else [meta]
        return self.upload_nps(dataset_id, [name], [img], metas=metas)[0]

<<<<<<< HEAD
    def upload_nps(self, dataset_id: int, names: List[str], imgs: List[np.ndarray], progress_cb: Optional[Progress] = None,
                   metas: Optional[List[Dict]] = None) -> List[NamedTuple]:
        """
        Upload given Images in numpy format with given names to Dataset.

        :param dataset_id: Dataset ID in Supervisely.
        :type dataset_id: int
        :param names: Images names.
        :type names: List[str]
        :param imgs: Images in RGB numpy matrix format
        :type imgs: List[np.ndarray]
        :param progress_cb: Function for tracking download progress.
        :type progress_cb: Progress, optional
        :param metas: Images metadata.
        :type metas: List[dict], optional
        :return: List with information about Images. See :class:`info_sequence<info_sequence>`
        :rtype: :class:`List[NamedTuple]`
        :Usage example:

         .. code-block:: python

            import supervisely as sly

            os.environ['SERVER_ADDRESS'] = 'https://app.supervise.ly'
            os.environ['API_TOKEN'] = 'Your Supervisely API Token'
            api = sly.Api.from_env()

            img_np_1 = sly.image.read("/home/admin/Downloads/7777.jpeg")
            img_np_2 = sly.image.read("/home/admin/Downloads/8888.jpeg")
            img_np_3 = sly.image.read("/home/admin/Downloads/9999.jpeg")

            img_names = ["7777.jpeg", "8888.jpeg", "9999.jpeg"]
            img_nps = [img_np_1, img_np_2, img_np_3]

            img_infos = api.image.upload_nps(dataset_id, names=img_names, imgs=img_nps)
        """
=======
    def upload_nps(self, dataset_id, names, imgs, progress_cb=None, metas=None):
        """
        Upload given images in numpy with given names to dataset
        :param dataset_id: int
        :param names: list of str (if lengh of names list != lengh of imgs list raise error)
        :param imgs: list of numpy matrix
        :param progress_cb:
        :param metas:
        :return: list of images
        """

>>>>>>> ab44b0e0
        def img_to_bytes_stream(item):
            img, name = item[0], item[1]
            img_bytes = sly_image.write_bytes(img, get_file_ext(name))
            return io.BytesIO(img_bytes)

        def img_to_hash(item):
            img, name = item[0], item[1]
            return sly_image.get_hash(img, get_file_ext(name))

        img_name_list = list(zip(imgs, names))
        hashes = [img_to_hash(x) for x in img_name_list]

        self._upload_data_bulk(
            img_to_bytes_stream, zip(img_name_list, hashes), progress_cb=progress_cb
        )
        return self.upload_hashes(dataset_id, names, hashes, metas=metas)

<<<<<<< HEAD
    def upload_link(self, dataset_id: int, name: str, link: str, meta: Optional[Dict] = None) -> NamedTuple:
        """
        Uploads Image from given link to Dataset.

        :param dataset_id: Dataset ID in Supervisely.
        :type dataset_id: int
        :param name: Image name.
        :type name: str
        :param link: Link to Image.
        :type link: str
        :param meta: Image metadata.
        :type meta: dict, optional
        :return: Information about Image. See :class:`info_sequence<info_sequence>`
        :rtype: :class:`NamedTuple`
        :Usage example:

         .. code-block:: python

            import supervisely as sly

            os.environ['SERVER_ADDRESS'] = 'https://app.supervise.ly'
            os.environ['API_TOKEN'] = 'Your Supervisely API Token'
            api = sly.Api.from_env()

            img_name = 'Avatar.jpg'
            img_link = 'https://m.media-amazon.com/images/M/MV5BMTYwOTEwNjAzMl5BMl5BanBnXkFtZTcwODc5MTUwMw@@._V1_.jpg'

            img_info = api.image.upload_link(dataset_id, img_name, img_link)
=======
    def upload_link(self, dataset_id, name, link, meta=None):
        """
        Upload image from given link with given name to dataset
        :param dataset_id: int
        :param name: str
        :param link: str
        :param meta:
        :return: list of images
>>>>>>> ab44b0e0
        """
        metas = None if meta is None else [meta]
        return self.upload_links(dataset_id, [name], [link], metas=metas)[0]

<<<<<<< HEAD
    def upload_links(self, dataset_id: int, names: List[str], links: List[str], progress_cb: Optional[Progress] = None,
                     metas: Optional[List[Dict]] = None) -> List[NamedTuple]:
        """
        Uploads Images from given links to Dataset.

        :param dataset_id: Dataset ID in Supervisely.
        :type dataset_id: int
        :param names: Images names.
        :type names: List[str]
        :param links: Links to Images.
        :type links: List[str]
        :param progress_cb: Function for tracking download progress.
        :type progress_cb: Progress, optional
        :param metas: Images metadata.
        :type metas: List[dict], optional
        :return: List with information about Images. See :class:`info_sequence<info_sequence>`
        :rtype: :class:`List[NamedTuple]`
        :Usage example:

         .. code-block:: python

            import supervisely as sly

            os.environ['SERVER_ADDRESS'] = 'https://app.supervise.ly'
            os.environ['API_TOKEN'] = 'Your Supervisely API Token'
            api = sly.Api.from_env()

            img_names = ['Avatar.jpg', 'Harry Potter.jpg', 'Avengers.jpg']
            img_links = ['https://m.media-amazon.com/images/M/MV5BMTYwOTEwNjAzMl5BMl5BanBnXkFtZTcwODc5MTUwMw@@._V1_.jpg',
                         'https://m.media-amazon.com/images/M/MV5BNDYxNjQyMjAtNTdiOS00NGYwLWFmNTAtNThmYjU5ZGI2YTI1XkEyXkFqcGdeQXVyMTMxODk2OTU@._V1_.jpg',
                         'https://m.media-amazon.com/images/M/MV5BNjQ3NWNlNmQtMTE5ZS00MDdmLTlkZjUtZTBlM2UxMGFiMTU3XkEyXkFqcGdeQXVyNjUwNzk3NDc@._V1_.jpg']

            img_infos = api.image.upload_links(dataset_id, img_names, img_links)
        """
        return self._upload_bulk_add(lambda item: (ApiField.LINK, item), dataset_id, names, links, progress_cb, metas=metas)

    def upload_hash(self, dataset_id: int, name: str, hash: str, meta: Optional[Dict] = None) -> NamedTuple:
        """
        Upload Image from given hash to Dataset.

        :param dataset_id: Dataset ID in Supervisely.
        :type dataset_id: int
        :param name: Image name.
        :type name: str
        :param hash: Image hash.
        :type hash: str
        :param meta: Image metadata.
        :type meta: dict, optional
        :return: Information about Image. See :class:`info_sequence<info_sequence>`
        :rtype: :class:`NamedTuple`
        :Usage example:

         .. code-block:: python

            import supervisely as sly

            os.environ['SERVER_ADDRESS'] = 'https://app.supervise.ly'
            os.environ['API_TOKEN'] = 'Your Supervisely API Token'
            api = sly.Api.from_env()

            dst_dataset_id = 452984
            im_info = api.image.get_info_by_id(193940090)
            hash = im_info.hash
            # It is necessary to upload image with the same name(extention) as in src dataset
            name = im_info.name
            meta = {1: 'meta_example'}
            new_in_info = api.image.upload_hash(dst_dataset_id, name, hash, meta)
            print(json.dumps(new_in_info, indent=4))
            # Output: [
            #     196793586,
            #     "IMG_0748.jpeg",
            #     null,
            #     "NEjmnmdd7DOzaFAKK/nCIl5CtcwZeMkhW3CHe875p9g=",
            #     "image/jpeg",
            #     "jpeg",
            #     66885,
            #     600,
            #     500,
            #     0,
            #     452984,
            #     "2021-03-16T09:09:45.587Z",
            #     "2021-03-16T09:09:45.587Z",
            #     {
            #         "1": "meta_example"
            #     },
            #     "/h5un6l2bnaz1vj8a9qgms4-public/images/original/P/a/kn/W2mzMQg435d6wG0.jpg",
            #     "https://app.supervise.ly/h5un6l2bnaz1vj8a9qgms4-public/images/original/P/a/kn/W2mzMQg435hiHJAPgMU.jpg"
            # ]
=======
    def upload_links(self, dataset_id, names, links, progress_cb=None, metas=None):
        """
        Upload images from given links with given names to dataset
        :param dataset_id: int
        :param names: list of str (if lengh of names list != lengh of links list raise error)
        :param links: list of str
        :param progress_cb:
        :param metas:
        :return: list of images
        """
        return self._upload_bulk_add(
            lambda item: (ApiField.LINK, item),
            dataset_id,
            names,
            links,
            progress_cb,
            metas=metas,
        )

    def upload_hash(self, dataset_id, name, hash, meta=None):
        """
        Upload image from given hash with given name to dataset
        :param dataset_id: int
        :param name: str
        :param hash: str
        :param meta:
        :return: list of images
>>>>>>> ab44b0e0
        """
        metas = None if meta is None else [meta]
        return self.upload_hashes(dataset_id, [name], [hash], metas=metas)[0]

<<<<<<< HEAD
    def upload_hashes(self, dataset_id: int, names: List[str], hashes: List[str], progress_cb: Optional[Progress] = None,
                      metas: Optional[List[Dict]] = None) -> List[NamedTuple]:
        """
        Upload images from given hashes to Dataset.

        :param dataset_id: Dataset ID in Supervisely.
        :type dataset_id: int
        :param names: Images names.
        :type names: List[str]
        :param hashes: Images hashes.
        :type hashes: List[str]
        :param progress_cb: Function for tracking download progress.
        :type progress_cb: Progress, optional
        :param metas: Images metadata.
        :type metas: List[dict], optional
        :return: List with information about Images. See :class:`info_sequence<info_sequence>`
        :rtype: :class:`List[NamedTuple]`
        :Usage example:

         .. code-block:: python

            import supervisely as sly

            os.environ['SERVER_ADDRESS'] = 'https://app.supervise.ly'
            os.environ['API_TOKEN'] = 'Your Supervisely API Token'
            api = sly.Api.from_env()

            src_dataset_id = 447130
            hashes = []
            names = []
            metas = []
            imgs_info = api.image.get_list(src_dataset_id)
            # Create lists of hashes, images names and meta information for each image
            for im_info in imgs_info:
                hashes.append(im_info.hash)
                # It is necessary to upload images with the same names(extentions) as in src dataset
                names.append(im_info.name)
                metas.append({im_info.name: im_info.size})

            dst_dataset_id = 452984
            progress = sly.Progress("Images upload: ", len(hashes))
            new_imgs_info = api.image.upload_hashes(dst_dataset_id, names, hashes, progress.iters_done_report, metas)
            # Output:
            # {"message": "progress", "event_type": "EventType.PROGRESS", "subtask": "Images downloaded: ", "current": 0, "total": 10, "timestamp": "2021-03-16T11:59:07.444Z", "level": "info"}
            # {"message": "progress", "event_type": "EventType.PROGRESS", "subtask": "Images downloaded: ", "current": 10, "total": 10, "timestamp": "2021-03-16T11:59:07.644Z", "level": "info"}
        """
        return self._upload_bulk_add(lambda item: (ApiField.HASH, item), dataset_id, names, hashes, progress_cb, metas=metas)

    def upload_id(self, dataset_id: int, name: str, id: int, meta: Optional[Dict] = None) -> NamedTuple:
        """
        Upload Image by ID to Dataset.

        :param dataset_id: Dataset ID in Supervisely.
        :type dataset_id: int
        :param name: Image name.
        :type name: str
        :param id: Image ID in Supervisely.
        :type id: int
        :param meta: Image metadata.
        :type meta: dict, optional
        :return: Information about Image. See :class:`info_sequence<info_sequence>`
        :rtype: :class:`NamedTuple`
        :Usage example:

         .. code-block:: python

            import supervisely as sly

            os.environ['SERVER_ADDRESS'] = 'https://app.supervise.ly'
            os.environ['API_TOKEN'] = 'Your Supervisely API Token'
            api = sly.Api.from_env()

            dst_dataset_id = 452984
            im_info = api.image.get_info_by_id(193940090)
            id = im_info.id
            # It is necessary to upload image with the same name(extention) as in src dataset
            name = im_info.name
            meta = {1: 'meta_example'}
            new_in_info = api.image.upload_id(dst_dataset_id, name, id, meta)
            print(json.dumps(new_in_info, indent=4))
            # Output: [
            #     196793605,
            #     "IMG_0748.jpeg",
            #     null,
            #     "NEjmnmdd7DOzaFAKK/nCIl5CtcwZeMkhW3CHe875p9g=",
            #     "image/jpeg",
            #     "jpeg",
            #     66885,
            #     600,
            #     500,
            #     0,
            #     452984,
            #     "2021-03-16T09:27:12.620Z",
            #     "2021-03-16T09:27:12.620Z",
            #     {
            #         "1": "meta_example"
            #     },
            #     "/h5un6l2bnaz1vj8a9qgms4-public/images/original/P/a/kn/W2mzMQg435d6wG0AJGJTOsL1FqMUNOPqu4VdzFAN36LqtGwBIE4AmLOQ1BAxuIyB0bHJAPgMU.jpg",
            #     "https://app.supervise.ly/h5un6l2bnaz1vj8a9qgms4-public/images/original/P/a/kn/iEaDEkejnfnb1Tz56ka0hiHJAPgMU.jpg"
            # ]
=======
    def upload_hashes(self, dataset_id, names, hashes, progress_cb=None, metas=None):
        """
        Upload images from given hashes with given names to dataset
        :param dataset_id: int
        :param names: list of str (if lengh of names list != lengh of hashes list raise error)
        :param hashes: list of str
        :param progress_cb:
        :param metas:
        :return: list of images
        """
        return self._upload_bulk_add(
            lambda item: (ApiField.HASH, item),
            dataset_id,
            names,
            hashes,
            progress_cb,
            metas=metas,
        )

    def upload_id(self, dataset_id, name, id, meta=None):
        """
        Upload image from given id with given name to dataset
        :param dataset_id: int
        :param name: str
        :param id: int
        :param meta:
        :return: list of images
>>>>>>> ab44b0e0
        """
        metas = None if meta is None else [meta]
        return self.upload_ids(dataset_id, [name], [id], metas=metas)[0]

    def upload_ids(self, dataset_id: int, names: List[str], ids: List[int], progress_cb: Optional[Progress] = None,
                   metas: Optional[List[Dict]] = None) -> List[NamedTuple]:
        """
        Upload Images by IDs to Dataset.

        :param dataset_id: Dataset ID in Supervisely.
        :type dataset_id: int
        :param names: Images names.
        :type names: List[str]
        :param ids: Images IDs.
        :type ids: List[int]
        :param progress_cb: Function for tracking download progress.
        :type progress_cb: Progress, optional
        :param metas: Images metadata.
        :type metas: List[dict], optional
        :return: List with information about Images. See :class:`info_sequence<info_sequence>`
        :rtype: :class:`List[NamedTuple]`
        :Usage example:

         .. code-block:: python

            import supervisely as sly

            os.environ['SERVER_ADDRESS'] = 'https://app.supervise.ly'
            os.environ['API_TOKEN'] = 'Your Supervisely API Token'
            api = sly.Api.from_env()

            src_dataset_id = 447130

            ids = []
            names = []
            metas = []
            imgs_info = api.image.get_list(src_dataset_id)
            # Create lists of ids, images names and meta information for each image
            for im_info in imgs_info:
                ids.append(im_info.id)
                # It is necessary to upload images with the same names(extentions) as in src dataset
                names.append(im_info.name)
                metas.append({im_info.name: im_info.size})

            dst_dataset_id = 452984
            progress = sly.Progress("Images upload: ", len(ids))
            new_imgs_info = api.image.upload_ids(dst_dataset_id, names, ids, progress.iters_done_report, metas)
            # Output:
            # {"message": "progress", "event_type": "EventType.PROGRESS", "subtask": "Images downloaded: ", "current": 0, "total": 10, "timestamp": "2021-03-16T12:31:36.550Z", "level": "info"}
            # {"message": "progress", "event_type": "EventType.PROGRESS", "subtask": "Images downloaded: ", "current": 10, "total": 10, "timestamp": "2021-03-16T12:31:37.119Z", "level": "info"}
        """
        if metas is None:
            metas = [{}] * len(names)

        infos = self.get_info_by_id_batch(ids)

        # prev implementation
        # hashes = [info.hash for info in infos]
        # return self.upload_hashes(dataset_id, names, hashes, progress_cb, metas=metas)

        links, links_names, links_order, links_metas = [], [], [], []
        hashes, hashes_names, hashes_order, hashes_metas = [], [], [], []
        for idx, (name, info, meta) in enumerate(zip(names, infos, metas)):
            if info.link is not None:
                links.append(info.link)
                links_names.append(name)
                links_order.append(idx)
                links_metas.append(meta)
            else:
                hashes.append(info.hash)
                hashes_names.append(name)
                hashes_order.append(idx)
                hashes_metas.append(meta)

        result = [None] * len(names)
        if len(links) > 0:
            res_infos_links = self.upload_links(
                dataset_id, links_names, links, progress_cb, metas=links_metas
            )
            for info, pos in zip(res_infos_links, links_order):
                result[pos] = info

        if len(hashes) > 0:
            res_infos_hashes = self.upload_hashes(
                dataset_id, hashes_names, hashes, progress_cb, metas=hashes_metas
            )
            for info, pos in zip(res_infos_hashes, hashes_order):
                result[pos] = info

        return result

    def _upload_bulk_add(
        self, func_item_to_kv, dataset_id, names, items, progress_cb=None, metas=None
    ):
        results = []

        if len(names) == 0:
            return results
        if len(names) != len(items):
            raise RuntimeError(
                'Can not match "names" and "items" lists, len(names) != len(items)'
            )

        if metas is None:
            metas = [{}] * len(names)
        else:
            if len(names) != len(metas):
                raise RuntimeError(
                    'Can not match "names" and "metas" len(names) != len(metas)'
                )

        for batch in batched(list(zip(names, items, metas))):
            images = []
            for name, item, meta in batch:
                item_tuple = func_item_to_kv(item)
                # @TODO: 'title' -> ApiField.NAME
                image_data = {"title": name, item_tuple[0]: item_tuple[1]}
                if len(meta) != 0 and type(meta) == dict:
                    image_data[ApiField.META] = meta
                images.append(image_data)

            response = self._api.post(
                "images.bulk.add",
                {ApiField.DATASET_ID: dataset_id, ApiField.IMAGES: images},
            )
            if progress_cb is not None:
                progress_cb(len(images))

            for info_json in response.json():
                info_json_copy = info_json.copy()
                info_json_copy[ApiField.EXT] = info_json[ApiField.MIME].split("/")[1]
                # results.append(self.InfoType(*[info_json_copy[field_name] for field_name in self.info_sequence()]))
                results.append(self._convert_json_info(info_json_copy))

        # name_to_res = {img_info.name: img_info for img_info in results}
        # ordered_results = [name_to_res[name] for name in names]

        return results  # ordered_results

    # @TODO: reimplement
    def _convert_json_info(self, info: dict, skip_missing=True):
        if info is None:
            return None
        temp_ext = None
        field_values = []
        for field_name in self.info_sequence():
            if field_name == ApiField.EXT:
                continue
            if skip_missing is True:
                val = info.get(field_name, None)
            else:
                val = info[field_name]
            field_values.append(val)
            if field_name == ApiField.MIME:
                temp_ext = val.split("/")[1]
                field_values.append(temp_ext)
        for idx, field_name in enumerate(self.info_sequence()):
            if field_name == ApiField.NAME:
                cur_ext = get_file_ext(field_values[idx]).replace(".", "").lower()
                if not cur_ext:
                    field_values[idx] = "{}.{}".format(field_values[idx], temp_ext)
                    break
                if temp_ext == "jpeg" and cur_ext in ["jpg", "jpeg", "mpo"]:
                    break
                if temp_ext != cur_ext:
                    field_values[idx] = "{}.{}".format(field_values[idx], temp_ext)
                break
        return self.InfoType(*field_values)

    def _remove_batch_api_method_name(self):
        return "images.bulk.remove"

    def _remove_batch_field_name(self):
        return ApiField.IMAGE_IDS

<<<<<<< HEAD
    def copy_batch(self, dst_dataset_id: int, ids: List[int], change_name_if_conflict: Optional[bool] = False,
                   with_annotations: Optional[bool] = False) -> List[NamedTuple]:
        """
        Copies Images with given IDs to Dataset.

        :param dst_dataset_id: Destination Dataset ID in Supervisely.
        :type dst_dataset_id: int
        :param ids: Images IDs in Supervisely.
        :type ids: List[int]
        :param change_name_if_conflict: If True adds suffix to the end of Image name when Dataset already contains an Image with identical name, If False and images with the identical names already exist in Dataset raises error.
        :type change_name_if_conflict: bool, optional
        :param with_annotations: If True Image will be copied to Dataset with annotations, otherwise only Images without annotations.
        :type with_annotations: bool, optional
        :raises: :class:`RuntimeError` if type of ids is not list or if images ids are from the destination Dataset
        :return: List with information about Images. See :class:`info_sequence<info_sequence>`
        :rtype: :class:`List[NamedTuple]`
        :Usage example:

         .. code-block:: python

            import supervisely as sly

            os.environ['SERVER_ADDRESS'] = 'https://app.supervise.ly'
            os.environ['API_TOKEN'] = 'Your Supervisely API Token'
            api = sly.Api.from_env()

            ds_lemon_id = 1780
            ds_kiwi_id = 1233

            ds_lemon_img_infos = api.image.get_list(ds_lemon_id)
            ds_kiwi_img_infos = api.image.get_list(ds_kiwi_id)

            fruit_img_ids = []
            for lemon_img_info, kiwi_img_info in zip(ds_lemon_img_infos, ds_kiwi_img_infos):
                fruit_img_ids.append(lemon_img_info.id)
                fruit_img_ids.append(kiwi_img_info.id)

            ds_fruit_id = 2574
            ds_fruit_img_infos = api.image.copy_batch(ds_fruit_id, fruit_img_ids, with_annotations=True)
=======
    def copy_batch(
        self, dst_dataset_id, ids, change_name_if_conflict=False, with_annotations=False
    ):
        """
        Copy images with given ids in destination dataset
        :param dst_dataset_id: int
        :param ids: list of integers (raise error if type of ids not listand if images ids have to be from the same dataset)
        :param change_name_if_conflict: bool (if False and images with the same names already exist in destination dataset raise error)
        :param with_annotations: bool (if True - annotations will be copy to dataset too)
        :return: list of images
>>>>>>> ab44b0e0
        """
        if type(ids) is not list:
            raise RuntimeError(
                "ids parameter has type {!r}. but has to be of type {!r}".format(
                    type(ids), list
                )
            )

        if len(ids) == 0:
            return

        existing_images = self.get_list(dst_dataset_id)
        existing_names = {image.name for image in existing_images}

        ids_info = self.get_info_by_id_batch(ids)
        temp_ds_ids = {info.dataset_id for info in ids_info}
        if len(temp_ds_ids) > 1:
            raise RuntimeError("Images ids have to be from the same dataset")

        if change_name_if_conflict:
            new_names = [
                generate_free_name(existing_names, info.name, with_ext=True)
                for info in ids_info
            ]
        else:
            new_names = [info.name for info in ids_info]
            names_intersection = existing_names.intersection(set(new_names))
            if len(names_intersection) != 0:
                raise RuntimeError(
                    "Images with the same names already exist in destination dataset. "
                    'Please, use argument "change_name_if_conflict=True" to automatically resolve '
                    "names intersection"
                )

        new_images = self.upload_ids(dst_dataset_id, new_names, ids)
        new_ids = [new_image.id for new_image in new_images]

        if with_annotations:
            src_project_id = self._api.dataset.get_info_by_id(
                ids_info[0].dataset_id
            ).project_id
            dst_project_id = self._api.dataset.get_info_by_id(dst_dataset_id).project_id
            self._api.project.merge_metas(src_project_id, dst_project_id)
            self._api.annotation.copy_batch(ids, new_ids)

        return new_images

<<<<<<< HEAD
    def move_batch(self, dst_dataset_id: int, ids: List[int], change_name_if_conflict: Optional[bool] = False,
                   with_annotations: Optional[bool] = False) -> List[NamedTuple]:
        """
        Moves Images with given IDs to Dataset.

        :param dst_dataset_id: Destination Dataset ID in Supervisely.
        :type dst_dataset_id: int
        :param ids: Images IDs in Supervisely.
        :type ids: List[int]
        :param change_name_if_conflict: If True adds suffix to the end of Image name when Dataset already contains an Image with identical name, If False and images with the identical names already exist in Dataset raises error.
        :type change_name_if_conflict: bool, optional
        :param with_annotations: If True Image will be copied to Dataset with annotations, otherwise only Images without annotations.
        :type with_annotations: bool, optional
        :raises: :class:`RuntimeError` if type of ids is not list or if images ids are from the destination Dataset
        :return: List with information about Images. See :class:`info_sequence<info_sequence>`
        :rtype: :class:`List[NamedTuple]`
        :Usage example:

         .. code-block:: python

            import supervisely as sly

            os.environ['SERVER_ADDRESS'] = 'https://app.supervise.ly'
            os.environ['API_TOKEN'] = 'Your Supervisely API Token'
            api = sly.Api.from_env()

            ds_lemon_id = 1780
            ds_kiwi_id = 1233

            ds_lemon_img_infos = api.image.get_list(ds_lemon_id)
            ds_kiwi_img_infos = api.image.get_list(ds_kiwi_id)

            fruit_img_ids = []
            for lemon_img_info, kiwi_img_info in zip(ds_lemon_img_infos, ds_kiwi_img_infos):
                fruit_img_ids.append(lemon_img_info.id)
                fruit_img_ids.append(kiwi_img_info.id)

            ds_fruit_id = 2574
            ds_fruit_img_infos = api.image.move_batch(ds_fruit_id, fruit_img_ids, with_annotations=True)
        """
        new_images = self.copy_batch(dst_dataset_id, ids, change_name_if_conflict, with_annotations)
        self.remove_batch(ids)
        return new_images

    def copy(self, dst_dataset_id: int, id: int, change_name_if_conflict: Optional[bool] = False,
             with_annotations: Optional[bool] = False) -> NamedTuple:
        """
        Copies Image with given ID to destination Dataset.

        :param dst_dataset_id: Destination Dataset ID in Supervisely.
        :type dst_dataset_id: int
        :param id: Image ID in Supervisely.
        :type id: int
        :param change_name_if_conflict: If True adds suffix to the end of Image name when Dataset already contains an Image with identical name, If False and images with the identical names already exist in Dataset raises error.
        :type change_name_if_conflict: bool, optional
        :param with_annotations: If True Image will be copied to Dataset with annotations, otherwise only Images without annotations.
        :type with_annotations: bool, optional
        :return: Information about Image. See :class:`info_sequence<info_sequence>`
        :rtype: :class:`NamedTuple`
        :Usage example:

         .. code-block:: python

            import supervisely as sly

            os.environ['SERVER_ADDRESS'] = 'https://app.supervise.ly'
            os.environ['API_TOKEN'] = 'Your Supervisely API Token'
            api = sly.Api.from_env()

            dst_ds_id = 365184
            img_id = 121236920

            img_info = api.image.copy(dst_ds_id, img_id, with_annotations=True)
        """
        return self.copy_batch(dst_dataset_id, [id], change_name_if_conflict, with_annotations)[0]

    def move(self, dst_dataset_id: int, id: int, change_name_if_conflict: Optional[bool] = False,
             with_annotations: Optional[bool] = False) -> NamedTuple:
        """
        Moves Image with given ID to destination Dataset.

        :param dst_dataset_id: Destination Dataset ID in Supervisely.
        :type dst_dataset_id: int
        :param id: Image ID in Supervisely.
        :type id: int
        :param change_name_if_conflict: If True adds suffix to the end of Image name when Dataset already contains an Image with identical name, If False and images with the identical names already exist in Dataset raises error.
        :type change_name_if_conflict: bool, optional
        :param with_annotations: If True Image will be copied to Dataset with annotations, otherwise only Images without annotations.
        :type with_annotations: bool, optional
        :return: Information about Image. See :class:`info_sequence<info_sequence>`
        :rtype: :class:`NamedTuple`
        :Usage example:

         .. code-block:: python

            import supervisely as sly

            os.environ['SERVER_ADDRESS'] = 'https://app.supervise.ly'
            os.environ['API_TOKEN'] = 'Your Supervisely API Token'
            api = sly.Api.from_env()

            dst_ds_id = 365484
            img_id = 533336920

            img_info = api.image.copy(dst_ds_id, img_id, with_annotations=True)
        """
        return self.move_batch(dst_dataset_id, [id], change_name_if_conflict, with_annotations)[0]

    def url(self, team_id: int, workspace_id: int, project_id: int, dataset_id: int, image_id: int) -> str:
        """
        Gets Image URL by ID.

        :param team_id: Team ID in Supervisely.
        :type team_id: int
        :param workspace_id: Workspace ID in Supervisely.
        :type workspace_id: int
        :param project_id: Project ID in Supervisely.
        :type project_id: int
        :param dataset_id: Dataset ID in Supervisely.
        :type dataset_id: int
        :param image_id: Image ID in Supervisely.
        :type image_id: int
        :return: Image URL
        :rtype: :class:`str`
        :Usage example:

         .. code-block:: python

            import supervisely as sly

            os.environ['SERVER_ADDRESS'] = 'https://app.supervise.ly'
            os.environ['API_TOKEN'] = 'Your Supervisely API Token'
            api = sly.Api.from_env()

            team_id = 16087
            workspace_id = 23821
            project_id = 53939
            dataset_id = 254737
            image_id = 121236920

            img_url = api.image.url(team_id, workspace_id, project_id, dataset_id, image_id)
            print(url)
            # Output: https://app.supervise.ly/app/images/16087/23821/53939/254737#image-121236920
        """
        result = urllib.parse.urljoin(self._api.server_address,
                                      'app/images/{}/{}/{}/{}#image-{}'.format(team_id,
                                                                               workspace_id,
                                                                               project_id,
                                                                               dataset_id,
                                                                               image_id)
                                      )

        return result
=======
    def move_batch(
        self, dst_dataset_id, ids, change_name_if_conflict=False, with_annotations=False
    ):
        """
        Move images with given ids in destination dataset
        :param dst_dataset_id: int
        :param ids: list of integers (raise error if type of ids not listand if images ids have to be from the same dataset)
        :param change_name_if_conflict: bool (if False and images with the same names already exist in destination dataset raise error)
        :param with_annotations: bool (if True - annotations will be copy to dataset too)
        :return: list of images
        """
        new_images = self.copy_batch(
            dst_dataset_id, ids, change_name_if_conflict, with_annotations
        )
        self.remove_batch(ids)
        return new_images

    def copy(
        self, dst_dataset_id, id, change_name_if_conflict=False, with_annotations=False
    ):
        """
        Copy image with given id in destination dataset
        :param dst_dataset_id: int
        :param id: int
        :param change_name_if_conflict: bool (if False and images with the same names already exist in destination dataset raise error)
        :param with_annotations: bool
        :return: image
        """
        return self.copy_batch(
            dst_dataset_id, [id], change_name_if_conflict, with_annotations
        )[0]

    def move(
        self, dst_dataset_id, id, change_name_if_conflict=False, with_annotations=False
    ):
        """
        Move image with given id in destination dataset
        :param dst_dataset_id: int
        :param id: int
        :param change_name_if_conflict: bool (if False and images with the same names already exist in destination dataset raise error)
        :param with_annotations: bool
        :return: image
        """
        return self.move_batch(
            dst_dataset_id, [id], change_name_if_conflict, with_annotations
        )[0]

    def url(self, team_id, workspace_id, project_id, dataset_id, image_id):
        """
        :param team_id: int
        :param workspace_id: int
        :param project_id: int
        :param dataset_id: int
        :param image_id: int
        :return: url of given image id
        """
        return f"/app/images/{team_id}/{workspace_id}/{project_id}/{dataset_id}#image-{image_id}"
>>>>>>> ab44b0e0

    def _download_batch_by_hashes(self, hashes):
        for batch_hashes in batched(hashes):
            response = self._api.post(
                "images.bulk.download-by-hash", {ApiField.HASHES: batch_hashes}
            )
            decoder = MultipartDecoder.from_response(response)
            for part in decoder.parts:
                content_utf8 = part.headers[b"Content-Disposition"].decode("utf-8")
                # Find name="1245" preceded by a whitespace, semicolon or beginning of line.
                # The regex has 2 capture group: one for the prefix and one for the actual name value.
                h = content_utf8.replace('form-data; name="', "")[:-1]
                yield h, part

    def download_paths_by_hashes(self, hashes: List[str], paths: List[str], progress_cb: Optional[Progress]=None) -> None:
        """
        Download Images with given hashes in Supervisely server and saves them for the given paths.

        :param hashes: List of images hashes in Supervisely.
        :type hashes: List[str]
        :param paths: List of paths to save images.
        :type paths: List[str]
        :param progress_cb: Function for tracking download progress.
        :type progress_cb: Progress, optional
        :raises: :class:`RuntimeError` if len(hashes) != len(paths)
        :return: None
        :rtype: :class:`NoneType`
        :Usage example:

         .. code-block:: python

            import supervisely as sly

            os.environ['SERVER_ADDRESS'] = 'https://app.supervise.ly'
            os.environ['API_TOKEN'] = 'Your Supervisely API Token'
            api = sly.Api.from_env()

            dataset_id = 447130
            dir_for_save = '/home/admin/Downloads/img'
            hashes = []
            paths = []
            imgs_info = api.image.get_list(dataset_id)
            for im_info in imgs_info:
                hashes.append(im_info.hash)
                # It is necessary to save images with the same names(extentions) as on the server
                paths.append(os.path.join(dir_for_save, im_info.name))
            api.image.download_paths_by_hashes(hashes, paths)
        """
        if len(hashes) == 0:
            return
        if len(hashes) != len(paths):
            raise RuntimeError(
                'Can not match "hashes" and "paths" lists, len(hashes) != len(paths)'
            )

        h_to_path = {h: path for h, path in zip(hashes, paths)}
        for h, resp_part in self._download_batch_by_hashes(list(set(hashes))):
            ensure_base_path(h_to_path[h])
            with open(h_to_path[h], "wb") as w:
                w.write(resp_part.content)
            if progress_cb is not None:
                progress_cb(1)
<<<<<<< HEAD
                
    def get_project_id(self, image_id: int) -> int:
        """
        Gets Project ID by Image ID.

        :param image_id: Image ID in Supervisely.
        :type image_id: int
        :return: Project ID where Image is located.
        :rtype: :class:`int`
        :Usage example:

         .. code-block:: python

            import supervisely as sly

            os.environ['SERVER_ADDRESS'] = 'https://app.supervise.ly'
            os.environ['API_TOKEN'] = 'Your Supervisely API Token'
            api = sly.Api.from_env()

            img_project_id = api.image.get_project_id(121236920)
            print(img_project_id)
            # Output: 53939
        """
=======

    def get_project_id(self, image_id):
>>>>>>> ab44b0e0
        dataset_id = self.get_info_by_id(image_id).dataset_id
        project_id = self._api.dataset.get_info_by_id(dataset_id).project_id
        return project_id

    @staticmethod
    def _get_free_name(exist_check_fn, name):
        res_title = name
        suffix = 1

        name_without_ext = get_file_name(name)
        ext = get_file_ext(name)

        while exist_check_fn(res_title):
            res_title = "{}_{:03d}{}".format(name_without_ext, suffix, ext)
            suffix += 1
        return res_title

<<<<<<< HEAD
    def storage_url(self, path_original: str) -> str:
        """
        Get full Image URL link in Supervisely server.

        :param path_original: Original Image path in Supervisely server.
        :type path_original: str
        :return: Full Image URL link in Supervisely server
        :rtype: :class:`str`
        :Usage example:

         .. code-block:: python

            import supervisely as sly

            os.environ['SERVER_ADDRESS'] = 'https://app.supervise.ly'
            os.environ['API_TOKEN'] = 'Your Supervisely API Token'
            api = sly.Api.from_env()

            image_id = 376729
            img_info = api.image.get_info_by_id(image_id)
            img_storage_url = api.image.storage_url(img_info.path_original)
        """
        result = urllib.parse.urljoin(self._api.server_address, '{}'.format(path_original))
        return result

    def preview_url(self, url: str, width: Optional[int] = None, height: Optional[int] = None, quality: Optional[int] = 70) -> str:
        """
        Previews Image with the given resolution parameters.

        :param url: Full Image storage URL.
        :type url: str
        :param width: Preview Image width.
        :type width: int
        :param height: Preview Image height.
        :type height: int
        :param quality: Preview Image quality.
        :type quality: int
        :return: New URL with resized Image
        :rtype: :class:`str`
        :Usage example:

         .. code-block:: python

            import supervisely as sly

            os.environ['SERVER_ADDRESS'] = 'https://app.supervise.ly'
            os.environ['API_TOKEN'] = 'Your Supervisely API Token'
            api = sly.Api.from_env()

            image_id = 376729
            img_info = api.image.get_info_by_id(image_id)
            img_preview_url = api.image.preview_url(img_info.full_storage_url, width=512, height=256)

            # DOESN'T WORK
        """
        #@TODO: if both width and height are defined, and they are not proportioned to original image resolution,
        # then images will be croped from center
=======
    def storage_url(self, path_original):
        return path_original

    def preview_url(self, url, width=None, height=None, quality=70):
        # @TODO: if both width and height are defined, and they are not proportioned to original image resolution,
        # then images will be cropped from center
>>>>>>> ab44b0e0
        if width is None:
            width = ""
        if height is None:
            height = ""
        return url.replace(
            "/image-converter",
            f"/previews/{width}x{height},jpeg,q{quality}/image-converter",
        )

    def update_meta(self, id: int, meta: Dict) -> Dict:
        """
        Updates Image meta by ID.

        :param id: Image ID in Supervisely.
        :type id: int
        :param meta: Image metadata.
        :type meta: dict
        :raises: :class:`TypeError` if meta type is not dict
        :return: Image information in dict format with new meta
        :rtype: :class:`dict`
        :Usage example:

         .. code-block:: python

            import supervisely as sly

            os.environ['SERVER_ADDRESS'] = 'https://app.supervise.ly'
            os.environ['API_TOKEN'] = 'Your Supervisely API Token'
            api = sly.Api.from_env()

            upd_img_meta = api.image.get_info_by_id(121236920)
            print(upd_img_meta.upd_img_meta)
            # Output: {}

            new_meta = {'Camera Make': 'Canon', 'Color Space': 'sRGB', 'Focal Length': '16 mm'}
            new_img_info = api.image.update_meta(121236920, new_meta)

            upd_img_meta = api.image.get_info_by_id(121236920)
            print(json.dumps(upd_img_meta.meta, indent=4))
            # Output: {
            #     "Camera Make": "Canon",
            #     "Color Space": "sRGB",
            #     "Focal Length": "16 mm"
            # }

        """
        if type(meta) is not dict:
            raise TypeError("Meta must be dict, not {}".format(type(meta)))
        response = self._api.post(
            "images.editInfo", {ApiField.ID: id, ApiField.META: meta}
        )
        return response.json()

    def add_tag(self, image_id: int, tag_id: int, value: Optional[Union[str, int]]=None) -> None:
        """
        Add tag with given ID to Image by ID.

        :param image_id: Image ID in Supervisely.
        :type image_id: int
        :param tag_id: Tag ID in Supervisely.
        :type tag_id: int
        :param value: Tag value.
        :type value: int or str or None, optional
        :return: :class:`None<None>`
        :rtype: :class:`NoneType<NoneType>`
        :Usage example:

         .. code-block:: python

            import supervisely as sly

            os.environ['SERVER_ADDRESS'] = 'https://app.supervise.ly'
            os.environ['API_TOKEN'] = 'Your Supervisely API Token'
            api = sly.Api.from_env()

            image_id = 2389126
            tag_id = 277083
            api.image.add_tag(image_id, tag_id)
        """

        # data = {ApiField.TAG_ID: tag_id, ApiField.IMAGE_ID: image_id}
        # if value is not None:
        #     data[ApiField.VALUE] = value
        # resp = self._api.post('image-tags.add-to-image', data)
        # return resp.json()
        self.add_tag_batch([image_id], tag_id, value)

    def add_tag_batch(self, image_ids: List[int], tag_id: int, value: Optional[Union[str, int]]=None) -> None:
        """
        Add tag with given ID to Images by IDs.

        :param image_ids: List of Images IDs in Supervisely.
        :type image_ids: List[int]
        :param tag_id: Tag ID in Supervisely.
        :type tag_id: int
        :param value: Tag value.
        :type value: int or str or None, optional
        :return: :class:`None<None>`
        :rtype: :class:`NoneType<NoneType>`
        :Usage example:

         .. code-block:: python

            import supervisely as sly

            os.environ['SERVER_ADDRESS'] = 'https://app.supervise.ly'
            os.environ['API_TOKEN'] = 'Your Supervisely API Token'
            api = sly.Api.from_env()

            image_ids = [2389126, 2389127]
            tag_id = 277083
            api.image.add_tag_batch(image_ids, tag_id)
        """
        data = {ApiField.TAG_ID: tag_id, ApiField.IDS: image_ids}
        if value is not None:
            data[ApiField.VALUE] = value
        resp = self._api.post("image-tags.bulk.add-to-image", data)
        return resp.json()<|MERGE_RESOLUTION|>--- conflicted
+++ resolved
@@ -100,7 +100,6 @@
 
     @staticmethod
     def info_tuple_name():
-<<<<<<< HEAD
         """
         NamedTuple name - **ImageInfo**.
         """
@@ -222,39 +221,6 @@
 
             img_ids = [376728, 376729, 376730, 376731, 376732, 376733]
             img_infos = image.get_info_by_id_batch(img_ids)
-=======
-        return "ImageInfo"
-
-    def get_list(self, dataset_id, filters=None, sort="id", sort_order="asc"):
-        """
-        :param dataset_id: int
-        :param filters: list
-        :param sort: string (one of "id" "name" "description" "labelsCount" "createdAt" "updatedAt")
-        :return: list all the images for a given dataset
-        """
-        return self.get_list_all_pages(
-            "images.list",
-            {
-                ApiField.DATASET_ID: dataset_id,
-                ApiField.FILTER: filters or [],
-                ApiField.SORT: sort,
-                ApiField.SORT_ORDER: sort_order,
-            },
-        )
-
-    def get_info_by_id(self, id):
-        """
-        :param id: int
-        :return: image metadata by numeric id
-        """
-        return self._get_info_by_id(id, "images.info")
-
-    # @TODO: reimplement to new method images.bulk.info
-    def get_info_by_id_batch(self, ids):
-        """
-        :param ids: list of integers
-        :return: list of images metadata
->>>>>>> ab44b0e0
         """
         results = []
         if len(ids) == 0:
@@ -273,8 +239,14 @@
         return ordered_results
 
     def _download(self, id, is_stream=False):
-<<<<<<< HEAD
-        response = self._api.post('images.download', {ApiField.ID: id}, stream=is_stream)
+        """
+        :param id: int
+        :param is_stream: bool
+        :return: Response class object contain metadata of image with given id
+        """
+        response = self._api.post(
+            "images.download", {ApiField.ID: id}, stream=is_stream
+        )
         return response
 
     def download_np(self, id: int, keep_alpha: Optional[bool] = False) -> np.ndarray:
@@ -298,29 +270,11 @@
             api = sly.Api.from_env()
 
             image_np = api.image.download_np(770918)
-=======
-        """
-        :param id: int
-        :param is_stream: bool
-        :return: Response class object contain metadata of image with given id
-        """
-        response = self._api.post(
-            "images.download", {ApiField.ID: id}, stream=is_stream
-        )
-        return response
-
-    def download_np(self, id, keep_alpha=False):
-        """
-        Download image with given id in numpy format
-        :param id: int
-        :return: image in RGB format(numpy matrix)
->>>>>>> ab44b0e0
         """
         response = self._download(id)
         img = sly_image.read_bytes(response.content, keep_alpha)
         return img
 
-<<<<<<< HEAD
     def download_path(self, id: int, path: str) -> None:
         """
         Downloads Image from Dataset to local path by ID.
@@ -345,13 +299,6 @@
             save_path = os.path.join("/home/admin/work/projects/lemons_annotated/ds1/test_imgs/", img_info.name)
 
             api.image.download_path(770918, save_path)
-=======
-    def download_path(self, id, path):
-        """
-        Download image with given id and saves it for a given path
-        :param id: int
-        :param path: str
->>>>>>> ab44b0e0
         """
         response = self._download(id, is_stream=True)
         ensure_base_path(path)
@@ -360,14 +307,11 @@
                 fd.write(chunk)
 
     def _download_batch(self, dataset_id, ids):
-<<<<<<< HEAD
-=======
         """
         Generate image id and it content from given dataset and list of images ids
         :param dataset_id: int
         :param ids: list of integers
         """
->>>>>>> ab44b0e0
         for batch_ids in batched(ids):
             response = self._api.post(
                 "images.bulk.download",
@@ -381,7 +325,6 @@
                 img_id = int(re.findall(r'(^|[\s;])name="(\d*)"', content_utf8)[0][1])
                 yield img_id, part
 
-<<<<<<< HEAD
     def download_paths(self, dataset_id: int, ids: List[int], paths: List[str], progress_cb: Optional[Progress] = None) -> None:
         """
         Download Images with given ids and saves them for the given paths.
@@ -425,15 +368,6 @@
             # {"message": "progress", "event_type": "EventType.PROGRESS", "subtask": "Images downloaded: ", "current": 4, "total": 6, "timestamp": "2021-03-15T19:47:16.367Z", "level": "info"}
             # {"message": "progress", "event_type": "EventType.PROGRESS", "subtask": "Images downloaded: ", "current": 5, "total": 6, "timestamp": "2021-03-15T19:47:16.368Z", "level": "info"}
             # {"message": "progress", "event_type": "EventType.PROGRESS", "subtask": "Images downloaded: ", "current": 6, "total": 6, "timestamp": "2021-03-15T19:47:16.368Z", "level": "info"}
-=======
-    def download_paths(self, dataset_id, ids, paths, progress_cb=None):
-        """
-        Download images with given ids and saves it for a given paths
-        :param dataset_id: int
-        :param ids: list of integers
-        :param paths: list of str (if ids list != lengh of paths list raise error)
-        :param progress_cb:
->>>>>>> ab44b0e0
         """
         if len(ids) == 0:
             return
@@ -453,7 +387,6 @@
         # if ids != debug_ids:
         #    raise RuntimeError("images.bulk.download: imageIds order is broken")
 
-<<<<<<< HEAD
     def download_bytes(self, dataset_id: int, ids: List[int], progress_cb: Optional[Progress] = None) -> [bytes]:
         """
         Download Images with given IDs from Dataset in Binary format.
@@ -479,15 +412,6 @@
             img_bytes = api.image.download_bytes(dataset_id, [770918])
             print(img_bytes)
             # Output: [b'\xff\xd8\xff\xe0\x00\x10JFIF\x00\x01\x01\...]
-=======
-    def download_bytes(self, dataset_id, ids, progress_cb=None):
-        """
-        Doenload images with given ids from dataset with given id in binary format(bytes)
-        :param dataset_id: int
-        :param ids: list of integers
-        :param progress_cb:
-        :return: list of images in binary format
->>>>>>> ab44b0e0
         """
         if len(ids) == 0:
             return []
@@ -500,7 +424,6 @@
 
         return [id_to_img[id] for id in ids]
 
-<<<<<<< HEAD
     def download_nps(self, dataset_id: int, ids: List[int], progress_cb: Optional[Progress] = None,
                      keep_alpha: Optional[bool] = False) -> List[np.ndarray]:
         """
@@ -572,27 +495,6 @@
             # Get hashes that are already on server
             remote_hashes = api.image.check_existing_hashes(images_hashes)
             already_uploaded_images = {hh: hash_to_image[hh] for hh in remote_hashes}
-=======
-    def download_nps(self, dataset_id, ids, progress_cb=None, keep_alpha=False):
-        """
-        Doenload images with given ids from dataset with given id in numpy format
-        :param dataset_id: int
-        :param ids: list of integers
-        :param progress_cb:
-        :return: list of images in RGB format(numpy matrix)
-        """
-        return [
-            sly_image.read_bytes(img_bytes, keep_alpha)
-            for img_bytes in self.download_bytes(
-                dataset_id=dataset_id, ids=ids, progress_cb=progress_cb
-            )
-        ]
-
-    def check_existing_hashes(self, hashes):
-        """
-        :param hashes: list of str
-        :return: list of jsons objects(None if image with given hash not exist)
->>>>>>> ab44b0e0
         """
         results = []
         if len(hashes) == 0:
@@ -602,7 +504,6 @@
             results.extend(response.json())
         return results
 
-<<<<<<< HEAD
     def check_image_uploaded(self, hash: str) -> bool:
         """
         Checks if Image has been uploaded.
@@ -626,23 +527,12 @@
             # Output: True
         """
         response = self._api.post('images.internal.hashes.list', [hash])
-=======
-    def check_image_uploaded(self, hash):
-        """
-        :param hash: str
-        :return: True if image with given hash exist, False in over way
-        """
-        response = self._api.post("images.internal.hashes.list", [hash])
->>>>>>> ab44b0e0
         results = response.json()
         if len(results) == 0:
             return False
         else:
             return True
 
-<<<<<<< HEAD
-    def _upload_uniq_images_single_req(self, func_item_to_byte_stream, hashes_items_to_upload):
-=======
     def _upload_uniq_images_single_req(
         self, func_item_to_byte_stream, hashes_items_to_upload
     ):
@@ -653,7 +543,6 @@
         :param hashes_items_to_upload: list of pairs (hash, item)
         :return: list of hashes for successfully uploaded items
         """
->>>>>>> ab44b0e0
         content_dict = {}
         for idx, (_, item) in enumerate(hashes_items_to_upload):
             content_dict["{}-file".format(idx)] = (
@@ -682,9 +571,6 @@
             )
         return remote_hashes
 
-<<<<<<< HEAD
-    def _upload_data_bulk(self, func_item_to_byte_stream, items_hashes, retry_cnt=3, progress_cb=None):
-=======
     def _upload_data_bulk(
         self, func_item_to_byte_stream, items_hashes, retry_cnt=3, progress_cb=None
     ):
@@ -696,7 +582,6 @@
         :param retry_cnt: int, number of retries to send the whole set of items
         :param progress_cb: callback to account progress (in number of items)
         """
->>>>>>> ab44b0e0
         hash_to_items = {i_hash: item for item, i_hash in items_hashes}
 
         unique_hashes = set(hash_to_items.keys())
@@ -734,7 +619,7 @@
                 if isinstance(item_data, (bytes, bytearray)):
                     item_data = "some bytes ..."
                 warning_items.append((h, item_data))
-            
+
             logger.warn(
                 "Unable to upload images (data).",
                 extra={
@@ -749,7 +634,6 @@
             "Please check if images are in supported format and if ones aren't corrupted."
         )
 
-<<<<<<< HEAD
     def upload_path(self, dataset_id: int, name: str, path: str, meta: Optional[Dict] = None) -> NamedTuple:
         """
         Uploads Image with given name from given local path to Dataset.
@@ -775,21 +659,10 @@
             api = sly.Api.from_env()
 
             img_info = api.image.upload_path(dataset_id, name="7777.jpeg", path="/home/admin/Downloads/7777.jpeg")
-=======
-    def upload_path(self, dataset_id, name, path, meta=None):
-        """
-        Upload image with given name from given path to dataset
-        :param dataset_id: int
-        :param name: str
-        :param path: str
-        :param meta:
-        :return: list of images
->>>>>>> ab44b0e0
         """
         metas = None if meta is None else [meta]
         return self.upload_paths(dataset_id, [name], [path], metas=metas)[0]
 
-<<<<<<< HEAD
     def upload_paths(self, dataset_id: int, names: List[str], paths: List[str], progress_cb: Optional[Progress] = None,
                      metas: Optional[List[Dict]] = None) -> List[NamedTuple]:
         """
@@ -821,19 +694,6 @@
 
             img_infos = api.image.upload_path(dataset_id, names=img_names, paths=img_paths)
         """
-=======
-    def upload_paths(self, dataset_id, names, paths, progress_cb=None, metas=None):
-        """
-        Upload images with given names from given pathes to dataset
-        :param dataset_id: int
-        :param names: list of str (if lengh of names list != lengh of paths list raise error)
-        :param paths: list of str
-        :param progress_cb:
-        :param metas: list of dicts
-        :return: list of images
-        """
-
->>>>>>> ab44b0e0
         def path_to_bytes_stream(path):
             return open(path, "rb")
 
@@ -844,7 +704,6 @@
         )
         return self.upload_hashes(dataset_id, names, hashes, metas=metas)
 
-<<<<<<< HEAD
     def upload_np(self, dataset_id: int, name: str, img: np.ndarray, meta: Optional[Dict] = None) -> NamedTuple:
         """
         Upload given Image in numpy format with given name to Dataset.
@@ -871,21 +730,10 @@
 
             img_np = sly.image.read("/home/admin/Downloads/7777.jpeg")
             img_info = api.image.upload_np(dataset_id, name="7777.jpeg", img=img_np)
-=======
-    def upload_np(self, dataset_id, name, img, meta=None):
-        """
-        Upload given image in numpy with given name to dataset
-        :param dataset_id: int
-        :param name: str
-        :param img: image in RGB format(numpy matrix)
-        :param meta:
-        :return: list of images
->>>>>>> ab44b0e0
         """
         metas = None if meta is None else [meta]
         return self.upload_nps(dataset_id, [name], [img], metas=metas)[0]
 
-<<<<<<< HEAD
     def upload_nps(self, dataset_id: int, names: List[str], imgs: List[np.ndarray], progress_cb: Optional[Progress] = None,
                    metas: Optional[List[Dict]] = None) -> List[NamedTuple]:
         """
@@ -922,19 +770,6 @@
 
             img_infos = api.image.upload_nps(dataset_id, names=img_names, imgs=img_nps)
         """
-=======
-    def upload_nps(self, dataset_id, names, imgs, progress_cb=None, metas=None):
-        """
-        Upload given images in numpy with given names to dataset
-        :param dataset_id: int
-        :param names: list of str (if lengh of names list != lengh of imgs list raise error)
-        :param imgs: list of numpy matrix
-        :param progress_cb:
-        :param metas:
-        :return: list of images
-        """
-
->>>>>>> ab44b0e0
         def img_to_bytes_stream(item):
             img, name = item[0], item[1]
             img_bytes = sly_image.write_bytes(img, get_file_ext(name))
@@ -952,7 +787,6 @@
         )
         return self.upload_hashes(dataset_id, names, hashes, metas=metas)
 
-<<<<<<< HEAD
     def upload_link(self, dataset_id: int, name: str, link: str, meta: Optional[Dict] = None) -> NamedTuple:
         """
         Uploads Image from given link to Dataset.
@@ -981,21 +815,10 @@
             img_link = 'https://m.media-amazon.com/images/M/MV5BMTYwOTEwNjAzMl5BMl5BanBnXkFtZTcwODc5MTUwMw@@._V1_.jpg'
 
             img_info = api.image.upload_link(dataset_id, img_name, img_link)
-=======
-    def upload_link(self, dataset_id, name, link, meta=None):
-        """
-        Upload image from given link with given name to dataset
-        :param dataset_id: int
-        :param name: str
-        :param link: str
-        :param meta:
-        :return: list of images
->>>>>>> ab44b0e0
         """
         metas = None if meta is None else [meta]
         return self.upload_links(dataset_id, [name], [link], metas=metas)[0]
 
-<<<<<<< HEAD
     def upload_links(self, dataset_id: int, names: List[str], links: List[str], progress_cb: Optional[Progress] = None,
                      metas: Optional[List[Dict]] = None) -> List[NamedTuple]:
         """
@@ -1084,40 +907,10 @@
             #     "/h5un6l2bnaz1vj8a9qgms4-public/images/original/P/a/kn/W2mzMQg435d6wG0.jpg",
             #     "https://app.supervise.ly/h5un6l2bnaz1vj8a9qgms4-public/images/original/P/a/kn/W2mzMQg435hiHJAPgMU.jpg"
             # ]
-=======
-    def upload_links(self, dataset_id, names, links, progress_cb=None, metas=None):
-        """
-        Upload images from given links with given names to dataset
-        :param dataset_id: int
-        :param names: list of str (if lengh of names list != lengh of links list raise error)
-        :param links: list of str
-        :param progress_cb:
-        :param metas:
-        :return: list of images
-        """
-        return self._upload_bulk_add(
-            lambda item: (ApiField.LINK, item),
-            dataset_id,
-            names,
-            links,
-            progress_cb,
-            metas=metas,
-        )
-
-    def upload_hash(self, dataset_id, name, hash, meta=None):
-        """
-        Upload image from given hash with given name to dataset
-        :param dataset_id: int
-        :param name: str
-        :param hash: str
-        :param meta:
-        :return: list of images
->>>>>>> ab44b0e0
         """
         metas = None if meta is None else [meta]
         return self.upload_hashes(dataset_id, [name], [hash], metas=metas)[0]
 
-<<<<<<< HEAD
     def upload_hashes(self, dataset_id: int, names: List[str], hashes: List[str], progress_cb: Optional[Progress] = None,
                       metas: Optional[List[Dict]] = None) -> List[NamedTuple]:
         """
@@ -1218,35 +1011,6 @@
             #     "/h5un6l2bnaz1vj8a9qgms4-public/images/original/P/a/kn/W2mzMQg435d6wG0AJGJTOsL1FqMUNOPqu4VdzFAN36LqtGwBIE4AmLOQ1BAxuIyB0bHJAPgMU.jpg",
             #     "https://app.supervise.ly/h5un6l2bnaz1vj8a9qgms4-public/images/original/P/a/kn/iEaDEkejnfnb1Tz56ka0hiHJAPgMU.jpg"
             # ]
-=======
-    def upload_hashes(self, dataset_id, names, hashes, progress_cb=None, metas=None):
-        """
-        Upload images from given hashes with given names to dataset
-        :param dataset_id: int
-        :param names: list of str (if lengh of names list != lengh of hashes list raise error)
-        :param hashes: list of str
-        :param progress_cb:
-        :param metas:
-        :return: list of images
-        """
-        return self._upload_bulk_add(
-            lambda item: (ApiField.HASH, item),
-            dataset_id,
-            names,
-            hashes,
-            progress_cb,
-            metas=metas,
-        )
-
-    def upload_id(self, dataset_id, name, id, meta=None):
-        """
-        Upload image from given id with given name to dataset
-        :param dataset_id: int
-        :param name: str
-        :param id: int
-        :param meta:
-        :return: list of images
->>>>>>> ab44b0e0
         """
         metas = None if meta is None else [meta]
         return self.upload_ids(dataset_id, [name], [id], metas=metas)[0]
@@ -1422,7 +1186,6 @@
     def _remove_batch_field_name(self):
         return ApiField.IMAGE_IDS
 
-<<<<<<< HEAD
     def copy_batch(self, dst_dataset_id: int, ids: List[int], change_name_if_conflict: Optional[bool] = False,
                    with_annotations: Optional[bool] = False) -> List[NamedTuple]:
         """
@@ -1462,18 +1225,6 @@
 
             ds_fruit_id = 2574
             ds_fruit_img_infos = api.image.copy_batch(ds_fruit_id, fruit_img_ids, with_annotations=True)
-=======
-    def copy_batch(
-        self, dst_dataset_id, ids, change_name_if_conflict=False, with_annotations=False
-    ):
-        """
-        Copy images with given ids in destination dataset
-        :param dst_dataset_id: int
-        :param ids: list of integers (raise error if type of ids not listand if images ids have to be from the same dataset)
-        :param change_name_if_conflict: bool (if False and images with the same names already exist in destination dataset raise error)
-        :param with_annotations: bool (if True - annotations will be copy to dataset too)
-        :return: list of images
->>>>>>> ab44b0e0
         """
         if type(ids) is not list:
             raise RuntimeError(
@@ -1521,7 +1272,6 @@
 
         return new_images
 
-<<<<<<< HEAD
     def move_batch(self, dst_dataset_id: int, ids: List[int], change_name_if_conflict: Optional[bool] = False,
                    with_annotations: Optional[bool] = False) -> List[NamedTuple]:
         """
@@ -1675,65 +1425,6 @@
                                       )
 
         return result
-=======
-    def move_batch(
-        self, dst_dataset_id, ids, change_name_if_conflict=False, with_annotations=False
-    ):
-        """
-        Move images with given ids in destination dataset
-        :param dst_dataset_id: int
-        :param ids: list of integers (raise error if type of ids not listand if images ids have to be from the same dataset)
-        :param change_name_if_conflict: bool (if False and images with the same names already exist in destination dataset raise error)
-        :param with_annotations: bool (if True - annotations will be copy to dataset too)
-        :return: list of images
-        """
-        new_images = self.copy_batch(
-            dst_dataset_id, ids, change_name_if_conflict, with_annotations
-        )
-        self.remove_batch(ids)
-        return new_images
-
-    def copy(
-        self, dst_dataset_id, id, change_name_if_conflict=False, with_annotations=False
-    ):
-        """
-        Copy image with given id in destination dataset
-        :param dst_dataset_id: int
-        :param id: int
-        :param change_name_if_conflict: bool (if False and images with the same names already exist in destination dataset raise error)
-        :param with_annotations: bool
-        :return: image
-        """
-        return self.copy_batch(
-            dst_dataset_id, [id], change_name_if_conflict, with_annotations
-        )[0]
-
-    def move(
-        self, dst_dataset_id, id, change_name_if_conflict=False, with_annotations=False
-    ):
-        """
-        Move image with given id in destination dataset
-        :param dst_dataset_id: int
-        :param id: int
-        :param change_name_if_conflict: bool (if False and images with the same names already exist in destination dataset raise error)
-        :param with_annotations: bool
-        :return: image
-        """
-        return self.move_batch(
-            dst_dataset_id, [id], change_name_if_conflict, with_annotations
-        )[0]
-
-    def url(self, team_id, workspace_id, project_id, dataset_id, image_id):
-        """
-        :param team_id: int
-        :param workspace_id: int
-        :param project_id: int
-        :param dataset_id: int
-        :param image_id: int
-        :return: url of given image id
-        """
-        return f"/app/images/{team_id}/{workspace_id}/{project_id}/{dataset_id}#image-{image_id}"
->>>>>>> ab44b0e0
 
     def _download_batch_by_hashes(self, hashes):
         for batch_hashes in batched(hashes):
@@ -1796,7 +1487,6 @@
                 w.write(resp_part.content)
             if progress_cb is not None:
                 progress_cb(1)
-<<<<<<< HEAD
                 
     def get_project_id(self, image_id: int) -> int:
         """
@@ -1820,10 +1510,6 @@
             print(img_project_id)
             # Output: 53939
         """
-=======
-
-    def get_project_id(self, image_id):
->>>>>>> ab44b0e0
         dataset_id = self.get_info_by_id(image_id).dataset_id
         project_id = self._api.dataset.get_info_by_id(dataset_id).project_id
         return project_id
@@ -1841,7 +1527,6 @@
             suffix += 1
         return res_title
 
-<<<<<<< HEAD
     def storage_url(self, path_original: str) -> str:
         """
         Get full Image URL link in Supervisely server.
@@ -1864,8 +1549,7 @@
             img_info = api.image.get_info_by_id(image_id)
             img_storage_url = api.image.storage_url(img_info.path_original)
         """
-        result = urllib.parse.urljoin(self._api.server_address, '{}'.format(path_original))
-        return result
+        return path_original
 
     def preview_url(self, url: str, width: Optional[int] = None, height: Optional[int] = None, quality: Optional[int] = 70) -> str:
         """
@@ -1899,14 +1583,6 @@
         """
         #@TODO: if both width and height are defined, and they are not proportioned to original image resolution,
         # then images will be croped from center
-=======
-    def storage_url(self, path_original):
-        return path_original
-
-    def preview_url(self, url, width=None, height=None, quality=70):
-        # @TODO: if both width and height are defined, and they are not proportioned to original image resolution,
-        # then images will be cropped from center
->>>>>>> ab44b0e0
         if width is None:
             width = ""
         if height is None:
