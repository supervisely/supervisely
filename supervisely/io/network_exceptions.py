--- conflicted
+++ resolved
@@ -3,10 +3,7 @@
 import time
 import traceback
 
-<<<<<<< HEAD
 import httpx
-=======
->>>>>>> ec343b29
 import requests
 
 CONNECTION_ERROR = "Temporary connection error, please wait ..."
@@ -48,33 +45,22 @@
             requests.exceptions.Timeout,
             requests.exceptions.TooManyRedirects,
             requests.exceptions.ChunkedEncodingError,
-<<<<<<< HEAD
             httpx.ConnectError,
             httpx.TimeoutException,
             httpx.TooManyRedirects,
             httpx.ProtocolError,
-=======
->>>>>>> ec343b29
         ),
     )
 
     is_server_retryable_error = (
-<<<<<<< HEAD
         isinstance(exc, (requests.exceptions.HTTPError, httpx.HTTPStatusError))
-=======
-        isinstance(exc, requests.exceptions.HTTPError)
->>>>>>> ec343b29
         and hasattr(exc, "response")
         and (exc.response.status_code in RETRY_STATUS_CODES)
     )
 
     is_need_ping_error = False
     if (
-<<<<<<< HEAD
         isinstance(exc, (requests.exceptions.HTTPError, httpx.HTTPStatusError))
-=======
-        isinstance(exc, requests.exceptions.HTTPError)
->>>>>>> ec343b29
         and hasattr(exc, "response")
         and (exc.response.status_code == 400)
     ):
@@ -108,13 +94,9 @@
             sleep_sec=sleep_sec,
             retry_info=retry_info,
         )
-<<<<<<< HEAD
-    elif isinstance(exc, (requests.exceptions.HTTPError, httpx.HTTPStatusError)):
-=======
     elif response is None:
         process_unhandled_request(external_logger, exc)
-    elif isinstance(exc, requests.exceptions.HTTPError):
->>>>>>> ec343b29
+    elif isinstance(exc, (requests.exceptions.HTTPError, httpx.HTTPStatusError)):
         process_invalid_request(external_logger, exc, response, verbose)
     else:
         process_unhandled_request(external_logger, exc)
@@ -164,15 +146,9 @@
         external_logger.warn(
             REQUEST_FAILED,
             extra={
-<<<<<<< HEAD
-                "reason": reason,
-                "status_code": status_code,
-                "url": url,
-=======
                 "reason": response.content.decode("utf-8"),
                 "status_code": response.status_code,
                 "url": response.url,
->>>>>>> ec343b29
             },
         )
     raise exc
