# coding: utf-8
import os
from typing import Callable, List, Literal, Optional, Union

RAISE_IF_NOT_FOUND = True


def flag_from_env(s: str) -> bool:
    """Returns True if passed string is a flag, False otherwise.
    Possible values to set the flag to True:
        - "1"
        - "true"
        - "yes"

    :param s: string to check
    :type s: str
    :return: True if passed string is a flag, False otherwise
    :rtype: bool
    """
    return s.upper() in ["TRUE", "YES", "1"]


def remap_gpu_devices(in_device_ids):
    """
    Working limitation for CUDA
    :param in_device_ids: real GPU devices indexes. e.g.: [3, 4, 7]
    :return: CUDA ordered GPU indexes, e.g.: [0, 1, 2]
    """
    os.environ["CUDA_VISIBLE_DEVICES"] = ",".join(map(str, in_device_ids))
    return list(range(len(in_device_ids)))


def _int_from_env(value):
    if value is None:
        return value
    return int(value)


def _parse_from_env(
    name: str,
    keys: List[str],
    postprocess_fn: Callable,
    default=None,
    raise_not_found=False,
):
    for k in keys:
        if k in os.environ:
            return postprocess_fn(os.environ[k])

    # env not found
    if raise_not_found is True:
        raise KeyError(
            f"{name} is not defined as environment variable. One of the envs has to be defined: {keys}. Learn more in developer portal: https://developer.supervise.ly/getting-started/environment-variables"
        )

    return default


def agent_id(raise_not_found: Optional[bool] = True) -> int:
    """Returns agent id from environment variable using following keys:
        - AGENT_ID

    :param raise_not_found: if True, raises KeyError if agent id is not found in environment variables
    :type raise_not_found: Optional[bool]
    :return: agent id
    :rtype: int
    """
    return _parse_from_env(
        name="agent_id",
        keys=["AGENT_ID"],
        postprocess_fn=_int_from_env,
        default=None,
        raise_not_found=raise_not_found,
    )


def agent_storage(raise_not_found: Optional[bool] = True) -> str:
    """Returns path to the agent's storafe from environment variable using following keys:
        - AGENT_STORAGE

    :param raise_not_found: if True, raises KeyError if agent storage is not found in environment variables
    :type raise_not_found: Optional[bool]
    :return: path to the agent's storage
    :rtype: str
    """
    return _parse_from_env(
        name="agent_storage",
        keys=["AGENT_STORAGE"],
        postprocess_fn=lambda x: x,
        default=None,
        raise_not_found=raise_not_found,
    )


def team_id(raise_not_found: Optional[bool] = True) -> int:
    """Returns team id from environment variable using following keys:
        - TEAM_ID
        - CONTEXT_TEAMID
        - context.teamId

    :param raise_not_found: if True, raises KeyError if team id is not found in environment variables
    :type raise_not_found: Optional[bool]
    :return: team id
    :rtype: int
    """
    return _parse_from_env(
        name="team_id",
        keys=["CONTEXT_TEAMID", "context.teamId", "TEAM_ID"],
        postprocess_fn=lambda x: int(x),
        default=None,
        raise_not_found=raise_not_found,
    )


def workspace_id(raise_not_found: Optional[bool] = True) -> int:
    """Returns workspace id from environment variable using following keys:
        - WORKSPACE_ID
        - CONTEXT_WORKSPACEID
        - context.workspaceId

    :param raise_not_found: if True, raises KeyError if workspace id is not found in environment variables
    :type raise_not_found: Optional[bool]
    :return: workspace id
    :rtype: int
    """
    return _parse_from_env(
        name="workspace_id",
        keys=["CONTEXT_WORKSPACEID", "context.workspaceId", "WORKSPACE_ID"],
        postprocess_fn=lambda x: int(x),
        default=None,
        raise_not_found=raise_not_found,
    )


def project_id(raise_not_found: Optional[bool] = True) -> int:
    """Returns project id from environment variable using following keys:
        - PROJECT_ID
        - CONTEXT_PROJECTID
        - context.projectId
        - modal.state.slyProjectId
        - modal.state.inputProjectId

    :param raise_not_found: if True, raises KeyError if project id is not found in environment variables
    :type raise_not_found: Optional[bool]
    :return: project id
    :rtype: int
    """
    return _parse_from_env(
        name="project_id",
        keys=[
            "CONTEXT_PROJECTID",
            "context.projectId",
            "modal.state.slyProjectId",
            "PROJECT_ID",
            "modal.state.inputProjectId",
        ],
        postprocess_fn=lambda x: int(x),
        default=None,
        raise_not_found=raise_not_found,
    )


def dataset_id(raise_not_found: Optional[bool] = True) -> int:
    """Returns dataset id from environment variable using following keys:
        - DATASET_ID
        - CONTEXT_DATASETID
        - context.datasetId
        - modal.state.slyDatasetId
        - modal.state.inputDatasetId

    :param raise_not_found: if True, raises KeyError if dataset id is not found in environment variables
    :type raise_not_found: Optional[bool]
    :return: dataset id
    :rtype: int
    """
    return _parse_from_env(
        name="dataset_id",
        keys=[
            "CONTEXT_DATASETID",
            "context.datasetId",
            "modal.state.slyDatasetId",
            "DATASET_ID",
            "modal.state.inputDatasetId",
        ],
        postprocess_fn=lambda x: int(x),
        default=None,
        raise_not_found=raise_not_found,
    )


def team_files_folder(raise_not_found: Optional[bool] = True) -> str:
    """Returns path to the team files folder from environment variable using following keys:
        - CONTEXT_SLYFOLDER
        - context.slyFolder
        - modal.state.slyFolder
        - FOLDER
    NOTE: same as folder
    :param raise_not_found: if True, raises KeyError if team files folder is not found in environment variables
    :type raise_not_found: Optional[bool]
    :return: path to the team files folder
    :rtype: str
    """
    return _parse_from_env(
        name="team_files_folder",
        keys=[
            "CONTEXT_SLYFOLDER",
            "context.slyFolder",
            "modal.state.slyFolder",
            "FOLDER",
        ],
        postprocess_fn=lambda x: str(x),
        default=None,
        raise_not_found=raise_not_found,
    )


def folder(raise_not_found: Optional[bool] = True) -> str:
    """Returns path to the team files folder from environment variable using following keys:
        - CONTEXT_SLYFOLDER
        - context.slyFolder
        - modal.state.slyFolder
        - FOLDER
    NOTE: Same as team_files_folder
    :param raise_not_found: if True, raises KeyError if team files folder is not found in environment variables
    :type raise_not_found: Optional[bool]
    :return: path to the team files folder
    :rtype: str
    """
    return team_files_folder(raise_not_found)


def team_files_file(raise_not_found: Optional[bool] = True) -> str:
    """Returns path to the file in the team files from environment variable using following keys:
        - CONTEXT_SLYFILE
        - context.slyFile
        - modal.state.slyFile
        - FILE

    NOTE: same as file
    :param raise_not_found: if True, raises KeyError if file is not found in environment variables
    :type raise_not_found: Optional[bool]
    :return: path to the file in the team files
    :rtype: str
    """
    return _parse_from_env(
        name="team_files_file",
        keys=["CONTEXT_SLYFILE", "context.slyFile", "modal.state.slyFile", "FILE"],
        postprocess_fn=lambda x: str(x),
        default=None,
        raise_not_found=raise_not_found,
    )


def server_address(raise_not_found: Optional[bool] = True) -> str:
    """Returns server address from environment variable using following keys:
        - SERVER_ADDRESS

    :param raise_not_found: if True, raises KeyError if server address is not found in environment variables
    :type raise_not_found: Optional[bool]
    :return: server address
    :rtype: str
    """
    return _parse_from_env(
        name="server_address",
        keys=["SERVER_ADDRESS"],
        postprocess_fn=lambda x: str(x),
        default=None,
        raise_not_found=raise_not_found,
    )


def api_token(raise_not_found: Optional[bool] = True) -> str:
    """Returns an API token from environment variable using following keys:
        - API_TOKEN

    :param raise_not_found: if True, raises KeyError if API token is not found in environment variables
    :type raise_not_found: Optional[bool]
    :return: API token
    :rtype: str
    """
    return _parse_from_env(
        name="api_token",
        keys=["API_TOKEN"],
        postprocess_fn=lambda x: str(x),
        default=None,
        raise_not_found=raise_not_found,
    )


def spawn_api_token(raise_not_found: Optional[bool] = True) -> str:
    """Returns SPAWN API token from environment variable using following keys:
        - context.spawnApiToken

    :param raise_not_found: if True, raises KeyError if API token is not found in environment variables
    :type raise_not_found: Optional[bool]
    :return: API token
    :rtype: str
    """
    return _parse_from_env(
        name="spawn_api_token",
        keys=["context.spawnApiToken"],
        postprocess_fn=lambda x: str(x),
        default=None,
        raise_not_found=raise_not_found,
    )


def file(raise_not_found: Optional[bool] = True) -> str:
    """Returns path to the file in the team files from environment variable using following keys:
        - CONTEXT_SLYFILE
        - context.slyFile
        - modal.state.slyFile
        - FILE

    NOTE: Same as team_files_file
    :param raise_not_found: if True, raises KeyError if file is not found in environment variables
    :type raise_not_found: Optional[bool]
    :return: path to the file in the team files
    :rtype: str
    """
    return team_files_file(raise_not_found)


def task_id(raise_not_found: Optional[bool] = True) -> int:
    """Returns task id from environment variable using following keys:
        - TASK_ID

    :param raise_not_found: if True, raises KeyError if task id is not found in environment variables
    :type raise_not_found: Optional[bool]
    :return: task id
    :rtype: int
    """
    return _parse_from_env(
        name="task_id",
        keys=["TASK_ID"],
        postprocess_fn=lambda x: int(x),
        default=None,
        raise_not_found=raise_not_found,
    )


def user_login(raise_not_found: Optional[bool] = True) -> str:
    """Returns user login from environment variable using following keys:
        - USER_LOGIN
        - CONTEXT_USERLOGIN
        - context.userLogin

    :param raise_not_found: if True, raises KeyError if user login is not found in environment variables
    :type raise_not_found: Optional[bool]
    :return: user login
    :rtype: str
    """
    return _parse_from_env(
        name="user_login",
        keys=["USER_LOGIN", "context.userLogin", "CONTEXT_USERLOGIN"],
        postprocess_fn=lambda x: str(x),
        default="user (debug)",
        raise_not_found=raise_not_found,
    )


def app_name(raise_not_found: Optional[bool] = True) -> str:
    """Returns application's name from environment variable using following keys:
        - APP_NAME

    :param raise_not_found: if True, raises KeyError if application's name is not found in environment variables
    :type raise_not_found: Optional[bool]
    :return: application's name
    :rtype: str
    """
    return _parse_from_env(
        name="app_name",
        keys=["APP_NAME"],
        postprocess_fn=lambda x: str(x),
        default="Supervisely App (debug)",
        raise_not_found=raise_not_found,
    )


def user_id(raise_not_found: Optional[bool] = True) -> int:
    """Returns user id from environment variable using following keys:
        - USER_ID
        - CONTEXT_USERID
        - context.userId

    :param raise_not_found: if True, raises KeyError if user id is not found in environment variables
    :type raise_not_found: Optional[bool]
    :return: user id
    :rtype: int
    """
    return _parse_from_env(
        name="user_id",
        keys=["USER_ID", "context.userId", "CONTEXT_USERID"],
        postprocess_fn=lambda x: int(x),
        default=None,
        raise_not_found=raise_not_found,
    )


def content_origin_update_interval() -> float:
    """Returns interval of updating the content origin from environment variable using following keys:
        - CONTENT_ORIGIN_UPDATE_INTERVAL

    :return: content origin update interval
    :rtype: float
    """
    return _parse_from_env(
        name="content_origin_update_interval",
        keys=["CONTENT_ORIGIN_UPDATE_INTERVAL"],
        postprocess_fn=lambda x: float(x),
        default=0.5,
        raise_not_found=False,
    )


def smart_cache_ttl(
    raise_not_found: Optional[bool] = False, default: Optional[int] = 30 * 60
) -> int:
    """Returns TTL of the smart cache from environment variable using following keys:
        - SMART_CACHE_TTL

    :param raise_not_found: if True, raises KeyError if smart cache TTL is not found in environment variables
    :type raise_not_found: Optional[bool]
    :param default: default value of smart cache TTL
    :type default: Optional[int]
    :return: smart cache TTL
    :rtype: int
    """
    return _parse_from_env(
        name="smart_cache_ttl",
        keys=["SMART_CACHE_TTL"],
        postprocess_fn=lambda x: max(int(x), 1),
        default=default,
        raise_not_found=raise_not_found,
    )


def smart_cache_size(raise_not_found: Optional[bool] = False, default: Optional[int] = 256) -> int:
    """Returns the size of the smart cache from environment variable using following keys:
        - SMART_CACHE_SIZE

    :param raise_not_found: if True, raises KeyError if smart cache size is not found in environment variables
    :type raise_not_found: Optional[bool]
    :default: default value of smart cache size
    :type default: Optional[int]
    :return: smart cache size
    :rtype: int
    """
    return _parse_from_env(
        name="smart_cache_size",
        keys=["SMART_CACHE_SIZE"],
        postprocess_fn=lambda x: max(int(x), 1),
        default=default,
        raise_not_found=raise_not_found,
    )


def smart_cache_container_dir(default: Optional[str] = "/tmp/smart_cache") -> str:
    """Returns a path to the smart cache dir in the container from environment variable using following keys:
        - SMART_CACHE_CONTAINER_DIR

    :param default: default value of smart cache container dir
    :type default: Optional[str]
    :return: path to the smart cache dir in the container
    :rtype: str
    """
    return _parse_from_env(
        name="smart_cache_container_dir",
        keys=["SMART_CACHE_CONTAINER_DIR"],
        default=default,
        raise_not_found=False,
        postprocess_fn=lambda x: x.strip(),
    )


def autostart() -> bool:
    """Returns autostart flag from environment variable using following keys:
        - modal.state.autostart

    :return: autostart flag
    :rtype: bool
    """
    return _parse_from_env(
        name="autostart",
        keys=["modal.state.autostart", "AUTOSTART"],
        default=False,
        raise_not_found=False,
        postprocess_fn=flag_from_env,
    )


def set_autostart(value: Optional[Literal["1", "true", "yes"]] = None) -> None:
    """Set modal.state.autostart env to the given value.
    Possible values to set the autostart to True:
        - "1"
        - "true"
        - "yes"

    To remove the variable, use `value=None`, or omit the argument.

    :param value: value to set the autostart to
    :type value: Optional[Union[Literal["1", "true", "yes"]], None]
    """
    if value is None:
        os.environ.pop("modal.state.autostart", None)
        return

    if not flag_from_env(value):
        raise ValueError("Unknown value for `autostart` env. Use `1`, `true`, `yes` or None.")
    os.environ["modal.state.autostart"] = value


def apps_cache_dir():
    """Returns apps cache directory path from environment variable using following keys:
        - APPS_CACHE_DIR

    :return: apps cache directory path
    :rtype: str
    """
    return _parse_from_env(
        name="apps_cache_dir",
        keys=["APPS_CACHE_DIR"],
        postprocess_fn=lambda x: x,
        default="/apps_cache",
        raise_not_found=False,
    )


<<<<<<< HEAD
def disable_offline_session() -> bool:
    """Returns disable offline session flag from environment variable using following keys:
        - DISABLE_OFFLINE_SESSION

    :return: disable offline session flag
    :rtype: bool
    """
    return _parse_from_env(
        name="disable_offline_session",
        keys=["DISABLE_OFFLINE_SESSION"],
        postprocess_fn=flag_from_env,
        default=False,
        raise_not_found=False,
    )


def sly_cloud_server_address(raise_not_found: bool = True) -> str:
    """Returns cloud server address from environment variable using following keys:
        - SLY_CLOUD_SERVER_URL

    :return: Supervisely cloud server address
    :rtype: str
    """
    return _parse_from_env(
        name="sly_cloud_server_address",
        keys=["SLY_CLOUD_SERVER_URL"],
        postprocess_fn=lambda x: x,
        default=None,
        raise_not_found=raise_not_found,
=======
def mininum_instance_version_for_sdk() -> str:
    """Returns minimum instance version required by the SDK from environment variable using following
        - MINIMUM_INSTANCE_VERSION_FOR_SDK

    :return: minimum instance version required by the SDK
    :rtype: str
    """
    return _parse_from_env(
        name="sdk_minimum_instance_version",
        keys=["MINIMUM_INSTANCE_VERSION_FOR_SDK"],
        postprocess_fn=lambda x: x,
        raise_not_found=False,
>>>>>>> 7e7edeb1
    )<|MERGE_RESOLUTION|>--- conflicted
+++ resolved
@@ -526,7 +526,6 @@
     )
 
 
-<<<<<<< HEAD
 def disable_offline_session() -> bool:
     """Returns disable offline session flag from environment variable using following keys:
         - DISABLE_OFFLINE_SESSION
@@ -556,7 +555,9 @@
         postprocess_fn=lambda x: x,
         default=None,
         raise_not_found=raise_not_found,
-=======
+    )
+
+
 def mininum_instance_version_for_sdk() -> str:
     """Returns minimum instance version required by the SDK from environment variable using following
         - MINIMUM_INSTANCE_VERSION_FOR_SDK
@@ -569,5 +570,4 @@
         keys=["MINIMUM_INSTANCE_VERSION_FOR_SDK"],
         postprocess_fn=lambda x: x,
         raise_not_found=False,
->>>>>>> 7e7edeb1
     )