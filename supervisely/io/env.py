--- conflicted
+++ resolved
@@ -674,7 +674,20 @@
     )
 
 
-<<<<<<< HEAD
+def configure_minimum_instance_version() -> None:
+    """
+    Configure MINIMUM_INSTANCE_VERSION_FOR_SDK environment variable
+    from the latest entry in versions.json file.
+
+    This function should be called during SDK initialization to automatically
+    set the minimum required instance version based on the versions.json file.
+    """
+    from supervisely._utils import get_latest_instance_version_from_json
+
+    latest_version = get_latest_instance_version_from_json()
+    if latest_version:
+        os.environ["MINIMUM_INSTANCE_VERSION_FOR_SDK"] = latest_version
+
 def app_categories(raise_not_found: Optional[bool] = False) -> list:
     """Returns a list of app categories from environment variable using following keys:
         - APP_CATEGORIES
@@ -719,19 +732,4 @@
     """
     upload_info = upload_count()
     upload_info[str(dataset_id)] = upload_info.get(str(dataset_id), 0) + count
-    os.environ["UPLOAD_COUNT"] = json.dumps(upload_info)
-=======
-def configure_minimum_instance_version() -> None:
-    """
-    Configure MINIMUM_INSTANCE_VERSION_FOR_SDK environment variable
-    from the latest entry in versions.json file.
-
-    This function should be called during SDK initialization to automatically
-    set the minimum required instance version based on the versions.json file.
-    """
-    from supervisely._utils import get_latest_instance_version_from_json
-
-    latest_version = get_latest_instance_version_from_json()
-    if latest_version:
-        os.environ["MINIMUM_INSTANCE_VERSION_FOR_SDK"] = latest_version
->>>>>>> d032cb1b
+    os.environ["UPLOAD_COUNT"] = json.dumps(upload_info)