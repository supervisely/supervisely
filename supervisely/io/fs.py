--- conflicted
+++ resolved
@@ -2,20 +2,13 @@
 
 # docs
 import errno
-<<<<<<< HEAD
 import mimetypes
-=======
->>>>>>> a67269ff
 import os
 import re
 import shutil
 import subprocess
 import tarfile
-<<<<<<< HEAD
 from typing import Callable, Dict, Generator, List, Literal, Optional, Union
-=======
-from typing import Callable, Dict, Generator, List, Literal, Optional, Tuple, Union
->>>>>>> a67269ff
 
 import requests
 from requests.structures import CaseInsensitiveDict
