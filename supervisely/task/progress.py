--- conflicted
+++ resolved
@@ -394,29 +394,8 @@
                     f"Ambiguity error: Please specify only one of arguments: '{_tqdm}' or '{_progress}'."
                 )
 
-<<<<<<< HEAD
-        kwargs_tqdm = kwargs.copy()
-        kwargs_tqdm["unit_divisor"] = 1024
-
-        # pop and convert every possible (and relevant) kwarg from Progress
-        if len(args) < 2:  # i.e. 'desc' not set as a positional argument
-            if kwargs_tqdm.get("message") is not None:
-                kwargs_tqdm.setdefault("desc", kwargs_tqdm["message"])
-                kwargs_tqdm.pop("message")
-            else:
-                kwargs_tqdm.setdefault("desc", "Processing")
-        if len(args) < 3:  # i.e. 'total' not set as a positional argument
-            if kwargs_tqdm.get("total_cnt") is not None:
-                kwargs_tqdm.setdefault("total", kwargs_tqdm["total_cnt"])
-                kwargs_tqdm.pop("total_cnt")
-        if len(args) < 12:  # i.e. 'unit' not set as a positional argument
-            if kwargs_tqdm.pop("is_size", None) == True:
-                kwargs_tqdm["unit"] = "B"
-                kwargs_tqdm["unit_scale"] = True
-=======
         kwargs_tqdm = self._handle_kwargs_tqdm(args, kwargs.copy())
         kwargs_tqdm.setdefault("unit_divisor", 1024)
->>>>>>> 68aeacac
 
         if is_development():
             tqdm.__init__(
