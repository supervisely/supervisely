--- conflicted
+++ resolved
@@ -280,13 +280,10 @@
 
         if self.binding_key is not None:
             res[LabelJsonFields.INSTANCE_KEY] = self.binding_key
-<<<<<<< HEAD
-=======
 
         if self._smart_tool_input is not None:
             res[LabelJsonFields.SMART_TOOL_INPUT] = self._smart_tool_input
 
->>>>>>> ba25ae2f
         return res
 
     @classmethod
@@ -345,18 +342,12 @@
             geometry = obj_class.geometry_type.from_json(data)
 
         binding_key = data.get(LabelJsonFields.INSTANCE_KEY)
-<<<<<<< HEAD
-        label = cls(
-=======
         smart_tool_input = data.get(LabelJsonFields.SMART_TOOL_INPUT)
 
         return cls(
->>>>>>> ba25ae2f
             geometry=geometry,
             obj_class=obj_class,
-            tags=TagCollection.from_json(
-                data[LabelJsonFields.TAGS], project_meta.tag_metas
-            ),
+            tags=TagCollection.from_json(data[LabelJsonFields.TAGS], project_meta.tag_metas),
             description=data.get(LabelJsonFields.DESCRIPTION, ""),
             binding_key=binding_key,
             smart_tool_input=smart_tool_input,
@@ -835,9 +826,9 @@
         Example:
 
             {
-                'crop': [[85.69912274538524, 323.07711452375236], [1108.5635719011857, 1543.1199742240174]], 
-                'visible': True, 
-                'negative': [], 
+                'crop': [[85.69912274538524, 323.07711452375236], [1108.5635719011857, 1543.1199742240174]],
+                'visible': True,
+                'negative': [],
                 'positive': [[597, 933], [474.5072466934964, 1381.6437133813354]]
             }
         """
