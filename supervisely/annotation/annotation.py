# coding: utf-8
"""annotation for a single image"""

# docs
from __future__ import annotations

import itertools
import json
import operator
from collections import defaultdict
from copy import deepcopy
from typing import TYPE_CHECKING, Callable, Dict, List, Literal, Optional, Tuple, Union

import numpy as np
from PIL import Image

from supervisely import logger
from supervisely._utils import take_with_default
from supervisely.annotation.label import Label, LabelJsonFields
from supervisely.annotation.obj_class import ObjClass
from supervisely.annotation.obj_class_collection import ObjClassCollection
from supervisely.annotation.tag import Tag
from supervisely.annotation.tag_collection import TagCollection
from supervisely.geometry.any_geometry import AnyGeometry
from supervisely.geometry.bitmap import Bitmap
from supervisely.geometry.geometry import Geometry
from supervisely.geometry.image_rotator import ImageRotator
from supervisely.geometry.multichannel_bitmap import MultichannelBitmap
from supervisely.geometry.polygon import Polygon
from supervisely.geometry.rectangle import Rectangle
from supervisely.imaging import font as sly_font
from supervisely.imaging import image as sly_image
from supervisely.io.fs import ensure_base_path
from supervisely.project.project_meta import ProjectMeta

if TYPE_CHECKING:
    try:
        from imgaug.augmentables.bbs import BoundingBoxesOnImage
        from imgaug.augmentables.segmaps import SegmentationMapsOnImage
    except ModuleNotFoundError:
        pass

ANN_EXT = ".json"


class AnnotationJsonFields:
    """
    Json fields for :class:`Annotation<supervisely.annotation.annotation.Annotation>`
    """

    IMG_DESCRIPTION = "description"
    """"""
    IMG_SIZE = "size"
    """"""
    IMG_SIZE_WIDTH = "width"
    """"""
    IMG_SIZE_HEIGHT = "height"
    """"""
    IMG_TAGS = "tags"
    """"""
    LABELS = "objects"
    """"""
    CUSTOM_DATA = "customBigData"
    """"""
    PROBABILITY_CLASSES = "probabilityClasses"
    """"""
    PROBABILITY_LABELS = "probabilityLabels"
    """"""
    IMAGE_ID = "imageId"
    """"""


class Annotation:
    """
    Annotation for a single image. :class:`Annotation<Annotation>` object is immutable.

    :param img_size: Size of the image (height, width).
    :type img_size: Tuple[int, int] or List[int, int]
    :param labels: List of Label objects.
    :type labels: List[Label]
    :param img_tags: TagCollection object or list of Tag objects.
    :type img_tags: TagCollection or List[Tag]
    :param img_description: Image description.
    :type img_description: str, optional
    :param pixelwise_scores_labels: List of Label objects.
    :type pixelwise_scores_labels: List[Label]
    :param custom_data: Custom data.
    :type custom_data: dict, optional
    :param image_id: Id of the image.
    :type image_id: int, optional

    :raises: :class:`TypeError`, if image size is not tuple or list
    :Usage example:

     .. code-block:: python

        # Simple Annotation example
        import supervisely as sly

        height, width = 500, 700
        ann = sly.Annotation((height, width))

        # More complex Annotation example
        # TagCollection
        meta_lemon = sly.TagMeta('lemon_tag', sly.TagValueType.ANY_STRING)
        tag_lemon = sly.Tag(meta_lemon, 'Hello')
        tags = sly.TagCollection([tag_lemon])
        # or tags = [tag_lemon]

        # ObjClass
        class_lemon = sly.ObjClass('lemon', sly.Rectangle)

        # Label
        label_lemon = sly.Label(sly.Rectangle(100, 100, 200, 200), class_lemon)

        # Annotation
        height, width = 300, 400
        ann = sly.Annotation((height, width), [label_lemon], tags, 'example annotaion')
        # 'points': {'exterior': [[100, 100], [200, 200]], 'interior': []}

        # If Label geometry is out of image size bounds, it will be cropped
        label_lemon = sly.Label(sly.Rectangle(100, 100, 700, 900), class_lemon)
        height, width = 300, 400

        ann = sly.Annotation((height, width), [label_lemon], tags, 'example annotaion')
        # 'points': {'exterior': [[100, 100], [399, 299]], 'interior': []}
    """

    def __init__(
        self,
        img_size: Union[Tuple[int, int], Tuple[None, None]],
        labels: Optional[List[Label]] = None,
        img_tags: Optional[Union[TagCollection, List[Tag]]] = None,
        img_description: Optional[str] = "",
        pixelwise_scores_labels: Optional[List[Label]] = None,
        custom_data: Optional[Dict] = None,
        image_id: Optional[int] = None,
    ):
        if not isinstance(img_size, (tuple, list)):
            raise TypeError(
                '{!r} has to be a tuple or a list. Given type "{}".'.format(
                    "img_size", type(img_size)
                )
            )
        self._img_size = tuple(img_size)
        if self._img_size.count(None) == 1:
            raise ValueError("Image resolution (height, width) has to defined both or none of them")

        self._img_description = img_description

        if img_tags is None:
            self._img_tags = TagCollection()
        elif isinstance(img_tags, list):
            self._img_tags = TagCollection(img_tags)
        elif isinstance(img_tags, TagCollection):
            self._img_tags = img_tags
        else:
            raise TypeError(f"img_tags argument has unknown type {type(img_tags)}")

        self._labels = []
        self._add_labels_impl(self._labels, take_with_default(labels, []))
        self._pixelwise_scores_labels = []  # @TODO: store pixelwise scores as usual geometry labels
        self._add_labels_impl(
            self._pixelwise_scores_labels,
            take_with_default(pixelwise_scores_labels, []),
        )
        self._custom_data = take_with_default(custom_data, {})
        self._image_id = image_id

    @property
    def img_size(self) -> Tuple[int, int]:
        """
        Size of the image (height, width).

        :return: Image size
        :rtype: :class:`Tuple[int, int]`
        :Usage example:

         .. code-block:: python

            height, width = 300, 400
            ann = sly.Annotation((height, width))
            print(ann.img_size)
            # Output: (300, 400)
        """
        return deepcopy(self._img_size)

    @property
    def image_id(self) -> int:
        """
        Id of the image.

        :return: Image id
        :rtype: :class:`int`
        :Usage example:

         .. code-block:: python

            height, width = 300, 400
            image_id = 12345
            ann = sly.Annotation((height, width), image_id=image_id)
            print(ann.image_id)
            # Output: 12345
        """
        return self._image_id

    @property
    def labels(self) -> List[Label]:
        """
        Labels on annotation.

        :return: Copy of list with image labels
        :rtype: :class:`List[Label]<supervisely.annotation.label.Label>`
        :Usage example:

         .. code-block:: python

            # Create Labels and add them to Annotation
            class_kiwi = sly.ObjClass('kiwi', sly.Rectangle)
            label_kiwi = sly.Label(sly.Rectangle(0, 0, 300, 300), class_kiwi)

            class_lemon = sly.ObjClass('lemon', sly.Rectangle)
            label_lemon = sly.Label(sly.Rectangle(0, 0, 500, 600), class_lemon)

            labels_arr = [label_kiwi, label_lemon]

            height, width = 300, 400
            ann = sly.Annotation((height, width), labels_arr)

            # Note that ann.labels return a COPY of list with image labels
            class_potato = sly.ObjClass('potato', sly.Rectangle)
            label_potato = sly.Label(sly.Rectangle(0, 0, 200, 400), class_potato)

            ann.labels.append(label_potato)
            print(len(ann.labels))
            # Output: 2

            ann_arr = ann.labels
            ann_arr.append(label_potato)
            print(len(ann_arr))
            # Output: 3
        """
        return self._labels.copy()

    @property
    def pixelwise_scores_labels(self):
        """pixelwise_scores_labels"""
        return self._pixelwise_scores_labels.copy()

    @property
    def img_description(self) -> str:
        """
        Image description.

        :return: Image description
        :rtype: :class:`str`
        :Usage example:

         .. code-block:: python

            ann = sly.Annotation((500, 700), img_description='Annotation for this image is empty')
            print(ann.img_description)
            # Output: Annotation for this image is empty
        """
        return self._img_description

    @property
    def img_tags(self) -> TagCollection:
        """
        Image tags.

        :return: TagCollection object
        :rtype: :class:`TagCollection<supervisely.annotation.tag_collection.TagCollection>`
        :Usage example:

         .. code-block:: python

            # Create TagCollection
            meta_weather = sly.TagMeta('weather', sly.TagValueType.ANY_STRING)
            tag_weather = sly.Tag(meta_weather, 'cloudy')
            tags = sly.TagCollection([tag_weather])

            ann = sly.Annotation((300, 400), img_tags=tags)
            print(ann.img_tags)
            # Output:
            #   Tags:
            #   +----------------+------------+--------+
            #   |      Name      | Value type | Value  |
            #   +----------------+------------+--------+
            #   |     weather    | any_string | cloudy |
            #   +----------------+------------+--------+
        """
        return self._img_tags

    def to_json(self) -> Dict:
        """
        Convert the Annotation to a json dict. Read more about `Supervisely format <https://docs.supervise.ly/data-organization/00_ann_format_navi>`_.

        :return: Json format as a dict
        :rtype: :class:`dict`
        :Usage example:

         .. code-block:: python

            import supervisely as sly

            ann = sly.Annotation((500, 700))
            ann_json = ann.to_json()

            print(ann_json)
            # Output: {
            #     "description": "",
            #     "size": {
            #         "height": 500,
            #         "width": 700
            #     },
            #     "tags": [],
            #     "objects": [],
            #     "customBigData": {}
            # }
        """
        height = self.img_size[0]
        if height is not None:
            height = int(height)

        width = self.img_size[1]
        if width is not None:
            width = int(width)
        res = {
            AnnotationJsonFields.IMG_DESCRIPTION: self.img_description,
            AnnotationJsonFields.IMG_SIZE: {
                AnnotationJsonFields.IMG_SIZE_HEIGHT: height,
                AnnotationJsonFields.IMG_SIZE_WIDTH: width,
            },
            AnnotationJsonFields.IMG_TAGS: self.img_tags.to_json(),
            AnnotationJsonFields.LABELS: [label.to_json() for label in self.labels],
            AnnotationJsonFields.CUSTOM_DATA: self.custom_data,
        }
        if len(self._pixelwise_scores_labels) > 0:
            # construct probability classes from labels
            prob_classes = {}
            for label in self._pixelwise_scores_labels:
                # @TODO: hotfix to save geometry as "multichannelBitmap" instead of "bitmap"; use normal classes
                prob_classes[label.obj_class.name] = label.obj_class.clone(
                    geometry_type=MultichannelBitmap
                )

            # save probabilities
            probabilities = {
                AnnotationJsonFields.PROBABILITY_LABELS: [
                    label.to_json() for label in self._pixelwise_scores_labels
                ],
                AnnotationJsonFields.PROBABILITY_CLASSES: ObjClassCollection(
                    list(prob_classes.values())
                ).to_json(),
            }
            res[AnnotationJsonFields.CUSTOM_DATA].update(probabilities)
        if self.image_id is not None:
            res[AnnotationJsonFields.IMAGE_ID] = self.image_id
        return res

    @classmethod
    def from_json(cls, data: Dict, project_meta: ProjectMeta) -> Annotation:
        """
        Convert a json dict to Annotation. Read more about `Supervisely format <https://docs.supervise.ly/data-organization/00_ann_format_navi>`_.

        :param data: Annotation in json format as a dict.
        :type data: dict
        :param project_meta: Input :class:`ProjectMeta<supervisely.project.project_meta.ProjectMeta>`.
        :type project_meta: ProjectMeta
        :return: Annotation object
        :rtype: :class:`Annotation<Annotation>`
        :raises: :class:`Exception`
        :Usage example:

         .. code-block:: python

            import supervisely as sly

            meta = sly.ProjectMeta()

            ann_json = {
                 "size": {
                     "height": 500,
                     "width": 700
                 },
                 "tags": [],
                 "objects": []
            }

            ann = sly.Annotation.from_json(ann_json, meta)
        """
        img_size_dict = data[AnnotationJsonFields.IMG_SIZE]
        img_height = img_size_dict[AnnotationJsonFields.IMG_SIZE_HEIGHT]
        img_width = img_size_dict[AnnotationJsonFields.IMG_SIZE_WIDTH]
        img_size = (img_height, img_width)
        try:
            labels = [
                Label.from_json(label_json, project_meta)
                for label_json in data[AnnotationJsonFields.LABELS]
            ]
        except Exception as e:
            raise RuntimeError(
                f"Failed to deserialize one of the label from JSON format annotation: \n{repr(e)}"
            )

        custom_data = data.get(AnnotationJsonFields.CUSTOM_DATA, {})
        prob_labels = None
        if (
            AnnotationJsonFields.PROBABILITY_LABELS in custom_data
            and AnnotationJsonFields.PROBABILITY_CLASSES in custom_data
        ):
            prob_classes = ObjClassCollection.from_json(
                custom_data[AnnotationJsonFields.PROBABILITY_CLASSES]
            )

            # @TODO: tony, maybe link with project meta (add probability classes???)
            prob_project_meta = ProjectMeta(obj_classes=prob_classes)
            prob_labels = [
                Label.from_json(label_json, prob_project_meta)
                for label_json in custom_data[AnnotationJsonFields.PROBABILITY_LABELS]
            ]

            custom_data.pop(AnnotationJsonFields.PROBABILITY_CLASSES)
            custom_data.pop(AnnotationJsonFields.PROBABILITY_LABELS)

        image_id = data.get(AnnotationJsonFields.IMAGE_ID, None)

        return cls(
            img_size=img_size,
            labels=labels,
            img_tags=TagCollection.from_json(
                data[AnnotationJsonFields.IMG_TAGS], project_meta.tag_metas
            ),
            img_description=data.get(AnnotationJsonFields.IMG_DESCRIPTION, ""),
            pixelwise_scores_labels=prob_labels,
            custom_data=custom_data,
            image_id=image_id,
        )

    @classmethod
    def load_json_file(cls, path: str, project_meta: ProjectMeta) -> Annotation:
        """
        Loads json file and converts it to Annotation.

        :param path: Path to the json file.
        :type path: str
        :param project_meta: Input ProjectMeta object.
        :type project_meta: ProjectMeta
        :return: Annotation object
        :rtype: :class:`Annotation<Annotation>`
        :Usage example:

         .. code-block:: python

            import supervisely as sly

            address = 'https://app.supervise.ly/'
            token = 'Your Supervisely API Token'
            api = sly.Api(address, token)

            team_name = 'Vehicle Detection'
            workspace_name = 'Cities'
            project_name =  'London'

            team = api.team.get_info_by_name(team_name)
            workspace = api.workspace.get_info_by_name(team.id, workspace_name)
            project = api.project.get_info_by_name(workspace.id, project_name)

            meta = api.project.get_meta(project.id)

            # Load json file
            path = "/home/admin/work/docs/my_dataset/ann/annotation.json"
            ann = sly.Annotation.load_json_file(path, meta)
        """
        with open(path) as fin:
            data = json.load(fin)
        return cls.from_json(data, project_meta)

    def clone(
        self,
        img_size: Optional[Tuple[int, int]] = None,
        labels: Optional[List[Label]] = None,
        img_tags: Optional[Union[TagCollection, List[Tag]]] = None,
        img_description: Optional[str] = None,
        pixelwise_scores_labels: Optional[List[Label]] = None,
        custom_data: Optional[Dict] = None,
        image_id: Optional[int] = None,
    ) -> Annotation:
        """
        Makes a copy of Annotation with new fields, if fields are given, otherwise it will use fields of the original Annotation.

        :param img_size: Size of the image (height, width).
        :type img_size: Tuple[int, int] or List[int, int]
        :param labels: List of Label objects.
        :type labels: List[Label]
        :param img_tags: TagCollection object or list of Tag objects.
        :type img_tags: TagCollection or List[Tag]
        :param img_description: Image description.
        :type img_description: str, optional
        :param pixelwise_scores_labels: List of Label objects.
        :type pixelwise_scores_labels: List[Label]
        :param custom_data: Custom data.
        :type custom_data: dict, optional
        :param image_id: Id of the image.
        :type image_id: int, optional

        :return: New instance of Annotation
        :rtype: :class:`Annotation<Annotation>`
        :Usage Example:

         .. code-block:: python

            import supervisely as sly

            ann = sly.Annotation((300, 400))

            # Let's clone our Annotation with Label
            class_kiwi = sly.ObjClass('kiwi', sly.Rectangle)
            label_kiwi = sly.Label(sly.Rectangle(0, 0, 300, 300), class_kiwi)

            # Assign cloned annotation to a new variable
            ann_clone_1 = ann.clone(labels=[label_kiwi])

            # Let's clone our Annotation with Label, TagCollection and description
            meta_lemon = sly.TagMeta('lemon', sly.TagValueType.ANY_STRING)
            tag_lemon = sly.Tag(meta_lemon, 'juicy')
            tags = sly.TagCollection([tag_lemon])

            # Assign cloned annotation to a new variable
            ann_clone_2 = ann.clone(labels=[label_kiwi], img_tags=tags, img_description='Juicy')

        """
        return Annotation(
            img_size=take_with_default(img_size, self.img_size),
            labels=take_with_default(labels, self.labels),
            img_tags=take_with_default(img_tags, self.img_tags),
            img_description=take_with_default(img_description, self.img_description),
            pixelwise_scores_labels=take_with_default(
                pixelwise_scores_labels, self.pixelwise_scores_labels
            ),
            custom_data=take_with_default(custom_data, self.custom_data),
            image_id=take_with_default(image_id, self.image_id),
        )

    def _add_labels_impl(self, dest, labels):
        """
        The function _add_labels_impl extend list of the labels of the current Annotation object
        :param dest: destination list of the Label class objects
        :param labels: list of the Label class objects to be added to the destination list
        :return: list of the Label class objects
        """
        for label in labels:
            if self.img_size.count(None) == 0:
                # image has resolution in DB
                canvas_rect = Rectangle.from_size(self.img_size)
                dest.extend(label.crop(canvas_rect))
            else:
                # image was uploaded by link and does not have resolution in DB
                # add label without normalization and validation
                dest.append(label)

    def add_label(self, label: Label) -> Annotation:
        """
        Clones Annotation and adds a new Label.

        :param label: Label to be added.
        :type label: Label
        :return: New instance of Annotation
        :rtype: :class:`Annotation<Annotation>`
        :Usage Example:

         .. code-block:: python

            import supervisely as sly

            ann = sly.Annotation((300, 600))

            # Create Label
            class_kiwi = sly.ObjClass('kiwi', sly.Rectangle)
            label_kiwi = sly.Label(sly.Rectangle(0, 0, 300, 300), class_kiwi)

            # Add label to Annotation
            # Remember that Annotation object is immutable, and we need to assign new instance of Annotation to a new variable
            new_ann = ann.add_label(label_kiwi)
        """
        return self.add_labels([label])

    def add_labels(self, labels: List[Label]) -> Annotation:
        """
        Clones Annotation and adds a new Labels.

        :param labels: List of Label objects to be added.
        :type labels: List[Label]
        :return: New instance of Annotation
        :rtype: :class:`Annotation<Annotation>`
        :Usage Example:

         .. code-block:: python

            import supervisely as sly

            ann = sly.Annotation((300, 600))

            # Create Labels
            class_kiwi = sly.ObjClass('kiwi', sly.Rectangle)
            label_kiwi = sly.Label(sly.Rectangle(0, 0, 300, 300), class_kiwi)

            class_lemon = sly.ObjClass('lemon', sly.Rectangle)
            label_lemon = sly.Label(sly.Rectangle(0, 0, 500, 600), class_lemon)

            # Add labels to Annotation
            # Remember that Annotation object is immutable, and we need to assign new instance of Annotation to a new variable
            new_ann = ann.add_labels([label_kiwi, label_lemon])
        """
        new_labels = []
        self._add_labels_impl(new_labels, labels)
        return self.clone(labels=[*self._labels, *new_labels])

    def delete_label(self, label: Label) -> Annotation:
        """
        Clones Annotation with removed Label.

        :param label: Label to be deleted.
        :type label: Label
        :raises: :class:`KeyError`, if there is no deleted Label in current Annotation object
        :return: New instance of Annotation
        :rtype: :class:`Annotation<Annotation>`
        :Usage Example:

         .. code-block:: python

            import supervisely as sly

            ann = sly.Annotation((300, 600))

            # Create Labels
            class_kiwi = sly.ObjClass('kiwi', sly.Rectangle)
            label_kiwi = sly.Label(sly.Rectangle(0, 0, 300, 300), class_kiwi)

            class_lemon = sly.ObjClass('lemon', sly.Rectangle)
            label_lemon = sly.Label(sly.Rectangle(0, 0, 500, 600), class_lemon)

            # Add labels to Annotation
            ann = ann.add_labels([label_kiwi, label_lemon])
            print(len(ann.labels))
            # Output: 2

            # Run through all labels in Annotation objects
            for label in ann.labels:
                if label.obj_class.name == 'lemon': # label obj_class name we want to delete
                    # Remember that Annotation object is immutable, and we need to assign new instance of Annotation to a new variable
                    new_ann = ann.delete_label(label)

            print(len(new_ann.labels))
            # Output: 1
        """
        retained_labels = [_label for _label in self._labels if _label != label]
        if len(retained_labels) == len(self._labels):
            raise KeyError(
                "Trying to delete a non-existing label of class: {}".format(label.obj_class.name)
            )
        return self.clone(labels=retained_labels)

    def add_pixelwise_score_label(self, label: Label) -> Annotation:
        """
        Add label to the pixelwise_scores_labels and return the copy of the current  Annotation object.
        :param label: Label class object to be added
        :return: Annotation class object with the new list of the pixelwise_scores_labels
        """
        return self.add_pixelwise_score_labels([label])

    def add_pixelwise_score_labels(self, labels: List[Label]) -> Annotation:
        """
        Add_pixelwise_score_labels extend list of the labels of the pixelwise_scores_labels and return
        the copy of the current  Annotation object.
        :param labels: list of the Label class objects to be added
        :return: Annotation class object with the new list of the pixelwise_scores_labels
        """
        new_labels = []
        self._add_labels_impl(new_labels, labels)
        return self.clone(pixelwise_scores_labels=[*self._pixelwise_scores_labels, *new_labels])

    def add_tag(self, tag: Tag) -> Annotation:
        """
        Clones Annotation and adds a new Tag.

        :param tag: Tag object to be added.
        :type tag: Tag
        :return: New instance of Annotation
        :rtype: :class:`Annotation<Annotation>`

        :Usage Example:

         .. code-block:: python

            import supervisely as sly

            ann = sly.Annotation((300, 600))

            # Create Tag
            meta_message = sly.TagMeta('Message', sly.TagValueType.ANY_STRING)
            tag_message = sly.Tag(meta_message, 'Hello')

            # Add Tag to Annotation
            # Remember that Annotation object is immutable, and we need to assign new instance of Annotation to a new variable
            new_ann = ann.add_tag(tag_message)
        """
        return self.clone(img_tags=self._img_tags.add(tag))

    def add_tags(self, tags: List[Tag]) -> Annotation:
        """
        Clones Annotation and adds a new list of Tags.

        :param tags: List of Tags to be added.
        :type tags: List[Tag]
        :return: New instance of Annotation
        :rtype: :class:`Annotation<Annotation>`

        :Usage Example:

         .. code-block:: python

            import supervisely as sly

            ann = sly.Annotation((300, 600))

            # Create Tags
            meta_message = sly.TagMeta('Message', sly.TagValueType.ANY_STRING)
            meta_alert = sly.TagMeta('Alert', sly.TagValueType.NONE)

            tag_message = sly.Tag(meta_message, 'Hello')
            tag_alert = sly.Tag(meta_alert)

            # Add Tags to Annotation
            # Remember that Annotation object is immutable, and we need to assign new instance of Annotation to a new variable
            new_ann = ann.add_tags([tag_message, tag_alert])
        """
        return self.clone(img_tags=self._img_tags.add_items(tags))

    def delete_tags_by_name(self, tag_names: List[str]) -> Annotation:
        """
        Clones Annotation and removes Tags by their names.

        :param tag_names: List of Tags names to be deleted.
        :type tag_names: List[str]
        :return: New instance of Annotation
        :rtype: :class:`Annotation<Annotation>`

        :Usage Example:

         .. code-block:: python

            import supervisely as sly

            ann = sly.Annotation((300, 600))

            # Create Tags
            meta_message = sly.TagMeta('Message', sly.TagValueType.ANY_STRING)
            meta_alert = sly.TagMeta('Alert', sly.TagValueType.NONE)

            tag_message = sly.Tag(meta_message, 'Hello')
            tag_alert = sly.Tag(meta_alert)

            # Add Tags to Annotation
            tags_ann = ann.add_tags([tag_message, tag_alert])

            # Delete Tags from Annotation
            # Remember that Annotation object is immutable, and we need to assign new instance of Annotation to a new variable
            new_ann = tags_ann.delete_tags_by_name(['Message', 'Alert'])
        """
        retained_tags = [tag for tag in self._img_tags.items() if tag.meta.name not in tag_names]
        return self.clone(img_tags=TagCollection(items=retained_tags))

    def delete_tag_by_name(self, tag_name: str) -> Annotation:
        """
        Clones Annotation with removed Tag by it's name.

        :param tag_name: Tag name to be delete.
        :type tag_name: str
        :return: New instance of Annotation
        :rtype: :class:`Annotation<Annotation>`

        :Usage Example:

         .. code-block:: python

            import supervisely as sly

            ann = sly.Annotation((300, 600))

            # Create Tag
            meta_alert = sly.TagMeta('Alert', sly.TagValueType.ANY_STRING)
            tag_alert = sly.Tag(meta_alert, 'Hello')

            tag_ann = ann.add_tag(tag_alert)

            # Delete Tag from Annotation
            # Remember that Annotation object is immutable, and we need to assign new instance of Annotation to a new variable
            new_ann = tag_ann.delete_tag_by_name('Alert')
        """
        return self.delete_tags_by_name([tag_name])

    def delete_tags(self, tags: List[Tag]) -> Annotation:
        """
        Clones Annotation with removed Tags.

        :param tags: List of Tags to be deleted.
        :type tags: List[Tag]
        :return: New instance of Annotation
        :rtype: :class:`Annotation<Annotation>`

        :Usage Example:

         .. code-block:: python

            import supervisely as sly

            ann = sly.Annotation((300, 600))

            meta_message = sly.TagMeta('Message', sly.TagValueType.ANY_STRING)
            meta_alert = sly.TagMeta('Alert', sly.TagValueType.NONE)

            tag_message = sly.Tag(meta_message, 'Hello')
            tag_alert = sly.Tag(meta_alert)

            ann = ann.add_tags([tag_message, tag_alert])
            print(len(ann.img_tags))
            # Output: 2

            new_ann = ann.delete_tags([tag_message, tag_alert])
            print(len(new_ann.img_tags))
            # Output: 0
        """
        return self.delete_tags_by_name([tag.meta.name for tag in tags])

    def delete_tag(self, tag: Tag) -> Annotation:
        """
        Clones Annotation with removed Tag.

        :param tag: Tag to be deleted.
        :type tag: Tag
        :return: New instance of Annotation
        :rtype: :class:`Annotation<Annotation>`

        :Usage Example:

         .. code-block:: python

            import supervisely as sly

            ann = sly.Annotation((300, 600))

            meta_dog = sly.TagMeta('dog', sly.TagValueType.ANY_STRING)
            meta_cat = sly.TagMeta('cat', sly.TagValueType.NONE)

            tag_dog = sly.Tag(meta_dog, 'Woof!')
            tag_cat = sly.Tag(meta_cat)

            ann = ann.add_tags([tag_dog, tag_cat])
            print(len(ann.img_tags))
            # Output: 2

            new_ann = ann.delete_tag(tag_dog)
            print(len(new_ann.img_tags))
            # Output: 1
        """
        return self.delete_tags_by_name([tag.meta.name])

    def transform_labels(
        self, label_transform_fn, new_size: Optional[Tuple[int, int]] = None
    ) -> Annotation:
        """
        Transform labels and change image size in current Annotation object and return the copy of the current
        Annotation object.
        :param label_transform_fn: function for transform labels
        :param new_size: new image size
        :return: Annotation class object with new labels and image size
        """

        def _do_transform_labels(src_labels, label_transform_fn):
            # long easy to debug
            # result = []
            # for label in src_labels:
            #     result.extend(label_transform_fn(label))
            # return result

            # short, hard-to-debug alternative
            return list(itertools.chain(*[label_transform_fn(label) for label in src_labels]))

        new_labels = _do_transform_labels(self._labels, label_transform_fn)
        new_pixelwise_scores_labels = _do_transform_labels(
            self._pixelwise_scores_labels, label_transform_fn
        )
        return self.clone(
            img_size=take_with_default(new_size, self.img_size),
            labels=new_labels,
            pixelwise_scores_labels=new_pixelwise_scores_labels,
        )

    def crop_labels(self, rect: Rectangle) -> Annotation:
        """
        Crops Labels of the current Annotation.

        :param rect: Rectangle object for crop.
        :type rect: Rectangle
        :return: New instance of Annotation
        :rtype: :class:`Annotation<Annotation>`

        :Usage Example:

         .. code-block:: python

            import supervisely as sly

            address = 'https://app.supervise.ly/'
            token = 'Your Supervisely API Token'
            api = sly.Api(address, token)

            # Get image and annotation from API
            project_id = 888
            image_id = 555555

            meta_json = api.project.get_meta(project_id)
            meta = sly.ProjectMeta.from_json(meta_json)

            ann_info = api.annotation.download(image_id)
            ann = sly.Annotation.from_json(ann_info.annotation, meta)

            img = api.image.download_np(image_id)
            new_img = copy.deepcopy(img)

            # Draw Annotation on image before crop
            ann.draw_pretty(img, thickness=3)

            # Crop Labels for current Annotation
            # Remember that Annotation object is immutable, and we need to assign new instance of Annotation to a new variable
            cropped_ann = ann.crop_labels(sly.Rectangle(0, 0, 600, 700))

            # Draw Annotation on image after crop
            cropped_ann.draw_pretty(new_img, thickness=3)

        .. list-table::

            * - .. figure:: https://i.imgur.com/6huO1se.jpg

                   Before

              - .. figure:: https://i.imgur.com/w2wR4h8.jpg

                   After
        """

        def _crop_label(label):
            return label.crop(rect)

        return self.transform_labels(_crop_label)

    def relative_crop(self, rect: Rectangle) -> Annotation:
        """
        Crops current Annotation and with image size (height, width) changes.

        :param rect: Rectangle object for crop.
        :type rect: Rectangle
        :return: New instance of Annotation
        :rtype: :class:`Annotation<Annotation>`

        :Usage Example:

         .. code-block:: python

            import supervisely as sly

            address = 'https://app.supervise.ly/'
            token = 'Your Supervisely API Token'
            api = sly.Api(address, token)

            # Get image and annotation from API
            project_id = 888
            image_id = 555555

            meta_json = api.project.get_meta(project_id)
            meta = sly.ProjectMeta.from_json(meta_json)

            ann_info = api.annotation.download(image_id)
            ann = sly.Annotation.from_json(ann_info.annotation, meta)

            img = api.image.download_np(image_id)
            new_img = copy.deepcopy(img)
            new_img = sly.imaging.image.crop(new_img, sly.Rectangle(200, 300, 600, 700))

            # Draw Annotation on image before relative crop
            ann.draw_pretty(img, thickness=3)

            # Relative Crop Labels for current Annotation
            # Remember that Annotation object is immutable, and we need to assign new instance of Annotation to a new variable
            r_cropped_ann = ann.relative_crop(sly.Rectangle(200, 300, 600, 700))

            # Draw Annotation on image after relative crop
            r_cropped_ann.draw_pretty(new_img, thickness=3)

        .. list-table::

            * - .. figure:: https://i.imgur.com/23UuNdJ.png

                   Before

              - .. figure:: https://i.imgur.com/8Z7xVxB.jpg

                   After
        """

        def _crop_label(label):
            return label.relative_crop(rect)

        return self.transform_labels(_crop_label, rect.to_size())

    def rotate(self, rotator: ImageRotator) -> Annotation:
        """
        Rotates current Annotation.

        :param rotator: ImageRotator object.
        :type rotator: ImageRotator
        :return: New instance of Annotation
        :rtype: :class:`Annotation<Annotation>`

        :Usage Example:

         .. code-block:: python

            import supervisely as sly
            from supervisely.geometry.image_rotator import ImageRotator

            address = 'https://app.supervise.ly/'
            token = 'Your Supervisely API Token'
            api = sly.Api(address, token)

            # Get image and annotation from API
            project_id = 888
            image_id = 555555

            meta_json = api.project.get_meta(project_id)
            meta = sly.ProjectMeta.from_json(meta_json)

            ann_info = api.annotation.download(image_id)
            ann = sly.Annotation.from_json(ann_info.annotation, meta)

            img = api.image.download_np(image_id)
            new_img = copy.deepcopy(img)
            new_img = sly.imaging.image.rotate(new_img, 10)

            # Draw Annotation on image before rotation
            ann.draw_pretty(img, thickness=3)

            # Rotate Labels for current Annotation
            # Remember that Annotation object is immutable, and we need to assign new instance of Annotation to a new variable
            rotator = ImageRotator(annotation.img_size, 10)
            rotated_ann = ann.rotate(rotator)

            # Draw Annotation on image after rotation
            rotated_ann.draw_pretty(new_img, thickness=3)

        .. list-table::

            * - .. figure:: https://i.imgur.com/6huO1se.jpg

                   Before

              - .. figure:: https://i.imgur.com/ZQ47cXN.jpg

                   After
        """

        def _rotate_label(label):
            return [label.rotate(rotator)]

        return self.transform_labels(_rotate_label, tuple(rotator.new_imsize))

    def resize(self, out_size: Tuple[int, int], skip_empty_masks: bool = False) -> Annotation:
        """
        Resizes current Annotation.

        :param out_size: Desired output image size (height, width).
        :type out_size: Tuple[int, int]
        :param skip_empty_masks: Skip the raising of the error when you have got an empty label mask after a resizing procedure.
        :type skip_empty_masks: bool

        :return: New instance of Annotation
        :rtype: :class: Annotation

        :Usage Example:

         .. code-block:: python

            import supervisely as sly

            address = 'https://app.supervise.ly/'
            token = 'Your Supervisely API Token'
            api = sly.Api(address, token)

            # Get image and annotation from API
            project_id = 888
            image_id = 555555

            meta_json = api.project.get_meta(project_id)
            meta = sly.ProjectMeta.from_json(meta_json)

            ann_info = api.annotation.download(image_id)
            ann = sly.Annotation.from_json(ann_info.annotation, meta)

            img = api.image.download_np(image_id)
            new_img = copy.deepcopy(img)
            new_img = sly.imaging.image.resize(new_img, (100, 200))

            # Draw Annotation on image before resize
            ann.draw_pretty(img, thickness=3)

            # Resize
            # Remember that Annotation object is immutable, and we need to assign new instance of Annotation to a new variable
            resized_ann = ann.resize((100, 200))

            # Draw Annotation on image after resize
            resized_ann.draw_pretty(new_img, thickness=3)

        .. list-table::

            * - .. figure:: https://i.imgur.com/6huO1se.jpg

                   Before

              - .. figure:: https://i.imgur.com/RrvNMoV.jpg

                   After
        """

        def _resize_label(label):
            try:
                return [label.resize(self.img_size, out_size)]
            except ValueError:
                if skip_empty_masks is True:
                    return []
                else:
                    raise

        return self.transform_labels(_resize_label, out_size)

    def scale(self, factor: float) -> Annotation:
        """
        Scales current Annotation with the given factor.

        :param factor: Scale size.
        :type factor: float
        :return: New instance of Annotation
        :rtype: :class:`Annotation<Annotation>`

        :Usage Example:

         .. code-block:: python

            import supervisely as sly

            address = 'https://app.supervise.ly/'
            token = 'Your Supervisely API Token'
            api = sly.Api(address, token)

            # Get image and annotation from API
            project_id = 888
            image_id = 555555

            meta_json = api.project.get_meta(project_id)
            meta = sly.ProjectMeta.from_json(meta_json)

            ann_info = api.annotation.download(image_id)
            ann = sly.Annotation.from_json(ann_info.annotation, meta)

            img = api.image.download_np(image_id)
            new_img = copy.deepcopy(img)
            new_img = sly.imaging.image.scale(new_img, 0.55)

            # Draw Annotation on image before rescale
            ann.draw_pretty(img, thickness=3)

            # Scale
            # Remember that Annotation object is immutable, and we need to assign new instance of Annotation to a new variable
            rescaled_ann = ann.scale(0.55)

            # Draw Annotation on image after rescale
            rescaled_ann.draw_pretty(new_img, thickness=3)

        .. list-table::

            * - .. figure:: https://i.imgur.com/6huO1se.jpg

                   Before

              - .. figure:: https://i.imgur.com/Ze6uqZ8.jpg

                   After
        """

        def _scale_label(label):
            return [label.scale(factor)]

        result_size = (
            round(self.img_size[0] * factor),
            round(self.img_size[1] * factor),
        )
        return self.transform_labels(_scale_label, result_size)

    def fliplr(self) -> Annotation:
        """
        Flips the current Annotation horizontally.

        :return: New instance of Annotation
        :rtype: :class:`Annotation<Annotation>`

        :Usage Example:

         .. code-block:: python

            import supervisely as sly

            address = 'https://app.supervise.ly/'
            token = 'Your Supervisely API Token'
            api = sly.Api(address, token)

            # Get image and annotation from API
            project_id = 888
            image_id = 555555

            meta_json = api.project.get_meta(project_id)
            meta = sly.ProjectMeta.from_json(meta_json)

            ann_info = api.annotation.download(image_id)
            ann = sly.Annotation.from_json(ann_info.annotation, meta)

            img = api.image.download_np(image_id)
            new_img = copy.deepcopy(img)
            new_img = sly.imaging.image.fliplr(new_img)

            # Draw Annotation on image before horizontal flip
            ann.draw_pretty(img, thickness=3)

            # Flip
            # Remember that Annotation object is immutable, and we need to assign new instance of Annotation to a new variable
            fliplr_ann = ann.fliplr()

            # Draw Annotation on image after horizontal flip
            fliplr_ann.draw_pretty(new_img, thickness=3)

        .. list-table::

            * - .. figure:: https://i.imgur.com/6huO1se.jpg

                   Before

              - .. figure:: https://i.imgur.com/AQSuqIN.jpg

                   After
        """

        def _fliplr_label(label):
            return [label.fliplr(self.img_size)]

        return self.transform_labels(_fliplr_label)

    def flipud(self) -> Annotation:
        """
        Flips the current Annotation vertically.

        :return: New instance of Annotation
        :rtype: :class:`Annotation<Annotation>`

        :Usage Example:

         .. code-block:: python

            import supervisely as sly

            address = 'https://app.supervise.ly/'
            token = 'Your Supervisely API Token'
            api = sly.Api(address, token)

            # Get image and annotation from API
            project_id = 888
            image_id = 555555

            meta_json = api.project.get_meta(project_id)
            meta = sly.ProjectMeta.from_json(meta_json)

            ann_info = api.annotation.download(image_id)
            ann = sly.Annotation.from_json(ann_info.annotation, meta)

            img = api.image.download_np(image_id)
            new_img = copy.deepcopy(img)
            new_img = sly.imaging.image.flipud(new_img)

            # Draw Annotation on image before vertical flip
            ann.draw_pretty(img, thickness=3)

            # Flip
            # Remember that Annotation object is immutable, and we need to assign new instance of Annotation to a new variable
            flipud_ann = ann.flipud()

            # Draw Annotation on image after vertical flip
            flipud_ann.draw_pretty(new_img, thickness=3)

        .. list-table::

            * - .. figure:: https://i.imgur.com/6huO1se.jpg

                   Before

              - .. figure:: https://i.imgur.com/NVhvPDb.jpg

                   After
        """

        def _flipud_label(label):
            return [label.flipud(self.img_size)]

        return self.transform_labels(_flipud_label)

    def _get_thickness(self):
        h, w = self.img_size
        step_size = 100
        size = min(h, w) + (max(h, w) - min(h, w)) * 0.5
        return int(size) // step_size + 1

    def _get_font(self):
        """
        The function get size of font for image with given size
        :return: font for drawing
        """
        return sly_font.get_font(font_size=sly_font.get_readable_font_size(self.img_size))

    def _draw_tags(self, bitmap):
        """
        The function draws text labels on bitmap from left to right.
        :param bitmap: target image
        """
        texts = [tag.get_compact_str() for tag in self.img_tags]
        sly_image.draw_text_sequence(
            bitmap,
            texts,
            (0, 0),
            sly_image.CornerAnchorMode.TOP_LEFT,
            font=self._get_font(),
        )

    def draw(
        self,
        bitmap: np.ndarray,
        color: Optional[List[int, int, int]] = None,
        thickness: Optional[int] = 1,
        draw_tags: Optional[bool] = False,
        fill_rectangles: Optional[bool] = True,
        draw_class_names: Optional[bool] = False,
    ) -> None:
        """
        Draws current Annotation on image. Modifies mask.

        :param bitmap: Image.
        :type bitmap: np.ndarray
        :param color: Drawing color in :class:`[R, G, B]`.
        :type color: List[int, int, int], optional
        :param thickness: Thickness of the drawing figure.
        :type thickness: int, optional
        :param draw_tags: Determines whether to draw tags on bitmap or not.
        :type draw_tags: bool, optional
        :param fill_rectangles: Choose False if you want to draw only contours of bboxes. By default, True.
        :type fill_rectangles: int, optional
        :param draw_class_names: Determines whether to draw class names on bitmap or not.
        :type draw_class_names: int, optional

        :return: :class:`None<None>`
        :rtype: :class:`NoneType<NoneType>`

        :Usage Example:

         .. code-block:: python

            import supervisely as sly

            address = 'https://app.supervise.ly/'
            token = 'Your Supervisely API Token'
            api = sly.Api(address, token)

            # Get image and annotation from API
            project_id = 888
            image_id = 555555

            meta_json = api.project.get_meta(project_id)
            meta = sly.ProjectMeta.from_json(meta_json)

            ann_info = api.annotation.download(image_id)
            ann = sly.Annotation.from_json(ann_info.annotation, meta)

            img = api.image.download_np(image_id)

            # Draw Annotation on image
            ann.draw(img)

        .. image:: https://i.imgur.com/1W1Nfl1.jpg
            :width: 600
            :height: 500
        """
        tags_font = None
        if draw_tags is True:
            tags_font = self._get_font()
        for label in self._labels:
            if not fill_rectangles and isinstance(label.geometry, Rectangle):
                label.draw_contour(
                    bitmap,
                    color=color,
                    thickness=thickness,
                    draw_tags=draw_tags,
                    tags_font=tags_font,
                    draw_class_name=draw_class_names,
                    class_name_font=tags_font,
                )
                continue
            label.draw(
                bitmap,
                color=color,
                thickness=thickness,
                draw_tags=draw_tags,
                tags_font=tags_font,
                draw_class_name=draw_class_names,
                class_name_font=tags_font,
            )
        if draw_tags:
            self._draw_tags(bitmap)

    def draw_contour(
        self,
        bitmap: np.ndarray,
        color: Optional[List[int, int, int]] = None,
        thickness: Optional[int] = 1,
        draw_tags: Optional[bool] = False,
    ) -> None:
        """
        Draws geometry contour of Annotation on image. Modifies mask.

        :param bitmap: Image.
        :type bitmap: np.ndarray
        :param color: Drawing color in :class:`[R, G, B]`.
        :type color: List[int, int, int], optional
        :param thickness: Thickness of the drawing figure.
        :type thickness: int, optional
        :param draw_tags: Determines whether to draw tags on bitmap or not.
        :type draw_tags: bool, optional
        :return: :class:`None<None>`
        :rtype: :class:`NoneType<NoneType>`

        :Usage Example:

         .. code-block:: python

            import supervisely as sly

            address = 'https://app.supervise.ly/'
            token = 'Your Supervisely API Token'
            api = sly.Api(address, token)

            # Get image and annotation from API
            project_id = 888
            image_id = 555555

            meta_json = api.project.get_meta(project_id)
            meta = sly.ProjectMeta.from_json(meta_json)

            ann_info = api.annotation.download(image_id)
            ann = sly.Annotation.from_json(ann_info.annotation, meta)

            img = api.image.download_np(image_id)

            # Draw Annotation contour on image
            ann.draw_contour(img)

        .. image:: https://i.imgur.com/F8KGZS4.jpg
            :width: 600
            :height: 500
        """
        tags_font = None
        if draw_tags is True:
            tags_font = self._get_font()
        for label in self._labels:
            label.draw_contour(
                bitmap,
                color=color,
                thickness=thickness,
                draw_tags=draw_tags,
                tags_font=tags_font,
            )
        if draw_tags:
            self._draw_tags(bitmap)

    @classmethod
    def from_img_path(cls, img_path: str) -> Annotation:
        """
        Creates empty Annotation from image.

        :param img_path: Path to the input image.
        :type img_path: str
        :return: Annotation
        :rtype: :class:`Annotation<Annotation>`

        :Usage Example:

         .. code-block:: python

            import supervisely as sly

            img_path = "/home/admin/work/docs/my_dataset/img/example.jpeg"
            ann = sly.Annotation.from_img_path(img_path)
        """
        img = sly_image.read(img_path)
        img_size = img.shape[:2]
        return cls(img_size)

    @classmethod
    def stat_area(
        cls, render: np.ndarray, names: List[str], colors: List[List[int, int, int]]
    ) -> Dict[str, float]:
        """
        Get statistics about color area representation on the given render for the current Annotation.

        :param render: Target render.
        :type render: np.ndarray
        :param names: List of color names.
        :type names: List[str]
        :param colors: List of :class:`[R, G, B]` colors.
        :type colors: List[List[int, int, int]]
        :return: Colors area representation on the given render
        :rtype: :class:`dict`
        :raises: :class:`RuntimeError` if len(names) != len(colors)

        :Usage Example:

         .. code-block:: python

            import supervisely as sly

            address = 'https://app.supervise.ly/'
            token = 'Your Supervisely API Token'
            api = sly.Api(address, token)

            # Get image and annotation from API
            project_id = 888
            image_id = 555555

            meta_json = api.project.get_meta(project_id)
            meta = sly.ProjectMeta.from_json(meta_json)

            ann_info = api.annotation.download(image_id)
            ann = sly.Annotation.from_json(ann_info.annotation, meta)

            img = api.image.download_np(image_id)

            class_names = []
            class_colors = []
            for label in ann.labels:
                class_names.append(label.obj_class.name)
                class_colors.append(label.obj_class.color)

            ann.draw_pretty(img, thickness=3)

            ann_stats = ann.stat_area(img, class_names, class_colors)
            print(ann_stats)
            # Output: {
            #     "lemon":0.45548266166822865,
            #     "kiwi":0.5697047797563262,
            #     "unlabeled":98.97481255857544,
            #     "height":800,
            #     "width":1067,
            #     "channels":3
            # }

            print(stat_area)
        """
        if len(names) != len(colors):
            raise RuntimeError(
                "len(names) != len(colors) [{} != {}]".format(len(names), len(colors))
            )

        result = {}

        height, width = render.shape[:2]
        total_pixels = height * width

        channels = None
        if len(render.shape) == 2:
            channels = 1
        elif len(render.shape) == 3:
            channels = render.shape[2]

        unlabeled_done = False

        covered_pixels = 0
        for name, color in zip(names, colors):
            col_name = name
            if name == "unlabeled":
                unlabeled_done = True
            class_mask = np.all(render == color, axis=-1).astype("uint8")
            cnt_pixels = class_mask.sum()
            covered_pixels += cnt_pixels
            result[col_name] = cnt_pixels / total_pixels * 100.0

        if covered_pixels > total_pixels:
            raise RuntimeError("Class colors mistake: covered_pixels > total_pixels")

        if unlabeled_done is False:
            result["unlabeled"] = (total_pixels - covered_pixels) / total_pixels * 100.0

        result["height"] = height
        result["width"] = width
        result["channels"] = channels
        return result

    def stat_class_count(self, class_names: Optional[List[str]] = None) -> defaultdict:
        """
        Get statistics about number of each class in Annotation.

        :param class_names: List of classes names.
        :type class_names: List[str], optional
        :return: Number of each class in Annotation and total number of classes
        :rtype: :class:`defaultdict`

        :Usage Example:

         .. code-block:: python

            import supervisely as sly

            # Create object classes
            class_kiwi = sly.ObjClass('kiwi', sly.Rectangle)
            class_lemon = sly.ObjClass('lemon', sly.Rectangle)

            # Create labels
            label_kiwi = sly.Label(sly.Rectangle(100, 100, 700, 900), class_kiwi)
            label_lemon = sly.Label(sly.Rectangle(200, 200, 500, 600), class_lemon)
            labels_arr = [label_kiwi, label_lemon]

            # Create annotation
            height, width = 300, 400
            ann = sly.Annotation((height, width), labels_arr)

            stat_class = ann.stat_class_count(['lemon', 'kiwi'])

            # Output: defaultdict(<class 'int'>, {'lemon': 1, 'kiwi': 1, 'total': 2})
        """
        total = 0
        stat = {name: 0 for name in class_names}
        for label in self._labels:
            cur_name = label.obj_class.name
            if cur_name not in stat:
                raise KeyError("Class {!r} not found in {}".format(cur_name, class_names))
            stat[cur_name] += 1
            total += 1
        stat["total"] = total
        return stat

    def draw_class_idx_rgb(self, render: np.ndarray, name_to_index: Dict[str, int]) -> None:
        """
        Draws current Annotation on render.

        :param render: Target render to draw classes.
        :type render: np.ndarray
        :param name_to_index: Dict where keys are class names and values are class indices to draw on render.
        :type name_to_index: dict

        :Usage Example:

         .. code-block:: python

            import supervisely as sly

            address = 'https://app.supervise.ly/'
            token = 'Your Supervisely API Token'
            api = sly.Api(address, token)

            # Get image and annotation from API
            project_id = 888
            image_id = 555555

            meta_json = api.project.get_meta(project_id)
            meta = sly.ProjectMeta.from_json(meta_json)

            ann_info = api.annotation.download(image_id)
            ann = sly.Annotation.from_json(ann_info.annotation, meta)

            img = api.image.download_np(image_id)

            # Draw Annotation on image
            name_to_index = {'lemon': 90, 'kiwi': 195}
            ann.draw_class_idx_rgb(img, name_to_index)

        .. image:: https://i.imgur.com/ACSaBgw.jpg
            :width: 600
            :height: 500
        """
        for label in self._labels:
            class_idx = name_to_index[label.obj_class.name]
            color = [class_idx, class_idx, class_idx]
            label.draw(render, color=color, thickness=1)

    @property
    def custom_data(self):
        """custom_data"""
        return self._custom_data.copy()

    def filter_labels_by_min_side(
        self,
        thresh: int,
        filter_operator: Optional[Callable] = operator.lt,  # operator from the operator module
        classes: Optional[List[str]] = None,
    ) -> Annotation:
        """
        Filters Labels of the current Annotation by side. If minimal side is smaller than Label threshold it will be ignored.

        :param thresh: Side threshold to filter.
        :type thresh: int
        :param filter_operator: Type of filter operation.
        :type filter_operator: operator
        :param classes: List of Labels names to apply filter.
        :type classes: List[str]
        :return: New instance of Annotation
        :rtype: :class:`Annotation<Annotation>`

        :Usage Example:

         .. code-block:: python

            import supervisely as sly

            address = 'https://app.supervise.ly/'
            token = 'Your Supervisely API Token'
            api = sly.Api(address, token)

            # Get image and annotation from API
            project_id = 888
            image_id = 555555

            meta_json = api.project.get_meta(project_id)
            meta = sly.ProjectMeta.from_json(meta_json)

            ann_info = api.annotation.download(image_id)
            ann = sly.Annotation.from_json(ann_info.annotation, meta)

            img = api.image.download_np(image_id)

            # Filter Labels
            # Remember that Annotation object is immutable, and we need to assign new instance of Annotation to a new variable
            filtered_ann = ann.filter_labels_by_min_side(200)

            # Draw filtered Annotation on image
            filtered_ann.draw(img)

        .. list-table::

            * - .. figure:: https://i.imgur.com/6huO1se.jpg

                   Before

              - .. figure:: https://i.imgur.com/uunTbPR.jpg

                   After
        """

        def filter(label):
            if classes == None or label.obj_class.name in classes:
                bbox = label.geometry.to_bbox()
                height_px = bbox.height
                width_px = bbox.width
                if filter_operator(min(height_px, width_px), thresh):
                    return []  # action 'delete'
            return [label]

        return self.transform_labels(filter)

    def get_label_by_id(self, sly_id: int) -> Union[Label, None]:
        """
        Get Label from current Annotation by sly_id.

        :param sly_id: Label ID from Supervisely server.
        :type sly_id: int
        :return: Label or None
        :rtype: :class:`Label<supervisely.annotation.label.Label>` or :class:`NoneType`

        :Usage Example:

         .. code-block:: python

            import supervisely as sly

            address = 'https://app.supervise.ly/'
            token = 'Your Supervisely API Token'
            api = sly.Api(address, token)

            # To get Label ID you must first access ProjectMeta
            PROJECT_ID = 999

            meta_json = api.project.get_meta(PROJECT_ID)
            meta = sly.ProjectMeta.from_json(meta_json)

            # Get desired image id to which label belongs to download annotation
            image_id = 376728
            ann_info = api.annotation.download(image_id)
            ann_json = ann_info.annotation
            ann = sly.Annotation.from_json(ann_json, meta)

            # Get Label by it's ID
            label_by_id = ann.get_label_by_id(sly_id=2263842)
            print(label_by_id.to_json())
            # Output: {
            #     "classTitle":"kiwi",
            #     "description":"",
            #     "tags":[],
            #     "points":{
            #         "exterior":[
            #             [481, 549],
            #             [641, 703]
            #         ],
            #         "interior":[]
            #     },
            #     "labelerLogin":"cxnt",
            #     "updatedAt":"2020-12-11T08:11:43.249Z",
            #     "createdAt":"2020-12-10T09:38:57.969Z",
            #     "id":2263842,
            #     "classId":7370,
            #     "geometryType":"rectangle",
            #     "shape":"rectangle"
            # }

            # Returns None if Label ID doesn't exist on the given image ID
            label_by_id = ann.get_label_by_id(sly_id=9999999)
            # Output: None
        """
        for label in self._labels:
            if label.geometry.sly_id == sly_id:
                return label
        return None

    def merge(self, other: Annotation) -> Annotation:
        """
        Merge current Annotation with another Annotation.

        :param other: Annotation to merge.
        :type other: Annotation
        :return: New instance of Annotation
        :rtype: :class:`Annotation<Annotation>`

         .. code-block:: python

            import supervisely as sly

            # Create annotation
            meta_lemon = sly.TagMeta('lemon_tag', sly.TagValueType.ANY_STRING)
            tag_lemon = sly.Tag(meta_lemon, 'lemon')
            tags_lemon = sly.TagCollection([tag_lemon])
            class_lemon = sly.ObjClass('lemon', sly.Rectangle)
            label_lemon = sly.Label(sly.Rectangle(100, 100, 200, 200), class_lemon)
            height, width = 300, 400
            ann_lemon = sly.Annotation((height, width), [label_lemon], tags_lemon)

            # Create annotation to merge
            meta_kiwi= sly.TagMeta('kiwi_tag', sly.TagValueType.ANY_STRING)
            tag_kiwi = sly.Tag(meta_kiwi, 'kiwi')
            tags_kiwi = sly.TagCollection([tag_kiwi])
            class_kiwi = sly.ObjClass('kiwi', sly.Rectangle)
            label_kiwi = sly.Label(sly.Rectangle(200, 100, 700, 200), class_kiwi)
            height, width = 700, 500
            ann_kiwi = sly.Annotation((height, width), [label_kiwi], tags_kiwi)

            # Merge annotations
            ann_merge = ann_lemon.merge(ann_kiwi)

            for label in ann_merge.labels:
                print(label.obj_class.name)

            # Output: lemon
            # Output: kiwi
        """
        res = self.clone()
        res = res.add_labels(other.labels)
        res = res.add_tags(other.img_tags)
        return res

    def draw_pretty(
        self,
        bitmap: np.ndarray,
        color: Optional[List[int, int, int]] = None,
        thickness: Optional[int] = None,
        opacity: Optional[float] = 0.5,
        draw_tags: Optional[bool] = False,
        output_path: Optional[str] = None,
        fill_rectangles: Optional[bool] = True,
    ) -> None:
        """
        Draws current Annotation on image with contour. Modifies mask.

        :param bitmap: Image.
        :type bitmap: np.ndarray
        :param color: Drawing color in :class:`[R, G, B]`.
        :type color: List[int, int, int], optional
        :param thickness: Thickness of the drawing figure.
        :type thickness: int, optional
        :param opacity: Opacity of the drawing figure.
        :type opacity: float, optional
        :param draw_tags: Determines whether to draw tags on bitmap or not.
        :type draw_tags: bool, optional
        :param output_path: Saves modified image to the given path.
        :type output_path: str, optional
        :return: :class:`None<None>`
        :rtype: :class:`NoneType<NoneType>`

         .. code-block:: python

            import supervisely as sly

            address = 'https://app.supervise.ly/'
            token = 'Your Supervisely API Token'
            api = sly.Api(address, token)

            # Get image and annotation from API
            project_id = 888
            image_id = 555555

            meta_json = api.project.get_meta(project_id)
            meta = sly.ProjectMeta.from_json(meta_json)

            ann_info = api.annotation.download(image_id)
            ann = sly.Annotation.from_json(ann_info.annotation, meta)

            img = api.image.download_np(image_id)

            # Draw pretty Annotation on image
            ann.draw_pretty(img, thickness=3)

        .. image:: https://i.imgur.com/6huO1se.jpg
            :width: 600
            :height: 500
        """
        if thickness is None:
            thickness = self._get_thickness()
        height, width = bitmap.shape[:2]
        vis_filled = np.zeros((height, width, 3), np.uint8)
        self.draw(
            vis_filled,
            color=color,
            thickness=thickness,
            draw_tags=draw_tags,
            fill_rectangles=fill_rectangles,
        )
        non_empty_pixels = np.tile(np.any(vis_filled != 0, axis=2)[:, :, np.newaxis], (1, 1, 3))
        mixes_bitmap = np.where(
            non_empty_pixels, vis_filled * opacity + bitmap * (1 - opacity), bitmap
        ).astype(np.uint8)
        np.copyto(bitmap, mixes_bitmap)
        if thickness > 0:
            self.draw_contour(bitmap, color=color, thickness=thickness, draw_tags=draw_tags)
        if output_path:
            sly_image.write(output_path, bitmap)

    def to_nonoverlapping_masks(self, mapping: Dict[ObjClass, ObjClass]) -> Annotation:
        """
        Create new annotation with non-overlapping labels masks. Convert classes to Bitmap or skip them.

        :param mapping: Dict with ObjClasses for mapping.
        :type mapping: Dict[ObjClass, ObjClass]
        :return: New instance of Annotation
        :rtype: :class:`Annotation<Annotation>`

        .. code-block:: python

            import supervisely as sly

            address = 'https://app.supervise.ly/'
            token = 'Your Supervisely API Token'
            api = sly.Api(address, token)

            # Get image annotation from API
            project_id = 7548
            image_id = 2254937
            meta_json = api.project.get_meta(project_id)
            meta = sly.ProjectMeta.from_json(meta_json)
            ann_info = api.annotation.download(image_id)
            print(json.dumps(ann_info.annotation, indent=4))

            # Output: {
            #     "description": "",
            #     "tags": [],
            #     "size": {
            #         "height": 800,
            #         "width": 1067
            #     },
            #     "objects": [
            #         {
            #             "id": 56656282,
            #             "classId": 122357,
            #             "description": "",
            #             "geometryType": "bitmap",
            #             "labelerLogin": "alex",
            #             "createdAt": "2021-10-15T11:01:40.805Z",
            #             "updatedAt": "2021-10-15T11:01:40.805Z",
            #             "tags": [],
            #             "classTitle": "lemon",
            #             "bitmap": {
            #                 "data": "eJwBuwJE/YlQTkcNChoKAAAADUlIRFIAAAE3AAAApgEDAAAAhaFaIwAAAAZQTFRFAAAA...,
            #                 "origin": [
            #                     589,
            #                     372
            #                 ]
            #             }
            #         },
            #         {
            #             "id": 56656281,
            #             "classId": 122356,
            #             "description": "",
            #             "geometryType": "polygon",
            #             "labelerLogin": "alex",
            #             "createdAt": "2021-10-15T13:22:58.178Z",
            #             "updatedAt": "2021-10-15T13:22:58.178Z",
            #             "tags": [],
            #             "classTitle": "kiwi",
            #             "points": {
            #                 "exterior": [
            #                     [
            #                         719,
            #                         115
            #                     ],
            #                   ...
            #                     [
            #                         732,
            #                         123
            #                     ]
            #                 ],
            #                 "interior": []
            #             }
            #         },
            #         {
            #             "id": 56656280,
            #             "classId": 122356,
            #             "description": "",
            #             "geometryType": "polygon",
            #             "labelerLogin": "alex",
            #             "createdAt": "2021-10-15T13:22:58.178Z",
            #             "updatedAt": "2021-10-15T13:22:58.178Z",
            #             "tags": [],
            #             "classTitle": "kiwi",
            #             "points": {
            #                 "exterior": [
            #                     [
            #                         250,
            #                         216
            #                     ],
            #                   ...
            #                     [
            #                         278,
            #                         212
            #                     ]
            #                 ],
            #                 "interior": []
            #             }
            #         },
            #         {
            #             "id": 56656279,
            #             "classId": 122356,
            #             "description": "",
            #             "geometryType": "polygon",
            #             "labelerLogin": "alex",
            #             "createdAt": "2021-10-15T13:22:58.177Z",
            #             "updatedAt": "2021-10-15T13:22:58.177Z",
            #             "tags": [],
            #             "classTitle": "kiwi",
            #             "points": {
            #                 "exterior": [
            #                     [
            #                         554,
            #                         581
            #                     ],
            #                   ...
            #                     [
            #                         560,
            #                         587
            #                     ]
            #                 ],
            #                 "interior": []
            #             }
            #         }
            #     ]
            # }

            ann = sly.Annotation.from_json(ann_info.annotation, meta)

            # Create mapping. Let's check 'kiwi' classes and skip 'lemon' classes.
            mapping = {}
            for label in ann.labels:
                if label.obj_class.name not in mapping:
                    if label.obj_class.name == 'lemon':
                        mapping[label.obj_class] = None
                    else:
                        new_obj_class = sly.ObjClass(label.obj_class.name, Bitmap)
                        mapping[label.obj_class] = new_obj_class
            nonoverlap_ann = ann.to_nonoverlapping_masks(mapping)
            print(json.dumps(nonoverlap_ann.to_json(), indent=4))

            # Output: {
            #     "description": "",
            #     "size": {
            #         "height": 800,
            #         "width": 1067
            #     },
            #     "tags": [],
            #     "objects": [
            #         {
            #             "classTitle": "kiwi",
            #             "description": "",
            #             "tags": [],
            #             "bitmap": {
            #                 "origin": [
            #                     187,
            #                     396
            #                 ],
            #                 "data": "eJwBLALT/YlQTkcNChoKAAAADUlIRFIAAACuAAAAzgEDAAAAnTar9wAAAAZQTFRFAAAA...
            #             },
            #             "shape": "bitmap",
            #             "geometryType": "bitmap"
            #         },
            #         {
            #             "classTitle": "kiwi",
            #             "description": "",
            #             "tags": [],
            #             "bitmap": {
            #                 "origin": [
            #                     365,
            #                     385
            #                 ],
            #                 "data": "eJwB4gEd/olQTkcNChoKAAAADUlIRFIAAACbAAAAwgEDAAAAZC4i8AAAAAZQTFRFAAAA...
            #             },
            #             "shape": "bitmap",
            #             "geometryType": "bitmap"
            #         },
            #         {
            #             "classTitle": "kiwi",
            #             "description": "",
            #             "tags": [],
            #             "bitmap": {
            #                 "origin": [
            #                     469,
            #                     506
            #                 ],
            #                 "data": "eJwBHgLh/YlQTkcNChoKAAAADUlIRFIAAAC1AAAArQEDAAAAzBisHAAAAAZQTFRFAAAA...
            #             },
            #             "shape": "bitmap",
            #             "geometryType": "bitmap"
            #         }
            #     ],
            #     "customBigData": {}
            # }
        """
        common_img = np.zeros(self.img_size, np.int32)  # size is (h, w)
        for idx, lbl in enumerate(self.labels, start=1):
            # if mapping[lbl.obj_class] is not None:
            if isinstance(lbl.geometry, (Bitmap, Polygon)):
                lbl.draw(common_img, color=idx)

        # (unique, counts) = np.unique(common_img, return_counts=True)
        new_labels = []
        for idx, lbl in enumerate(self.labels, start=1):
            dest_class = mapping[lbl.obj_class]
            if dest_class is None:
                continue  # skip labels

            mask = common_img == idx

            if np.any(mask):  # figure may be entirely covered by others
                g = lbl.geometry
                new_mask = Bitmap(data=mask, extra_validation=False)
                new_lbl = lbl.clone(geometry=new_mask, obj_class=dest_class)
                new_labels.append(new_lbl)
        new_ann = self.clone(labels=new_labels)
        return new_ann

    def to_indexed_color_mask(
        self,
        mask_path: str,
        palette: Optional[Image.ADAPTIVE] = Image.ADAPTIVE,  # pylint: disable=no-member
        colors: Optional[int] = 256,
    ) -> None:
        """
        Draw current Annotation on image and save it in PIL format.

        :param mask_path: Saves image to the given path.
        :type mask_path: str
        :param palette: Palette to use when converting image from mode "RGB" to "P".
        :type palette: Available palettes are WEB or ADAPTIVE, optional
        :param colors: Number of colors to use for the ADAPTIVE palette.
        :type colors: int, optional
        :return: :class:`None<None>`
        :rtype: :class:`NoneType<NoneType>`
        """
        mask = np.zeros((self.img_size[0], self.img_size[1], 3), dtype=np.uint8)
        for label in self.labels:
            label.geometry.draw(mask, label.obj_class.color)

        im = Image.fromarray(mask)
        im = im.convert("P", palette=palette, colors=colors)

        ensure_base_path(mask_path)
        im.save(mask_path)

    def add_bg_object(self, bg_obj_class: ObjClass):
        """add_bg_object"""
        if bg_obj_class not in [label.obj_class for label in self.labels]:
            bg_geometry = Rectangle.from_size(self.img_size)
            bg_geometry = bg_geometry.convert(new_geometry=bg_obj_class.geometry_type)[0]

            new_label = Label(bg_geometry, bg_obj_class)

            updated_labels = self.labels
            updated_labels.insert(0, new_label)

            return self.clone(labels=updated_labels)
        else:
            return self

    def to_segmentation_task(self) -> Annotation:
        """
        Convert Annotation classes by joining labels with same object classes to one label. Applies to Bitmap only.

        :return: New instance of Annotation
        :rtype: :class:`Annotation<Annotation>`

         .. code-block:: python

            import supervisely as sly

            address = 'https://app.supervise.ly/'
            token = 'Your Supervisely API Token'
            api = sly.Api(address, token)

            # Get image annotation from API
            project_id = 7473
            image_id = 2223200
            meta_json = api.project.get_meta(project_id)
            meta = sly.ProjectMeta.from_json(meta_json)
            ann_info = api.annotation.download(image_id)
            print(json.dumps(ann_info.annotation, indent=4))

            # Output: {
            #     "description": "",
            #     "tags": [],
            #     "size": {
            #         "height": 800,
            #         "width": 1067
            #     },
            #     "objects": [
            #         {
            #             "id": 57388829,
            #             "classId": 121405,
            #             "description": "",
            #             "geometryType": "bitmap",
            #             "labelerLogin": "alex",
            #             "createdAt": "2022-01-02T08:06:05.183Z",
            #             "updatedAt": "2022-01-02T08:07:12.219Z",
            #             "tags": [],
            #             "classTitle": "kiwi",
            #             "bitmap": {
            #                 "data": "eJyNlWs4lHkYxv/z8qp5NZuYSZes1KZm6CDSTuP0mh2ZWYdmULakdBUzkRqRrDG8M1vZZg8W...,
            #                 "origin": [
            #                     481,
            #                     543
            #                 ]
            #             }
            #         },
            #         {
            #             "id": 57388831,
            #             "classId": 121404,
            #             "description": "",
            #             "geometryType": "bitmap",
            #             "labelerLogin": "alex",
            #             "createdAt": "2022-01-02T08:06:59.133Z",
            #             "updatedAt": "2022-01-02T08:07:12.219Z",
            #             "tags": [],
            #             "classTitle": "lemon",
            #             "bitmap": {
            #                 "data": "eJwdV388k/sXfzwmz3TVNm3l94z5saQoXFSG+c26tM1GYjWUISWKK201SchvIcq30tX2rD...,
            #                 "origin": [
            #                     523,
            #                     119
            #                 ]
            #             }
            #         },
            #         {
            #             "id": 57388832,
            #             "classId": 121405,
            #             "description": "",
            #             "geometryType": "bitmap",
            #             "labelerLogin": "alex",
            #             "createdAt": "2022-01-02T08:07:12.104Z",
            #             "updatedAt": "2022-01-02T08:07:12.104Z",
            #             "tags": [],
            #             "classTitle": "kiwi",
            #             "bitmap": {
            #                 "data": "eJw1VglQU8kWTWISHzH6AzwwIEsSCBr2AApBloAJhB0eCEIYDJFN2WHACC7sRghbIAiIMuKj...,
            #                 "origin": [
            #                     773,
            #                     391
            #                 ]
            #             }
            #         }
            #     ]
            # }

            ann = sly.Annotation.from_json(ann_info.annotation, meta)
            segm_ann = ann.to_segmentation_task()
            print(json.dumps(segm_ann.to_json(), indent=4))

            # Output: {
            #     "description": "",
            #     "size": {
            #         "height": 800,
            #         "width": 1067
            #     },
            #     "tags": [],
            #     "objects": [
            #         {
            #             "classTitle": "kiwi",
            #             "description": "",
            #             "tags": [],
            #             "bitmap": {
            #                 "origin": [
            #                     481,
            #                     391
            #                 ],
            #                 "data": "eJwBagSV+4lQTkcNChoKAAAADUlIRFIAAAHpAAABOQEDAAAAjj5K+wAAAAZQTFRFAAAA...
            #             },
            #             "shape": "bitmap",
            #             "geometryType": "bitmap"
            #         },
            #         {
            #             "classTitle": "lemon",
            #             "description": "",
            #             "tags": [],
            #             "bitmap": {
            #                 "origin": [
            #                     523,
            #                     119
            #                 ],
            #                 "data": "eJwBOAPH/IlQTkcNChoKAAAADUlIRFIAAAEsAAABCQEDAAAAFNKIswAAAAZQTFRFAAAA...
            #             },
            #             "shape": "bitmap",
            #             "geometryType": "bitmap"
            #         }
            #     ],
            #     "customBigData": {}
            # }
        """
        class_mask = {}
        for label in self.labels:
            if label.obj_class not in class_mask:
                class_mask[label.obj_class] = np.zeros(self.img_size, np.uint8)
            label.draw(class_mask[label.obj_class], color=255)
        new_labels = []
        for obj_class, white_mask in class_mask.items():
            mask = white_mask == 255
            bitmap = Bitmap(data=mask, extra_validation=False)
            new_labels.append(Label(geometry=bitmap, obj_class=obj_class))
        return self.clone(labels=new_labels)

    def to_detection_task(self, mapping: Dict[ObjClass, ObjClass]) -> Annotation:
        """
        Convert Annotation classes geometries according to mapping dict and checking nonoverlapping masks.
        Converting possible only to Bitmap or Rectangle.

        :return: New instance of Annotation
        :rtype: :class:`Annotation<Annotation>`

         .. code-block:: python

            import supervisely as sly

            address = 'https://app.supervise.ly/'
            token = 'Your Supervisely API Token'
            api = sly.Api(address, token)

            # Get image annotation from API
            project_id = 7548
            image_id = 2254942
            meta_json = api.project.get_meta(project_id)
            meta = sly.ProjectMeta.from_json(meta_json)
            ann_info = api.annotation.download(image_id)
            print(json.dumps(ann_info.annotation, indent=4))

            # Output: {
            #     "description": "",
            #     "tags": [],
            #     "size": {
            #         "height": 800,
            #         "width": 1067
            #     },
            #     "objects": [
            #         {
            #             "id": 56656282,
            #             "classId": 122357,
            #             "description": "",
            #             "geometryType": "bitmap",
            #             "labelerLogin": "alex",
            #             "createdAt": "2021-10-15T11:01:40.805Z",
            #             "updatedAt": "2021-10-15T11:01:40.805Z",
            #             "tags": [],
            #             "classTitle": "lemon",
            #             "bitmap": {
            #                 "data": "eJwBuwJE/YlQTkcNChoKAAAADUlIRFIAAAE3AAAApgEDAAAAhaFaIwAAAAZQTFRFAAAA...,
            #                 "origin": [
            #                     589,
            #                     372
            #                 ]
            #             }
            #         },
            #         {
            #             "id": 56656281,
            #             "classId": 122356,
            #             "description": "",
            #             "geometryType": "polygon",
            #             "labelerLogin": "alex",
            #             "createdAt": "2021-10-15T13:22:58.178Z",
            #             "updatedAt": "2021-10-15T13:22:58.178Z",
            #             "tags": [],
            #             "classTitle": "kiwi",
            #             "points": {
            #                 "exterior": [
            #                     [
            #                         719,
            #                         115
            #                     ],
            #                   ...
            #                     [
            #                         732,
            #                         123
            #                     ]
            #                 ],
            #                 "interior": []
            #             }
            #         },
            #         {
            #             "id": 56656280,
            #             "classId": 122356,
            #             "description": "",
            #             "geometryType": "polygon",
            #             "labelerLogin": "alex",
            #             "createdAt": "2021-10-15T13:22:58.178Z",
            #             "updatedAt": "2021-10-15T13:22:58.178Z",
            #             "tags": [],
            #             "classTitle": "kiwi",
            #             "points": {
            #                 "exterior": [
            #                     [
            #                         250,
            #                         216
            #                     ],
            #                   ...
            #                     [
            #                         278,
            #                         212
            #                     ]
            #                 ],
            #                 "interior": []
            #             }
            #         },
            #         {
            #             "id": 56656279,
            #             "classId": 122356,
            #             "description": "",
            #             "geometryType": "polygon",
            #             "labelerLogin": "alex",
            #             "createdAt": "2021-10-15T13:22:58.177Z",
            #             "updatedAt": "2021-10-15T13:22:58.177Z",
            #             "tags": [],
            #             "classTitle": "kiwi",
            #             "points": {
            #                 "exterior": [
            #                     [
            #                         554,
            #                         581
            #                     ],
            #                   ...
            #                     [
            #                         560,
            #                         587
            #                     ]
            #                 ],
            #                 "interior": []
            #             }
            #         }
            #     ]
            # }

            ann = sly.Annotation.from_json(ann_info.annotation, meta)

            # Create mapping for classes converting. Let's convert classes to Rectangle.
            mapping = {}
            for label in ann.labels:
                if label.obj_class.name not in mapping:
                    new_obj_class = sly.ObjClass(label.obj_class.name, Rectangle)
                    mapping[label.obj_class] = new_obj_class

            det_ann = ann.to_detection_task(mapping)
            print(json.dumps(det_ann.to_json(), indent=4))

            # Output: {
            #     "description": "",
            #     "size": {
            #         "height": 800,
            #         "width": 1067
            #     },
            #     "tags": [],
            #     "objects": [
            #         {
            #             "classTitle": "lemon",
            #             "description": "",
            #             "tags": [],
            #             "points": {
            #                 "exterior": [
            #                     [
            #                         589,
            #                         372
            #                     ],
            #                     [
            #                         899,
            #                         537
            #                     ]
            #                 ],
            #                 "interior": []
            #             },
            #             "geometryType": "rectangle",
            #             "shape": "rectangle"
            #         },
            #         {
            #             "classTitle": "kiwi",
            #             "description": "",
            #             "tags": [],
            #             "points": {
            #                 "exterior": [
            #                     [
            #                         612,
            #                         110
            #                     ],
            #                     [
            #                         765,
            #                         282
            #                     ]
            #                 ],
            #                 "interior": []
            #             },
            #             "geometryType": "rectangle",
            #             "shape": "rectangle"
            #         },
            #         {
            #             "classTitle": "kiwi",
            #             "description": "",
            #             "tags": [],
            #             "points": {
            #                 "exterior": [
            #                     [
            #                         196,
            #                         212
            #                     ],
            #                     [
            #                         352,
            #                         380
            #                     ]
            #                 ],
            #                 "interior": []
            #             },
            #             "geometryType": "rectangle",
            #             "shape": "rectangle"
            #         },
            #         {
            #             "classTitle": "kiwi",
            #             "description": "",
            #             "tags": [],
            #             "points": {
            #                 "exterior": [
            #                     [
            #                         425,
            #                         561
            #                     ],
            #                     [
            #                         576,
            #                         705
            #                     ]
            #                 ],
            #                 "interior": []
            #             },
            #             "geometryType": "rectangle",
            #             "shape": "rectangle"
            #         }
            #     ],
            #     "customBigData": {}
            # }
        """
        aux_mapping = mapping.copy()

        to_render_mapping = {}
        to_render_labels = []
        other_labels = []
        _polygons_to_bitmaps_classes = {}
        for lbl in self.labels:
            if type(lbl.geometry) in [Bitmap, Polygon]:
                to_render_labels.append(lbl)
                if type(lbl.geometry) is Polygon:
                    new_class = _polygons_to_bitmaps_classes.get(lbl.obj_class.name, None)
                    if new_class is None:
                        new_class = lbl.obj_class.clone(geometry_type=Bitmap)
                        _polygons_to_bitmaps_classes[lbl.obj_class.name] = new_class
                        aux_mapping[new_class] = aux_mapping[lbl.obj_class]
                    to_render_mapping[lbl.obj_class] = new_class

                else:
                    to_render_mapping[lbl.obj_class] = lbl.obj_class
            else:
                other_labels.append(lbl)
        ann_raster = self.clone(labels=to_render_labels)
        ann_raster = ann_raster.to_nonoverlapping_masks(to_render_mapping)
        new_labels = []
        for lbl in [*ann_raster.labels, *other_labels]:
            dest_class = aux_mapping[lbl.obj_class]
            if dest_class is None:
                continue  # skip labels
            if dest_class == lbl.obj_class and lbl.obj_class.geometry_type != AnyGeometry:
                new_labels.append(lbl)
            else:
                bbox = lbl.geometry.to_bbox()
                new_lbl = lbl.clone(geometry=bbox, obj_class=dest_class)
                new_labels.append(new_lbl)
        new_ann = self.clone(labels=new_labels)
        return new_ann

    def masks_to_imgaug(
        self, class_to_index: Dict[str, int]
    ) -> Union[SegmentationMapsOnImage, None]:
        """
        Convert current annotation objects masks to SegmentationMapsOnImage format.

        :param class_to_index: Dict matching class name to index.
        :type class_to_index: dict
        :return: SegmentationMapsOnImage, otherwise :class:`None`
        :rtype: :class:`SegmentationMapsOnImage` or :class:`NoneType`
        """
        try:
            from imgaug.augmentables.segmaps import SegmentationMapsOnImage
        except ModuleNotFoundError as e:
            logger.error(
                f'{e}. Try to install extra dependencies. Run "pip install supervisely[aug]"'
            )
            raise e

        h = self.img_size[0]
        w = self.img_size[1]
        mask = np.zeros((h, w, 1), dtype=np.int32)

        for index, label in enumerate(self.labels, start=1):
            label: Label
            if type(label.geometry) == Bitmap:
                if class_to_index is not None:
                    label.draw(mask, class_to_index[label.obj_class.name])
                else:
                    label.draw(mask, index)

        segmaps = None
        if np.any(mask):
            segmaps = SegmentationMapsOnImage(mask, shape=self.img_size)
        return segmaps

    def bboxes_to_imgaug(self) -> Union[BoundingBoxesOnImage, None]:
        """
        Convert current annotation objects boxes to BoundingBoxesOnImage format.

        :return: BoundingBoxesOnImage, otherwise :class:`None`
        :rtype: :class:`BoundingBoxesOnImage` or :class:`NoneType`
        """
        try:
            from imgaug.augmentables.bbs import BoundingBox, BoundingBoxesOnImage
        except ModuleNotFoundError as e:
            logger.error(
                f'{e}. Try to install extra dependencies. Run "pip install supervisely[aug]"'
            )
            raise e

        boxes = []
        for label in self.labels:
            if type(label.geometry) == Rectangle:
                rect: Rectangle = label.geometry
                boxes.append(
                    BoundingBox(
                        x1=rect.left,
                        y1=rect.top,
                        x2=rect.right,
                        y2=rect.bottom,
                        label=label.obj_class.name,
                    )
                )
        bbs = None
        if len(boxes) > 0:
            bbs = BoundingBoxesOnImage(boxes, shape=self.img_size)
        return bbs

    @classmethod
    def from_imgaug(
        cls,
        img: np.ndarray,
        ia_boxes: Optional[List[BoundingBoxesOnImage]] = None,
        ia_masks: Optional[List[SegmentationMapsOnImage]] = None,
        index_to_class: Optional[Dict[int, str]] = None,
        meta: Optional[ProjectMeta] = None,
    ) -> Annotation:
        """
        Create Annotation from image and SegmentationMapsOnImage, BoundingBoxesOnImage data or ProjectMeta.

        :param img: Image in numpy format.
        :type img: np.ndarray
        :param ia_boxes: List of BoundingBoxesOnImage data.
        :type ia_boxes: List[BoundingBoxesOnImage], optional
        :param ia_masks:  List of SegmentationMapsOnImage data.
        :type ia_masks: List[SegmentationMapsOnImage], optional
        :param index_to_class: Dictionary specifying index match of class name.
        :type index_to_class: Dict[int, str], optional
        :param meta: ProjectMeta.
        :type meta: ProjectMeta, optional
        :raises: :class:`ValueError`, if ia_boxes or ia_masks and meta is None
        :raises: :class:`KeyError`, if processed ObjClass not found in meta
        :return: Annotation object
        :rtype: :class:`Annotation<Annotation>`
        """
        if ((ia_boxes is not None) or (ia_masks is not None)) and meta is None:
            raise ValueError("Project meta has to be provided")

        labels = []
        if ia_boxes is not None:
            for ia_box in ia_boxes:
                obj_class = meta.get_obj_class(ia_box.label)
                if obj_class is None:
                    raise KeyError("Class {!r} not found in project meta".format(ia_box.label))
                lbl = Label(
                    Rectangle(top=ia_box.y1, left=ia_box.x1, bottom=ia_box.y2, right=ia_box.x2),
                    obj_class,
                )
                labels.append(lbl)

        if ia_masks is not None:
            if index_to_class is None:
                raise ValueError(
                    "mapping from index to class name is needed to transform masks to SLY format"
                )
            class_mask = ia_masks.get_arr()
            # mask = white_mask == 255
            (unique, counts) = np.unique(class_mask, return_counts=True)
            for index, count in zip(unique, counts):
                if index == 0:
                    continue
                mask = class_mask == index
                bitmap = Bitmap(data=mask[:, :, 0])
                restore_class = meta.get_obj_class(index_to_class[index])
                labels.append(Label(geometry=bitmap, obj_class=restore_class))

        return cls(img_size=img.shape[:2], labels=labels)

    def is_empty(self) -> bool:
        """
        Check whether annotation contains labels or tags, or not.

        :returns: True if annotation is empty, False otherwise.
        :rtype: :class:`bool`
        """
        if len(self.labels) == 0 and len(self.img_tags) == 0:
            return True
        else:
            return False

    def filter_labels_by_classes(self, keep_classes: List[str]) -> Annotation:
        """
        Filter annotation labels by given classes names.

        :param keep_classes: List with classes names.
        :type keep_classes: List[str]
        :return: New instance of Annotation
        :rtype: :class:`Annotation<Annotation>`

         .. code-block:: python

            import supervisely as sly

            address = 'https://app.supervise.ly/'
            token = 'Your Supervisely API Token'
            api = sly.Api(address, token)

            # Get image annotation from API
            project_id = 7473
            image_id = 2223200
            meta_json = api.project.get_meta(project_id)
            meta = sly.ProjectMeta.from_json(meta_json)
            ann_info = api.annotation.download(image_id)
            print(json.dumps(ann_info.annotation, indent=4))

            # Output: {
            #     "description": "",
            #     "tags": [],
            #     "size": {
            #         "height": 800,
            #         "width": 1067
            #     },
            #     "objects": [
            #         {
            #             "id": 57388829,
            #             "classId": 121405,
            #             "description": "",
            #             "geometryType": "bitmap",
            #             "labelerLogin": "alex",
            #             "createdAt": "2022-01-02T08:06:05.183Z",
            #             "updatedAt": "2022-01-02T08:07:12.219Z",
            #             "tags": [],
            #             "classTitle": "kiwi",
            #             "bitmap": {
            #                 "data": "eJyNlWs4lHkYxv/z8qp5NZuYSZes1KZm6CDSTuP0mh2ZWYdmULakdBUzkRqRrDG8M1vZZg8WIy...,
            #                 "origin": [
            #                     481,
            #                     543
            #                 ]
            #             }
            #         },
            #         {
            #             "id": 57388831,
            #             "classId": 121404,
            #             "description": "",
            #             "geometryType": "bitmap",
            #             "labelerLogin": "alex",
            #             "createdAt": "2022-01-02T08:06:59.133Z",
            #             "updatedAt": "2022-01-02T08:07:12.219Z",
            #             "tags": [],
            #             "classTitle": "lemon",
            #             "bitmap": {
            #                 "data": "eJwdV388k/sXfzwmz3TVNm3l94z5saQoXFSG+c26tM1GYjWUISWKK201SchvIcq30tX2rDuTdE...,
            #                 "origin": [
            #                     523,
            #                     119
            #                 ]
            #             }
            #         },
            #         {
            #             "id": 57388832,
            #             "classId": 121405,
            #             "description": "",
            #             "geometryType": "bitmap",
            #             "labelerLogin": "alex",
            #             "createdAt": "2022-01-02T08:07:12.104Z",
            #             "updatedAt": "2022-01-02T08:07:12.104Z",
            #             "tags": [],
            #             "classTitle": "kiwi",
            #             "bitmap": {
            #                 "data": "eJw1VglQU8kWTWISHzH6AzwwIEsSCBr2AApBloAJhB0eCEIYDJFN2WHACC7sRghbIAiIMuKj...,
            #                 "origin": [
            #                     773,
            #                     391
            #                 ]
            #             }
            #         }
            #     ]
            # }

            ann = sly.Annotation.from_json(ann_info.annotation, meta)

            # Let's filter 'lemon' class
            keep_classes = ['lemon']
            filter_ann = ann.filter_labels_by_classes(keep_classes)
            print(json.dumps(filter_ann.to_json(), indent=4))

            # Output: {
            #     "description": "",
            #     "size": {
            #         "height": 800,
            #         "width": 1067
            #     },
            #     "tags": [],
            #     "objects": [
            #         {
            #             "classTitle": "lemon",
            #             "description": "",
            #             "tags": [],
            #             "bitmap": {
            #                 "origin": [
            #                     523,
            #                     119
            #                 ],
            #                 "data": "eJwBOAPH/IlQTkcNChoKAAAADUlIRFIAAAEsAAABCQEDAAAAFNKIswAAAAZQTFRFAAAA...,
            #             },
            #             "shape": "bitmap",
            #             "geometryType": "bitmap",
            #             "labelerLogin": "alex",
            #             "updatedAt": "2022-01-02T08:07:12.219Z",
            #             "createdAt": "2022-01-02T08:06:59.133Z",
            #             "id": 57388831,
            #             "classId": 121404
            #         }
            #     ],
            #     "customBigData": {}
            # }
        """
        new_labels = []
        for lbl in self.labels:
            if lbl.obj_class.name in keep_classes:
                new_labels.append(lbl.clone())
        return self.clone(labels=new_labels)

    def get_bindings(self) -> Dict[str, List[Label]]:
        """Returns dictionary with bindings keys as keys and list of labels as values.

        :return: Dictionary with bindings keys as keys and list of labels as values.
        :rtype: Dict[str, List[Label]]
        """
        d = defaultdict(list)
        for label in self.labels:
            # if label.binding_key is not None:
            d[label.binding_key].append(label)
        return d

    def discard_bindings(self) -> None:
        """Remove binding keys from all labels."""
        for label in self.labels:
            label.binding_key = None

    @classmethod
    def _to_pixel_coordinate_system_json(cls, data: Dict) -> Dict:
        """
        Convert label geometry from subpixel precision to pixel precision.

        In the labeling tool, labels are created with subpixel precision,
        which means that the coordinates of the geometry can have decimal values representing fractions of a pixel.
        However, in Supervisely SDK, geometry coordinates are represented using pixel precision, where the coordinates are integers representing whole pixels.

        :param data: Label in json format.
        :type data: :class:`dict`
        :return: Json data with coordinates converted to pixel coordinate system.
        :rtype: :class:`dict`
        """
        data = deepcopy(data)  # Avoid modifying the original data
        image_size = [
            data[AnnotationJsonFields.IMG_SIZE][AnnotationJsonFields.IMG_SIZE_HEIGHT],
            data[AnnotationJsonFields.IMG_SIZE][AnnotationJsonFields.IMG_SIZE_WIDTH],
        ]
        new_labels = []
        for label in data[AnnotationJsonFields.LABELS]:
            if label[LabelJsonFields.GEOMETRY_TYPE] == Rectangle.geometry_name():
                label = Rectangle._to_pixel_coordinate_system_json(label, image_size)
            else:
                label = Geometry._to_pixel_coordinate_system_json(label, image_size)
            new_labels.append(label)

        data[AnnotationJsonFields.LABELS] = new_labels
        return data

    @classmethod
    def _to_subpixel_coordinate_system_json(cls, data: Dict) -> Dict:
        """
        Convert label geometry from pixel precision to subpixel precision.

        In the labeling tool, labels are created with subpixel precision,
        which means that the coordinates of the geometry can have decimal values representing fractions of a pixel.
        However, in Supervisely SDK, geometry coordinates are represented using pixel precision, where the coordinates are integers representing whole pixels.

        :param data: Label in json format.
        :type data: dict
        :return: Json data with coordinates converted to subpixel coordinate system.
        :rtype: :class:`dict`
        """
        data = deepcopy(data)  # Avoid modifying the original data
        new_labels = []
        for label in data[AnnotationJsonFields.LABELS]:
            if label[LabelJsonFields.GEOMETRY_TYPE] == Rectangle.geometry_name():
                label = Rectangle._to_subpixel_coordinate_system_json(label)
            else:
                label = Geometry._to_subpixel_coordinate_system_json(label)
            new_labels.append(label)

        data[AnnotationJsonFields.LABELS] = new_labels
        return data

    # def _to_subpixel_coordinate_system(self) -> Annotation:
    #     """
    #     Convert all labels in the annotation from pixel precision to subpixel precision by subtracting a subpixel offset from the coordinates.

    #     In the labeling tool, labels are created with subpixel precision,
    #     which means that the coordinates of the geometry can have decimal values representing fractions of a pixel.
    #     However, in Supervisely SDK, geometry coordinates are represented using pixel precision, where the coordinates are integers representing whole pixels.

    #     :return: New instance of Annotation with labels in subpixel precision.
    #     :rtype: :class:`Annotation<Annotation>`
    #     """
    #     new_ann = self.clone()
    #     new_labels = [label._to_subpixel_coordinate_system() for label in new_ann.labels]
    #     new_ann._labels = new_labels
    #     return new_ann

    # region Converters
    def to_coco(
        self,
        coco_image_id: int,
        class_mapping: Dict[str, int],
        coco_ann: Optional[Union[Dict, List]] = None,
        last_label_id: Optional[int] = None,
        coco_captions: Optional[Union[Dict, List]] = None,
        last_caption_id: Optional[int] = None,
    ) -> Tuple[List, List]:
        """
        Convert Supervisely annotation to COCO format annotation ("annotations" field).

        :param coco_image_id: Image id in COCO format.
        :type coco_image_id: int
        :param class_mapping: Dictionary that maps class names to class ids.
        :type class_mapping: Dict[str, int]
        :param coco_ann: COCO annotation in dictionary or list format to append new annotations.
        :type coco_ann: Union[Dict, List], optional
        :param last_label_id: Last label id in COCO format to continue counting.
        :type last_label_id: int, optional
        :param coco_captions: COCO captions in dictionary or list format to append new captions.
        :type coco_captions: Union[Dict, List], optional
        :return: Tuple with list of COCO objects and list of COCO captions.
        :rtype: :class:`tuple`


        :Usage example:

         .. code-block:: python

            import supervisely as sly


            coco_instances = dict(
                info=dict(
                    description="COCO dataset converted from Supervisely",
                    url="None",
                    version=str(1.0),
                    year=2025,
                    contributor="Supervisely",
                    date_created="2025-01-01 00:00:00",
                ),
                licenses=[dict(url="None", id=0, name="None")],
                images=[],
                annotations=[],
                categories=get_categories_from_meta(meta),  # [{"supercategory": "lemon", "id": 0, "name": "lemon"}, ...]
            )

            ann = sly.Annotation.from_json(ann_json, meta)
            image_id = 11
            label_id = 222
            class_mapping = {obj_cls.name: idx for idx, obj_cls in enumerate(meta.obj_classes)}

            curr_coco_ann, _ = ann.to_coco(image_id, class_mapping, coco_instances, label_id)
            # or
            # curr_coco_ann, _ = ann.to_coco(image_id, class_mapping, label_id=label_id)
            # coco_instances["annotations"].extend(curr_coco_ann)

            label_id += len(curr_coco_ann)
            image_id += 1
        """

        from supervisely.convert.image.coco.coco_helper import sly_ann_to_coco

        return sly_ann_to_coco(
<<<<<<< HEAD
            self,
            coco_image_id,
            class_mapping,
            coco_ann,
            last_label_id,
            coco_captions,
            last_caption_id,
        )

    def to_pascal_voc(
        self,
        image_name: str,
    ) -> Tuple[List, List]:
        """
        Convert Supervisely annotation to Pascal VOC format annotation ("annotations" field).
        """

        from supervisely.convert.image.pascal_voc.pascal_voc_helper import (
            sly_ann_to_pascal_voc,
        )

        return sly_ann_to_pascal_voc(self, image_name)

    # region Converters^
=======
            ann=self,
            coco_image_id=coco_image_id,
            class_mapping=class_mapping,
            coco_ann=coco_ann,
            last_label_id=last_label_id,
            coco_captions=coco_captions,
            last_caption_id=last_caption_id,
        )

    def to_yolo(
        self,
        class_names: List[str],
        task_type: Literal["detection", "segmentation", "pose"] = "detection",
    ) -> List[str]:
        """
        Convert Supervisely annotation to YOLO annotation format.
        Returns a list of strings, each string represents one object.

        :param class_names: List of class names.
        :type class_names: List[str]
        :param task_type: Task type, one of "detection", "segmentation", "pose".
        :type task_type: str
        :return: List of objects in YOLO format.
        :rtype: :class:`list`

        :Usage example:

         .. code-block:: python

            import supervisely as sly

            ann = sly.Annotation.from_json(ann_json, meta)
            class_names = [obj_cls.name for obj_cls in meta.obj_classes]

            yolo_lines = ann.to_yolo(class_names, task_type="segmentation")
        """

        from supervisely.convert.image.yolo.yolo_helper import sly_ann_to_yolo

        return sly_ann_to_yolo(ann=self, class_names=class_names, task_type=task_type)
>>>>>>> 9f5a3a81
<|MERGE_RESOLUTION|>--- conflicted
+++ resolved
@@ -3069,32 +3069,6 @@
         from supervisely.convert.image.coco.coco_helper import sly_ann_to_coco
 
         return sly_ann_to_coco(
-<<<<<<< HEAD
-            self,
-            coco_image_id,
-            class_mapping,
-            coco_ann,
-            last_label_id,
-            coco_captions,
-            last_caption_id,
-        )
-
-    def to_pascal_voc(
-        self,
-        image_name: str,
-    ) -> Tuple[List, List]:
-        """
-        Convert Supervisely annotation to Pascal VOC format annotation ("annotations" field).
-        """
-
-        from supervisely.convert.image.pascal_voc.pascal_voc_helper import (
-            sly_ann_to_pascal_voc,
-        )
-
-        return sly_ann_to_pascal_voc(self, image_name)
-
-    # region Converters^
-=======
             ann=self,
             coco_image_id=coco_image_id,
             class_mapping=class_mapping,
@@ -3104,6 +3078,20 @@
             last_caption_id=last_caption_id,
         )
 
+    def to_pascal_voc(
+        self,
+        image_name: str,
+    ) -> Tuple[List, List]:
+        """
+        Convert Supervisely annotation to Pascal VOC format annotation ("annotations" field).
+        """
+
+        from supervisely.convert.image.pascal_voc.pascal_voc_helper import (
+            sly_ann_to_pascal_voc,
+        )
+
+        return sly_ann_to_pascal_voc(self, image_name)
+
     def to_yolo(
         self,
         class_names: List[str],
@@ -3135,4 +3123,5 @@
         from supervisely.convert.image.yolo.yolo_helper import sly_ann_to_yolo
 
         return sly_ann_to_yolo(ann=self, class_names=class_names, task_type=task_type)
->>>>>>> 9f5a3a81
+
+    # region Converters^