# coding: utf-8

# docs
from __future__ import annotations
from supervisely.project.project_type import ProjectType
from supervisely.annotation.tag_meta import TagMeta
from typing import List, Dict, Optional, Tuple


from supervisely.io.json import JsonSerializable
from supervisely.annotation.obj_class_collection import ObjClassCollection
from supervisely.annotation.tag_meta_collection import TagMetaCollection
from supervisely._utils import take_with_default

from supervisely.annotation.obj_class import ObjClass
from supervisely.geometry.polygon import Polygon
from supervisely.geometry.bitmap import Bitmap
from supervisely.geometry.rectangle import Rectangle


class ProjectMetaJsonFields:
    OBJ_CLASSES = 'classes'
    IMG_TAGS = 'tags_images'
    OBJ_TAGS = 'tags_objects'
    TAGS = 'tags'
    PROJECT_TYPE = 'projectType'


def _merge_img_obj_tag_metas(img_tag_metas: ObjClassCollection,
                             obj_tag_metas: ObjClassCollection) -> ObjClassCollection:
    obj_tag_metas_to_add = []
    for obj_tag_meta in obj_tag_metas:
        img_tag_meta_same_key = img_tag_metas.get(obj_tag_meta.key(), None)
        if img_tag_meta_same_key is None:
            obj_tag_metas_to_add.append(obj_tag_meta)
        elif not img_tag_meta_same_key.is_compatible(obj_tag_meta):
            raise ValueError(
                'Unable to merge tag metas for images and objects. Found tags with the same name, but incompatible '
                'values. \n Image-level tag meta: {}\n Object-level tag meta: {}.\n Rename one of the tags to have a '
                'unique name to be able to load project meta.'.format(str(img_tag_meta_same_key), str(obj_tag_meta)))
    return img_tag_metas.add_items(obj_tag_metas_to_add)


class ProjectMeta(JsonSerializable):
    """
    General information about ProjectMeta. :class:`ProjectMeta<ProjectMeta>` object is immutable.

    :param obj_classes: ObjClassCollection that stores ObjClass instances with unique names.
    :type obj_classes: ObjClassCollection, optional
    :param tag_metas: TagMetaCollection that stores TagMeta instances with unique names.
    :type tag_metas: TagMetaCollection, optional
    :param project_type: Type of items in project: images, videos, volumes, point_clouds.
    :type project_type: str, optional

    :Usage example:

     .. code-block:: python

        import supervisely as sly

        #Empty ProjectMeta example
        meta = sly.ProjectMeta()
        print(meta)
        # Output:
        # ProjectMeta:
        # Object Classes
        # +------+-------+-------+--------+
        # | Name | Shape | Color | Hotkey |
        # +------+-------+-------+--------+
        # +------+-------+-------+--------+
        # Tags
        # +------+------------+-----------------+--------+---------------+--------------------+
        # | Name | Value type | Possible values | Hotkey | Applicable to | Applicable classes |
        # +------+------------+-----------------+--------+---------------+--------------------+
        # +------+------------+-----------------+--------+---------------+--------------------+

        #More complex ProjectMeta example
        lemon = sly.ObjClass('lemon', sly.Rectangle)
        kiwi = sly.ObjClass('kiwi', sly.Polygon)
        tag_fruit = sly.TagMeta('fruit', sly.TagValueType.ANY_STRING)
        objects = sly.ObjClassCollection([lemon, kiwi])
        tags = sly.TagMetaCollection([tag_fruit])
        meta = sly.ProjectMeta(obj_classes=objects, tag_metas=tags, project_type=sly.ProjectType.IMAGES)
        print(meta)
        # Output:
        # +-------+-----------+----------------+--------+
        # |  Name |   Shape   |     Color      | Hotkey |
        # +-------+-----------+----------------+--------+
        # | lemon | Rectangle | [108, 15, 138] |        |
        # |  kiwi |  Polygon  | [15, 98, 138]  |        |
        # +-------+-----------+----------------+--------+
        # Tags
        # +-------+------------+-----------------+--------+---------------+--------------------+
        # |  Name | Value type | Possible values | Hotkey | Applicable to | Applicable classes |
        # +-------+------------+-----------------+--------+---------------+--------------------+
        # | fruit | any_string |       None      |        |      all      |         []         |
        # +-------+------------+-----------------+--------+---------------+--------------------+
    """
    def __init__(self, obj_classes: Optional[ObjClassCollection] = None, tag_metas: Optional[TagMetaCollection] = None,
                 project_type: Optional[ProjectType] = None):
        self._obj_classes = ObjClassCollection() if obj_classes is None else obj_classes
        self._tag_metas = take_with_default(tag_metas, TagMetaCollection())
        self._project_type = project_type

    @property
    def obj_classes(self) -> ObjClassCollection:
        """
        Collection of ObjClasses in ProjectMeta.

        :return: ObjClassCollection object
        :rtype: :class:`ObjClassCollection<supervisely.annotation.obj_class_collection.ObjClassCollection>`
        :Usage example:

         .. code-block:: python

            import supervisely as sly

            lemon = sly.ObjClass('lemon', sly.Rectangle)
            kiwi = sly.ObjClass('kiwi', sly.Polygon)
            objects = sly.ObjClassCollection([lemon, kiwi])

            meta = sly.ProjectMeta(obj_classes=objects, project_type=sly.ProjectType.IMAGES)

            meta_classes = meta.obj_classes
            print(meta_classes.to_json())
            # Output: [
            #     {
            #         "title":"lemon",
            #         "shape":"rectangle",
            #         "color":"#6C0F8A",
            #         "geometry_config":{
            #
            #         },
            #         "hotkey":""
            #     },
            #     {
            #         "title":"kiwi",
            #         "shape":"polygon",
            #         "color":"#0F628A",
            #         "geometry_config":{
            #
            #         },
            #         "hotkey":""
            #     }
            # ]
        """
        return self._obj_classes

    @property
    def tag_metas(self) -> TagMetaCollection:
        """
        Collection of TagMetas in ProjectMeta.

        :return: TagMetaCollection object
        :rtype: :class:`TagMetaCollection<supervisely.annotation.tag_meta_collection.TagMetaCollection>`
        :Usage example:

         .. code-block:: python

            import supervisely as sly

            tag_fruit = sly.TagMeta('fruit', sly.TagValueType.ANY_STRING)
            tags = sly.TagMetaCollection([tag_fruit])

            meta = sly.ProjectMeta(tag_metas=tags)

            meta_tags = meta.tag_metas
            print(meta_tags.to_json())
            # Output: [
            #     {
            #         "name":"fruit",
            #         "value_type":"any_string",
            #         "color":"#818A0F",
            #         "hotkey":"",
            #         "applicable_type":"all",
            #         "classes":[]
            #     }
            # ]
        """
        return self._tag_metas

    @property
    def project_type(self):
        """
        Type of project. See possible value types in :class:`ProjectType<supervisely.project.project_type.ProjectType>`.

        :return: Project type
        :rtype: :class:`str`
        :Usage example:

         .. code-block:: python

            import supervisely as sly

            meta = sly.ProjectMeta(project_type=sly.ProjectType.IMAGES)

            print(meta.project_type)
            # Output: <ProjectType.IMAGES: 'images'>
        """
        return self._project_type

    def to_json(self) -> Dict:
        """
        Convert the ProjectMeta to a json dict. Read more about `Supervisely format <https://docs.supervise.ly/data-organization/00_ann_format_navi>`_.

        :return: Json format as a dict
        :rtype: :class:`dict`

        :Usage example:

         .. code-block:: python

            meta_json = meta.to_json()
            print(meta_json)
            # Output: {
            #     "classes": [
            #         {
            #             "title": "lemon",
            #             "shape": "rectangle",
            #             "color": "#720F8A",
            #             "geometry_config": {},
            #             "hotkey": ""
            #         },
            #         {
            #             "title": "kiwi",
            #             "shape": "polygon",
            #             "color": "#8A0F6F",
            #             "geometry_config": {},
            #             "hotkey": ""
            #         }
            #     ],
            #     "tags": [
            #         {
            #             "name": "fruit",
            #             "value_type": "any_string",
            #             "color": "#788A0F",
            #             "hotkey": "",
            #             "applicable_type": "all",
            #             "classes": []
            #         }
            #     ]
            # }
        """
        res = {
            ProjectMetaJsonFields.OBJ_CLASSES: self._obj_classes.to_json(),
            ProjectMetaJsonFields.TAGS: self._tag_metas.to_json()
        }
        if self._project_type is not None:
            res[ProjectMetaJsonFields.PROJECT_TYPE] = self._project_type
        return res

    @classmethod
    def from_json(cls, data: Dict) -> ProjectMeta:
        """
        Convert a json dict to ProjectMeta. Read more about `Supervisely format <https://docs.supervise.ly/data-organization/00_ann_format_navi>`_.

        :param data: ProjectMeta in json format as a dict.
        :type data: dict
        :return: ProjectMeta object
        :rtype: :class:`ProjectMeta<ProjectMeta>`
        :Usage example:

         .. code-block:: python

            import supervisely as sly

            meta_json = {
                "classes": [
                    {
                        "title": "lemon",
                        "shape": "rectangle",
                        "color": "#8A0F7B"
                    },
                    {
                        "title": "kiwi",
                        "shape": "polygon",
                        "color": "#8A0F50"
                    }
                ],
                "tags": [
                    {
                        "name": "fruit",
                        "value_type": "any_string",
                        "color": "#0F6F8A"
                    }
                ]
            }
            meta = sly.ProjectMeta.from_json(meta_json)
        """
        tag_metas_json = data.get(ProjectMetaJsonFields.TAGS, [])
        img_tag_metas_json = data.get(ProjectMetaJsonFields.IMG_TAGS, [])
        obj_tag_metas_json = data.get(ProjectMetaJsonFields.OBJ_TAGS, [])
        project_type = data.get(ProjectMetaJsonFields.PROJECT_TYPE, None)

        if len(tag_metas_json) > 0:
            # New format - all project tags in a single collection.
            if any(len(x) > 0 for x in [img_tag_metas_json, obj_tag_metas_json]):
                raise ValueError(
                    'Project meta JSON contains both the {!r} section (current format merged tags for all of '
                    'the project) and {!r} or {!r} sections (legacy format with separate collections for images '
                    'and labeled objects). Either new format only or legacy format only are supported, but not a '
                    'mix.'.format(
                        ProjectMetaJsonFields.TAGS, ProjectMetaJsonFields.IMG_TAGS, ProjectMetaJsonFields.OBJ_TAGS))
            tag_metas = TagMetaCollection.from_json(tag_metas_json)
        else:
            img_tag_metas = TagMetaCollection.from_json(img_tag_metas_json)
            obj_tag_metas = TagMetaCollection.from_json(obj_tag_metas_json)
            tag_metas = _merge_img_obj_tag_metas(img_tag_metas, obj_tag_metas)

        return cls(obj_classes=ObjClassCollection.from_json(data[ProjectMetaJsonFields.OBJ_CLASSES]),
                   tag_metas=tag_metas, project_type=project_type)

    def merge(self, other: ProjectMeta) -> ProjectMeta:
        """
        Merge all instances from given ProjectMeta into a single ProjectMeta object.

        :param other: ProjectMeta object.
        :type other: ProjectMeta
        :return: New instance of ProjectMeta object
        :rtype: :class:`ProjectMeta<ProjectMeta>`
        :raises: :class:`ValueError` Upon attempt to merge metas which contain the same obj class or tag meta
        :Usage example:

         .. code-block:: python

            import supervisely as sly

            meta_1 = sly.ProjectMeta()
            class_cat = sly.ObjClass('cat', sly.Rectangle)
            tag_cat = sly.TagMeta('cat_tag', sly.TagValueType.ANY_STRING)
            meta_1 = meta_1.add_obj_class(class_cat)
            meta_1 = meta_1.add_tag_meta(tag_cat)

            meta_2 = sly.ProjectMeta()
            class_dog = sly.ObjClass('dog', sly.Rectangle)
            tag_dog = sly.TagMeta('dog_tag', sly.TagValueType.ANY_STRING)
            meta_2 = meta_2.add_obj_class(class_dog)
            meta_2 = meta_2.add_tag_meta(tag_dog)

            merge_meta = meta_1.merge(meta_2)
            merge_meta_json = merge_meta.to_json()
            print(json.dumps(merge_meta_json, indent=4))
            # Output: {
            #     "classes": [
            #         {
            #             "title": "dog",
            #             "shape": "rectangle",
            #             "color": "#0F8A62",
            #             "geometry_config": {},
            #             "hotkey": ""
            #         },
            #         {
            #             "title": "cat",
            #             "shape": "rectangle",
            #             "color": "#340F8A",
            #             "geometry_config": {},
            #             "hotkey": ""
            #         }
            #     ],
            #     "tags": [
            #         {
            #             "name": "dog_tag",
            #             "value_type": "any_string",
            #             "color": "#380F8A",
            #             "hotkey": "",
            #             "applicable_type": "all",
            #             "classes": []
            #         },
            #         {
            #             "name": "cat_tag",
            #             "value_type": "any_string",
            #             "color": "#8A0F82",
            #             "hotkey": "",
            #             "applicable_type": "all",
            #             "classes": []
            #         }
            #     ]
            # }
        """
        return self.clone(obj_classes=self._obj_classes.merge(other.obj_classes),
                          tag_metas=self._tag_metas.merge(other._tag_metas))

    def clone(self, obj_classes: Optional[ObjClassCollection] = None, tag_metas: Optional[TagMetaCollection] = None,
              project_type: Optional[str]=None) -> ProjectMeta:
        """
        Clone makes a copy of ProjectMeta with new fields, if fields are given, otherwise it will use original ProjectMeta fields.

        :param obj_classes: ObjClassCollection that stores ObjClass instances with unique names.
        :type obj_classes: ObjClassCollection, optional
        :param tag_metas: TagMetaCollection that stores TagMeta instances with unique names.
        :type tag_metas: TagMetaCollection, optional
        :param project_type: Type of items in project: images, videos, volumes, point_clouds.
        :type project_type: str, optional
        :return: New instance of ProjectMeta object
        :rtype: :class:`ProjectMeta<ProjectMeta>`
        :Usage example:

         .. code-block:: python

            import supervisely as sly

            meta = sly.ProjectMeta()
            class_cat = sly.ObjClass('cat', sly.Rectangle)
            collection_cat = sly.ObjClassCollection([class_cat])
            tag_cat = sly.TagMeta('cat_tag', sly.TagValueType.ANY_STRING)
            collection_tag_cat = sly.TagMetaCollection([tag_cat])
            # Remember that ProjectMeta object is immutable, and we need to assign new instance of ProjectMeta to a new variable
            new_meta = meta.clone(obj_classes=collection_cat, tag_metas=collection_tag_cat)
            new_meta_json = new_meta.to_json()
            print(json.dumps(new_meta_json, indent=4))
            # Output: {
            #     "classes": [
            #         {
            #             "title": "cat",
            #             "shape": "rectangle",
            #             "color": "#190F8A",
            #             "geometry_config": {},
            #             "hotkey": ""
            #         }
            #     ],
            #     "tags": [
            #         {
            #             "name": "cat_tag",
            #             "value_type": "any_string",
            #             "color": "#8A6D0F",
            #             "hotkey": "",
            #             "applicable_type": "all",
            #             "classes": []
            #         }
            #     ]
            # }
        """
        return ProjectMeta(obj_classes=take_with_default(obj_classes, self.obj_classes),
                           tag_metas=take_with_default(tag_metas, self.tag_metas),
                           project_type=take_with_default(project_type, self.project_type))

    def add_obj_class(self, new_obj_class: ObjClass) -> ProjectMeta:
        """
        Adds given ObjClass to ProjectMeta.

        :param new_obj_class: ObjClass object.
        :type new_obj_class: ObjClass
        :return: New instance of ProjectMeta object
        :rtype: :class:`ProjectMeta<ProjectMeta>`
        :Usage example:

         .. code-block:: python

            import supervisely as sly

            meta = sly.ProjectMeta()
            class_cat = sly.ObjClass('cat', sly.Rectangle)
            # Remember that ProjectMeta object is immutable, and we need to assign new instance of ProjectMeta to a new variable
            meta = meta.add_obj_class(class_cat)
            meta_json = meta.to_json()
            print(json.dumps(meta_json, indent=4))
            # Output: {
            #     "classes": [
            #         {
            #             "title": "cat",
            #             "shape": "rectangle",
            #             "color": "#178A0F",
            #             "geometry_config": {},
            #             "hotkey": ""
            #         }
            #     ],
            #     "tags": []
            # }
        """
        return self.add_obj_classes([new_obj_class])

    def add_obj_classes(self, new_obj_classes: List[ObjClass]) -> ProjectMeta:
        """
        Adds given ObjClasses to ProjectMeta.

        :param new_obj_classes: List of ObjClass objects.
        :type new_obj_classes: List[ObjClass]
        :return: New instance of ProjectMeta object
        :rtype: :class:`ProjectMeta<ProjectMeta>`
        :Usage example:

         .. code-block:: python

            import supervisely as sly

            meta = sly.ProjectMeta()
            class_cat = sly.ObjClass('cat', sly.Rectangle)
            class_dog = sly.ObjClass('dog', sly.Bitmap)
            # Remember that ProjectMeta object is immutable, and we need to assign new instance of ProjectMeta to a new variable
            meta = meta.add_obj_classes([class_cat, class_dog])
            meta_json = meta.to_json()
            print(json.dumps(meta_json, indent=4))
            # Output: {
            #     "classes": [
            #         {
            #             "title": "cat",
            #             "shape": "rectangle",
            #             "color": "#8A0F3F",
            #             "geometry_config": {},
            #             "hotkey": ""
            #         },
            #         {
            #             "title": "dog",
            #             "shape": "bitmap",
            #             "color": "#8A0F56",
            #             "geometry_config": {},
            #             "hotkey": ""
            #         }
            #     ],
            #     "tags": []
            # }
        """
        return self.clone(obj_classes=self.obj_classes.add_items(new_obj_classes))

    def add_tag_meta(self, new_tag_meta: TagMeta) -> ProjectMeta:
        """
        Adds given TagMeta to ProjectMeta.

        :param new_tag_meta: TagMeta object.
        :type new_tag_meta: TagMeta
        :return: New instance of ProjectMeta object
        :rtype: :class:`ProjectMeta<ProjectMeta>`
        :Usage example:

         .. code-block:: python

            import supervisely as sly

            meta = sly.ProjectMeta()
            tag_cat = sly.TagMeta('cat_tag', sly.TagValueType.ANY_STRING)
            # Remember that ProjectMeta object is immutable, and we need to assign new instance of ProjectMeta to a new variable
            meta = meta.add_tag_meta(tag_cat)
            meta_json = meta.to_json()
            print(json.dumps(meta_json, indent=4))
            # Output: {
            #     "classes": [],
            #     "tags": [
            #         {
            #             "name": "cat_tag",
            #             "value_type": "any_string",
            #             "color": "#178A0F",
            #             "hotkey": "",
            #             "applicable_type": "all",
            #             "classes": []
            #         }
            #     ]
            # }
        """
        return self.add_tag_metas([new_tag_meta])

    def add_tag_metas(self, new_tag_metas: List[TagMeta]) -> ProjectMeta:
        """
        Adds given TagMetas to ProjectMeta.

        :param new_tag_metas: List of TagMeta objects.
        :type new_tag_metas: List[TagMeta]
        :return: New instance of ProjectMeta object
        :rtype: :class:`ProjectMeta<ProjectMeta>`
        :Usage example:

         .. code-block:: python

            import supervisely as sly

            meta = sly.ProjectMeta()
            tag_cat = sly.TagMeta('cat_tag', sly.TagValueType.ANY_STRING)
            tag_dog = sly.TagMeta('dog_tag', sly.TagValueType.ANY_STRING)
            # Remember that ProjectMeta object is immutable, and we need to assign new instance of ProjectMeta to a new variable
            meta = meta.add_tag_metas([tag_cat, tag_dog])
            meta_json = meta.to_json()
            print(json.dumps(meta_json, indent=4))
            # Output: {
            #     "classes": [],
            #     "tags": [
            #         {
            #             "name": "cat_tag",
            #             "value_type": "any_string",
            #             "color": "#0F248A",
            #             "hotkey": "",
            #             "applicable_type": "all",
            #             "classes": []
            #         },
            #         {
            #             "name": "dog_tag",
            #             "value_type": "any_string",
            #             "color": "#8A5C0F",
            #             "hotkey": "",
            #             "applicable_type": "all",
            #             "classes": []
            #         }
            #     ]
            # }
        """
        return self.clone(tag_metas=self.tag_metas.add_items(new_tag_metas))

    @staticmethod
    def _delete_items(collection, item_names):
        """
        :param collection: ObjClassCollection or TagMetaCollection instance
        :param item_names: list of item names to delete
        :return: list of items, which are in collection and not in given list of items to delete
        """
        names_to_delete = set(item_names)
        res_items = []
        for item in collection:
            if item.key() not in names_to_delete:
                res_items.append(item)
        return res_items

    def delete_obj_class(self, obj_class_name: str) -> ProjectMeta:
        """
        Removes given ObjClass by name from ProjectMeta.

        :param obj_class_name: ObjClass name.
        :type obj_class_name: str
        :return: New instance of ProjectMeta object
        :rtype: :class:`ProjectMeta<ProjectMeta>`
        :Usage example:

         .. code-block:: python

            import supervisely as sly

            meta = sly.ProjectMeta()
            class_cat = sly.ObjClass('cat', sly.Rectangle)
            # Remember that ProjectMeta object is immutable, and we need to assign new instance of ProjectMeta to a new variable
            meta = meta.add_obj_class(class_cat)
            meta_json = meta.to_json()
            print(json.dumps(meta_json, indent=4))
            # Output: {
            #     "classes": [
            #         {
            #             "title": "cat",
            #             "shape": "rectangle",
            #             "color": "#268A0F",
            #             "geometry_config": {},
            #             "hotkey": ""
            #         }
            #     ],
            #     "tags": []
            # }

            # Remember that ProjectMeta object is immutable, and we need to assign new instance of ProjectMeta to a new variable
            meta = meta.delete_obj_class('cat')
            meta_json = meta.to_json()
            print(json.dumps(meta_json, indent=4))
            # Output: {
            #     "classes": [],
            #     "tags": []
            # }
        """
        return self.delete_obj_classes([obj_class_name])

    def delete_obj_classes(self, obj_class_names: List[str]) -> ProjectMeta:
        """
        Removes given ObjClasses by names from ProjectMeta.

        :param obj_class_names: List of ObjClasses names.
        :type obj_class_names: List[str]
        :return: New instance of ProjectMeta object
        :rtype: :class:`ProjectMeta<ProjectMeta>`
        :Usage example:

         .. code-block:: python

            import supervisely as sly

            meta = sly.ProjectMeta()
            class_cat = sly.ObjClass('cat', sly.Rectangle)
            class_dog = sly.ObjClass('dog', sly.Bitmap)
            # Remember that ProjectMeta object is immutable, and we need to assign new instance of ProjectMeta to a new variable
            meta = meta.add_obj_classes([class_cat, class_dog])
            meta_json = meta.to_json()
            print(json.dumps(meta_json, indent=4))
            # Output: {
            #     "classes": [
            #         {
            #             "title": "cat",
            #             "shape": "rectangle",
            #             "color": "#8A0F18",
            #             "geometry_config": {},
            #             "hotkey": ""
            #         },
            #         {
            #             "title": "dog",
            #             "shape": "bitmap",
            #             "color": "#0F8A7F",
            #             "geometry_config": {},
            #             "hotkey": ""
            #         }
            #     ],
            #     "tags": []
            # }

            # Remember that ProjectMeta object is immutable, and we need to assign new instance of ProjectMeta to a new variable
            meta = meta.delete_obj_classes(['cat', 'dog'])
            meta_json = meta.to_json()
            print(json.dumps(meta_json, indent=4))
            # Output: {
            #     "classes": [],
            #     "tags": []
            # }
        """
        res_items = self._delete_items(self._obj_classes, obj_class_names)
        return self.clone(obj_classes=ObjClassCollection(res_items))

    def delete_tag_meta(self, tag_name: str) -> ProjectMeta:
        """
        Removes given TagMeta by name from ProjectMeta.

        :param tag_name: TagMeta name.
        :type tag_name: str
        :return: New instance of ProjectMeta object
        :rtype: :class:`ProjectMeta<ProjectMeta>`
        :Usage example:

         .. code-block:: python

            import supervisely as sly

            meta = sly.ProjectMeta()
            tag_cat = sly.TagMeta('cat_tag', sly.TagValueType.ANY_STRING)
            # Remember that ProjectMeta object is immutable, and we need to assign new instance of ProjectMeta to a new variable
            meta = meta.add_tag_meta(tag_cat)
            meta_json = meta.to_json()
            print(json.dumps(meta_json, indent=4))
            # Output: {
            #     "classes": [],
            #     "tags": [
            #         {
            #             "name": "cat_tag",
            #             "value_type": "any_string",
            #             "color": "#8A540F",
            #             "hotkey": "",
            #             "applicable_type": "all",
            #             "classes": []
            #         }
            #     ]
            # }

            # Remember that ProjectMeta object is immutable, and we need to assign new instance of ProjectMeta to a new variable
            meta = meta.delete_tag_meta('cat_tag')
            meta_json = meta.to_json()
            print(json.dumps(meta_json, indent=4))
            # Output: {
            #     "classes": [],
            #     "tags": []
            # }
        """
        return self.delete_tag_metas([tag_name])

    def delete_tag_metas(self, tag_names: List[str]) -> ProjectMeta:
        """
        Removes given TagMetas by names from ProjectMeta.

        :param tag_names: List of TagMetas names.
        :type tag_names: List[TagMeta]
        :return: New instance of ProjectMeta object
        :rtype: :class:`ProjectMeta<ProjectMeta>`
        :Usage example:

         .. code-block:: python

            import supervisely as sly

            meta = sly.ProjectMeta()
            tag_cat = sly.TagMeta('cat_tag', sly.TagValueType.ANY_STRING)
            tag_dog = sly.TagMeta('dog_tag', sly.TagValueType.ANY_STRING)
            # Remember that ProjectMeta object is immutable, and we need to assign new instance of ProjectMeta to a new variable
            meta = meta.add_tag_metas([tag_cat, tag_dog])
            meta_json = meta.to_json()
            print(json.dumps(meta_json, indent=4))
            # Output: {
            #     "classes": [],
            #     "tags": [
            #         {
            #             "name": "cat_tag",
            #             "value_type": "any_string",
            #             "color": "#0F298A",
            #             "hotkey": "",
            #             "applicable_type": "all",
            #             "classes": []
            #         },
            #         {
            #             "name": "dog_tag",
            #             "value_type": "any_string",
            #             "color": "#8A410F",
            #             "hotkey": "",
            #             "applicable_type": "all",
            #             "classes": []
            #         }
            #     ]
            # }

            # Remember that ProjectMeta object is immutable, and we need to assign new instance of ProjectMeta to a new variable
            meta = meta.delete_tag_metas(['cat_tag', 'dog_tag'])
            meta_json = meta.to_json()
            print(json.dumps(meta_json, indent=4))
            # Output: {
            #     "classes": [],
            #     "tags": []
            # }
        """
        res_items = self._delete_items(self._tag_metas, tag_names)
        return self.clone(tag_metas=TagMetaCollection(res_items))

    def get_obj_class(self, obj_class_name: str) -> ObjClass:
        """
        Get given ObjClass by name from ProjectMeta.

        :param obj_class_name: ObjClass name.
        :type obj_class_name: str
        :return: ObjClass object
        :rtype: :class:`ObjClass<supervisely.annotation.obj_class.ObjClass>`
        :Usage example:

         .. code-block:: python

            import supervisely as sly

            meta = sly.ProjectMeta()
            class_cat = sly.ObjClass('cat', sly.Rectangle)
            class_dog = sly.ObjClass('dog', sly.Bitmap)
            # Remember that ProjectMeta object is immutable, and we need to assign new instance of ProjectMeta to a new variable
            meta = meta.add_obj_classes([class_cat, class_dog])
            meta_json = meta.to_json()
            print(json.dumps(meta_json, indent=4))
            # Output: {
            #     "classes": [
            #         {
            #             "title": "cat",
            #             "shape": "rectangle",
            #             "color": "#8A140F",
            #             "geometry_config": {},
            #             "hotkey": ""
            #         },
            #         {
            #             "title": "dog",
            #             "shape": "bitmap",
            #             "color": "#0F8A35",
            #             "geometry_config": {},
            #             "hotkey": ""
            #         }
            #     ],
            #     "tags": []
            # }

            class_cat = meta.get_obj_class('cat')
            print(class_cat)
            # Output:
            # Name:  cat       Shape: Rectangle    Color: [138, 20, 15]  Geom. settings: {}              Hotkey

            class_elephant = meta.get_obj_class('elephant')
            print(class_elephant)
            # Output:
            # None
        """
        return self._obj_classes.get(obj_class_name)

    def get_tag_meta(self, tag_name: str) -> TagMeta:
        """
        Get given TagMeta by name from ProjectMeta.

        :param tag_name: TagMeta name.
        :type tag_name: str
        :return: TagMeta object.
        :rtype: :class:`TagMeta<supervisely.annotation.tag_meta.TagMeta>`
        :Usage example:

         .. code-block:: python

            import supervisely as sly

            meta = sly.ProjectMeta()
            tag_cat = sly.TagMeta('cat_tag', sly.TagValueType.ANY_STRING)
            tag_dog = sly.TagMeta('dog_tag', sly.TagValueType.ANY_STRING)
            # Remember that ProjectMeta object is immutable, and we need to assign new instance of ProjectMeta to a new variable
            meta = meta.add_tag_metas([tag_cat, tag_dog])
            meta_json = meta.to_json()
            print(json.dumps(meta_json, indent=4))
            # Output: {
            #     "classes": [],
            #     "tags": [
            #         {
            #             "name": "cat_tag",
            #             "value_type": "any_string",
            #             "color": "#590F8A",
            #             "hotkey": "",
            #             "applicable_type": "all",
            #             "classes": []
            #         },
            #         {
            #             "name": "dog_tag",
            #             "value_type": "any_string",
            #             "color": "#0F8A88",
            #             "hotkey": "",
            #             "applicable_type": "all",
            #             "classes": []
            #         }
            #     ]
            # }

            tag_cat = meta.get_tag_meta('cat_tag')
            print(tag_cat)
            # Output:
            # Name:  cat_tag                  Value type:any_string    Possible values:None       Hotkey                  Applicable toall        Applicable classes[]

            tag_elephant = meta.get_tag_meta('elephant_tag')
            print(tag_elephant)
            # Output:
            # None
        """
        return self._tag_metas.get(tag_name)

    @staticmethod
    def merge_list(metas: List[ProjectMeta]) -> ProjectMeta:
        """
        Merge ProjectMetas from given list of ProjectMetas into single ProjectMeta object.

        :param metas: List of ProjectMeta objects.
        :type metas: List[ProjectMeta]
        :return: New instance of ProjectMeta object
        :rtype: :class:`ProjectMeta<ProjectMeta>`
        :Usage example:

         .. code-block:: python

            import supervisely as sly

            meta = sly.ProjectMeta()

            meta_1 = sly.ProjectMeta()
            class_cat = sly.ObjClass('cat', sly.Rectangle)
            meta_1 = meta_1.add_obj_class(class_cat)

            meta_2 = sly.ProjectMeta()
            tag_dog = sly.TagMeta('dog_tag', sly.TagValueType.ANY_STRING)
            meta_2 = meta_2.add_tag_meta(tag_dog)

            # Remember that ProjectMeta object is immutable, and we need to assign new instance of ProjectMeta to a new variable
            meta = meta.merge_list([meta_1, meta_2])
            meta_json = meta.to_json()
            print(json.dumps(meta_json, indent=4))
            # Output: {
            #     "classes": [
            #         {
            #             "title": "cat",
            #             "shape": "rectangle",
            #             "color": "#0F8A45",
            #             "geometry_config": {},
            #             "hotkey": ""
            #         }
            #     ],
            #     "tags": [
            #         {
            #             "name": "dog_tag",
            #             "value_type": "any_string",
            #             "color": "#320F8A",
            #             "hotkey": "",
            #             "applicable_type": "all",
            #             "classes": []
            #         }
            #     ]
            # }
        """
        res_meta = ProjectMeta()
        for meta in metas:
            res_meta = res_meta.merge(meta)
        return res_meta

    def __str__(self):
        result = 'ProjectMeta:\n'
        result += 'Object Classes\n{}\n'.format(str(self._obj_classes))
        result += 'Tags\n{}\n'.format(str(self._tag_metas))
        return result

    def __eq__(self, other: ProjectMeta):
        if self.obj_classes == other.obj_classes and self.tag_metas == other.tag_metas:
            return True
        return False

    def __ne__(self, other: ProjectMeta):
        return not self == other

<<<<<<< HEAD
    def to_segmentation_task(self, keep_geometries: Optional[List]=[Polygon, Bitmap]) -> Tuple[ProjectMeta, Dict[ObjClass, ObjClass]]:
        """
        Convert project meta classes geometries with keep_geometries types to Bitmaps and create new ProjectMeta.

        :param keep_geometries: List of geometries that can be converted.
        :type keep_geometries: List, optional
        :return: New project meta and dict correspondences of old classes to new
        :rtype: :class:`Tuple[ProjectMeta, Dict[ObjClass, ObjClass]]`
        :Usage example:

         .. code-block:: python

            import supervisely as sly

            meta = sly.ProjectMeta()
            class_cat = sly.ObjClass('cat', sly.Polygon)
            class_dog = sly.ObjClass('dog', sly.Bitmap)
            meta = meta.add_obj_classes([class_cat, class_dog])
            meta_json = meta.to_json()
            print(json.dumps(meta_json, indent=4))
            # Output: {
            #     "classes": [
            #         {
            #             "title": "cat",
            #             "shape": "polygon",
            #             "color": "#208A0F",
            #             "geometry_config": {},
            #             "hotkey": ""
            #         },
            #         {
            #             "title": "dog",
            #             "shape": "bitmap",
            #             "color": "#8A570F",
            #             "geometry_config": {},
            #             "hotkey": ""
            #         }
            #     ],
            #     "tags": []
            # }

            res_meta, mapping = meta.to_segmentation_task()
            res_meta_json = res_meta.to_json()
            print(json.dumps(res_meta_json, indent=4))
            # Output: {
            #     "classes": [
            #         {
            #             "title": "cat",
            #             "shape": "bitmap",
            #             "color": "#208A0F",
            #             "geometry_config": {},
            #             "hotkey": ""
            #         },
            #         {
            #             "title": "dog",
            #             "shape": "bitmap",
            #             "color": "#8A570F",
            #             "geometry_config": {},
            #             "hotkey": ""
            #         }
            #     ],
            #     "tags": []
            # }
        """
=======
    def to_segmentation_task(self, keep_geometries=[Polygon, Bitmap], target_classes=None) -> (ProjectMeta, dict):
>>>>>>> ab44b0e0
        mapping = {}
        res_classes = []
        for obj_class in self.obj_classes:
            obj_class: ObjClass

            if target_classes is None or obj_class.name in target_classes:
                if obj_class.geometry_type in keep_geometries:
                    if obj_class.geometry_type == Bitmap:
                        mapping[obj_class] = obj_class
                        res_classes.append(obj_class)
                    else:
                        new_class = obj_class.clone(geometry_type=Bitmap)
                        mapping[obj_class] = new_class
                        res_classes.append(new_class)
                else:
                    mapping[obj_class] = None
            else:
                mapping[obj_class] = None

        res_meta = self.clone(obj_classes=ObjClassCollection(res_classes))
        return res_meta, mapping

    def to_detection_task(self, convert_classes: Optional[bool]=False) -> Tuple[ProjectMeta, Dict[ObjClass, ObjClass]]:
        """
        Convert project meta classes geometries to Rectangles or skip them and create new ProjectMeta.

        :param convert_classes: Convert classes with no Rectangle type to Rectangle or skip them.
        :type convert_classes: bool, optional
        :return: New project meta and dict correspondences of old classes to new
        :rtype: :class:`Tuple[ProjectMeta, Dict[ObjClass, ObjClass]]`
        :Usage example:

         .. code-block:: python

            import supervisely as sly

            meta = sly.ProjectMeta()
            class_cat = sly.ObjClass('cat', sly.Polygon)
            class_dog = sly.ObjClass('dog', sly.Bitmap)
            meta = meta.add_obj_classes([class_cat, class_dog])
            meta_json = meta.to_json()
            print(json.dumps(meta_json, indent=4))
            # Output: {
            #     "classes": [
            #         {
            #             "title": "cat",
            #             "shape": "polygon",
            #             "color": "#208A0F",
            #             "geometry_config": {},
            #             "hotkey": ""
            #         },
            #         {
            #             "title": "dog",
            #             "shape": "bitmap",
            #             "color": "#8A570F",
            #             "geometry_config": {},
            #             "hotkey": ""
            #         }
            #     ],
            #     "tags": []
            # }

            res_meta, mapping = meta.to_detection_task(convert_classes=True)
            res_meta_json = res_meta.to_json()
            print(json.dumps(res_meta_json, indent=4))
            # Output: {
            #     "classes": [
            #         {
            #             "title": "cat",
            #             "shape": "rectangle",
            #             "color": "#3A0F8A",
            #             "geometry_config": {},
            #             "hotkey": ""
            #         },
            #         {
            #             "title": "dog",
            #             "shape": "rectangle",
            #             "color": "#8A310F",
            #             "geometry_config": {},
            #             "hotkey": ""
            #         }
            #     ],
            #     "tags": []
            # }
        """
        mapping = {}
        res_classes = []
        for obj_class in self.obj_classes:
            obj_class: ObjClass
            if obj_class.geometry_type == Rectangle:
                mapping[obj_class] = obj_class
                res_classes.append(obj_class)
            else:
                if convert_classes is True:
                    new_class = obj_class.clone(geometry_type=Rectangle)
                    mapping[obj_class] = new_class
                    res_classes.append(new_class)
                else:
                    # ignore class
                    mapping[obj_class] = None
        res_meta = self.clone(obj_classes=ObjClassCollection(res_classes))
        return res_meta, mapping

<|MERGE_RESOLUTION|>--- conflicted
+++ resolved
@@ -982,8 +982,7 @@
     def __ne__(self, other: ProjectMeta):
         return not self == other
 
-<<<<<<< HEAD
-    def to_segmentation_task(self, keep_geometries: Optional[List]=[Polygon, Bitmap]) -> Tuple[ProjectMeta, Dict[ObjClass, ObjClass]]:
+    def to_segmentation_task(self, keep_geometries: Optional[List]=[Polygon, Bitmap], target_classes=None) -> Tuple[ProjectMeta, Dict[ObjClass, ObjClass]]:
         """
         Convert project meta classes geometries with keep_geometries types to Bitmaps and create new ProjectMeta.
 
@@ -1046,9 +1045,6 @@
             #     "tags": []
             # }
         """
-=======
-    def to_segmentation_task(self, keep_geometries=[Polygon, Bitmap], target_classes=None) -> (ProjectMeta, dict):
->>>>>>> ab44b0e0
         mapping = {}
         res_classes = []
         for obj_class in self.obj_classes:
