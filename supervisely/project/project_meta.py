--- conflicted
+++ resolved
@@ -1081,27 +1081,6 @@
         """
         return self._tag_metas.get(tag_name)
 
-<<<<<<< HEAD
-    def get_tag_meta_by_id(self, tag_meta_id: int) -> TagMeta:
-        """
-        Get given TagMeta by name from ProjectMeta.
-
-        :param tag_meta_id: TagMeta id.
-        :type tag_meta_id: int
-        :return: TagMeta object
-        :rtype: :class:`TagMeta<supervisely.annotation.tag_meta.TagMeta>`
-        :Usage example:
-
-         .. code-block:: python
-
-            import supervisely as sly
-
-            tag_id = 215
-            meta = sly.ProjectMeta.from_json(api.project.get_meta(project_id))
-            tag_meta = meta.get_tag_meta_by_id(tag_id)
-        """
-        return self.tag_metas.get_by_id(tag_meta_id)
-=======
     def get_tag_meta_by_id(self, tag_id: int) -> Optional[TagMeta]:
         """Return TagMeta with given id.
 
@@ -1121,7 +1100,6 @@
         :rtype: tag name or None
         """
         return self._tag_metas.get_tag_name_by_id(tag_id)
->>>>>>> feec1a2b
 
     @staticmethod
     def merge_list(metas: List[ProjectMeta]) -> ProjectMeta:
