--- conflicted
+++ resolved
@@ -1802,7 +1802,7 @@
         )
         await self._add_ann_by_type_async(item_name, ann)
         await self._add_item_info_async(item_name, item_info)
-    
+
     # region Convert DS
     def to_coco(
         self,
@@ -1930,6 +1930,7 @@
             log_progress=log_progress,
             progress_cb=progress_cb,
         )
+
     # region Convert DS
 
 
@@ -3657,11 +3658,7 @@
             resume_download=resume_download,
         )
 
-<<<<<<< HEAD
     # region Convert PR
-    @staticmethod
-=======
->>>>>>> 9f5a3a81
     def to_coco(
         self,
         dest_dir: Optional[str] = None,
@@ -3729,7 +3726,26 @@
 
             import supervisely as sly
 
-<<<<<<< HEAD
+            # Local folder with Project
+            project_directory = "/home/admin/work/supervisely/source/project"
+
+            # Convert Project to YOLO format
+            sly.Project(project_directory).to_yolo(log_progress=True)
+            # or
+            from supervisely.convert import to_yolo
+            to_yolo(project_directory, dest_dir="./yolo_project")
+        """
+
+        from supervisely.convert import to_yolo
+
+        return to_yolo(
+            project=self,
+            dest_dir=dest_dir,
+            task_type=task_type,
+            log_progress=log_progress,
+            progress_cb=progress_cb,
+        )
+
     def to_pascal_voc(
         self,
         dest_dir: Optional[str] = None,
@@ -3765,27 +3781,6 @@
 
     # region Convert PR
     # ------------------------------------------------------------------------------------------------------------ #
-=======
-            # Local folder with Project
-            project_directory = "/home/admin/work/supervisely/source/project"
-
-            # Convert Project to YOLO format
-            sly.Project(project_directory).to_yolo(log_progress=True)
-            # or
-            from supervisely.convert import to_yolo
-            to_yolo(project_directory, dest_dir="./yolo_project")
-        """
-
-        from supervisely.convert import to_yolo
-
-        return to_yolo(
-            project=self,
-            dest_dir=dest_dir,
-            task_type=task_type,
-            log_progress=log_progress,
-            progress_cb=progress_cb,
-        )
->>>>>>> 9f5a3a81
 
 
 def read_single_project(
