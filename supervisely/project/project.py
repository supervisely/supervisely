# coding: utf-8

from __future__ import annotations

import os
import random
import shutil
from collections import namedtuple
from enum import Enum
from typing import Callable, Dict, Generator, List, NamedTuple, Optional, Tuple, Union

import numpy as np
from tqdm import tqdm

import supervisely as sly
from supervisely._utils import abs_url, batched, is_development, snake_to_human
from supervisely.annotation.annotation import ANN_EXT, Annotation, TagCollection
from supervisely.annotation.obj_class import ObjClass
from supervisely.annotation.obj_class_collection import ObjClassCollection
from supervisely.api.api import Api
from supervisely.api.image_api import ImageInfo
from supervisely.collection.key_indexed_collection import (
    KeyIndexedCollection,
    KeyObject,
)
from supervisely.geometry.bitmap import Bitmap
from supervisely.imaging import image as sly_image
from supervisely.io.fs import (
    copy_file,
    dir_empty,
    dir_exists,
    ensure_base_path,
    get_file_name_with_ext,
    list_dir_recursively,
    list_files,
    list_files_recursively,
    mkdir,
    silent_remove,
    subdirs_tree,
)
from supervisely.io.fs_cache import FileCache
from supervisely.io.json import dump_json_file, load_json_file
from supervisely.project.project_meta import ProjectMeta
from supervisely.project.project_type import ProjectType
from supervisely.sly_logger import logger
from supervisely.task.progress import Progress, tqdm_sly


# @TODO: rename img_path to item_path (maybe convert namedtuple to class and create fields and props)
class ItemPaths(NamedTuple):
    #: :class:`str`: Full image file path of item
    img_path: str

    #: :class:`str`: Full annotation file path of item
    ann_path: str


class ItemInfo(NamedTuple):
    #: :class:`str`: Item's dataset name
    dataset_name: str

    #: :class:`str`: Item name
    name: str

    #: :class:`str`: Full image file path of item
    img_path: str

    #: :class:`str`: Full annotation file path of item
    ann_path: str


class OpenMode(Enum):
    """
    Defines the mode of using the :class:`Project<Project>` and :class:`Dataset<Dataset>`.
    """

    #: :class:`int`: READ open mode.
    #: Loads project from given project directory. Checks that item and annotation directories
    #: exist and dataset is not empty. Consistency checks. Checks that every image has
    #: an annotation and the correspondence is one to one.
    READ = 1

    #: :class:`int`: CREATE open mode.
    #: Creates a leaf directory and empty meta.json file. Generates error if
    #: project directory already exists and is not empty.
    CREATE = 2


def _get_effective_ann_name(img_name, ann_names):
    new_format_name = img_name + ANN_EXT
    if new_format_name in ann_names:
        return new_format_name
    else:
        old_format_name = os.path.splitext(img_name)[0] + ANN_EXT
        return old_format_name if (old_format_name in ann_names) else None


class Dataset(KeyObject):
    """
    Dataset is where your labeled and unlabeled images and other data files live. :class:`Dataset<Dataset>` object is immutable.

    :param directory: Path to dataset directory.
    :type directory: str
    :param mode: Determines working mode for the given dataset.
    :type mode: :class:`OpenMode<OpenMode>`, optional. If not provided, dataset_id must be provided.
    :param parents: List of parent directories, e.g. ["ds1", "ds2", "ds3"].
    :type parents: List[str]
    :param dataset_id: Dataset ID if the Dataset is opened in API mode.
        If dataset_id is specified then api must be specified as well.
    :type dataset_id: Optional[int]
    :param api: API object if the Dataset is opened in API mode.
    :type api: Optional[:class:`Api<supervis
    :Usage example:

     .. code-block:: python

        import supervisely as sly
        dataset_path = "/home/admin/work/supervisely/projects/lemons_annotated/ds1"

        # To open dataset locally in read mode
        ds = sly.Dataset(dataset_path, sly.OpenMode.READ)

        # To open dataset on API
        api = sly.Api.from_env()
        ds = sly.Dataset(dataset_path, dataset_id=1, api=api)
    """

    annotation_class = Annotation
    item_info_class = ImageInfo

    item_dir_name = "img"
    ann_dir_name = "ann"
    item_info_dir_name = "img_info"
    seg_dir_name = "seg"
    meta_dir_name = "meta"
    datasets_dir_name = "datasets"

    def __init__(
        self,
        directory: str,
        mode: Optional[OpenMode] = None,
        parents: Optional[List[str]] = None,
        dataset_id: Optional[int] = None,
        api: Optional[sly.Api] = None,
    ):
        if dataset_id is not None:
            raise NotImplementedError(
                "Opening dataset from the API is not implemented yet. Please use the local mode "
                "by providing the 'directory' and 'mode' arguments."
                "This feature will be available later."
            )
        if type(mode) is not OpenMode and mode is not None:
            raise TypeError(
                "Argument 'mode' has type {!r}. Correct type is OpenMode".format(type(mode))
            )
        if mode is None and dataset_id is None:
            raise ValueError("Either 'mode' or 'dataset_id' must be provided")
        if dataset_id is not None and api is None:
            raise ValueError("Argument 'api' must be provided if 'dataset_id' is provided")

        self.parents = parents or []

        self.dataset_id = dataset_id
        self._api = api

        self._directory = directory
        self._item_to_ann = {}  # item file name -> annotation file name

        parts = directory.split(os.path.sep)
        project_dir = parts[0]
        full_ds_name = os.path.join(*[p for p in parts[1:] if p != self.datasets_dir_name])
        short_ds_name = os.path.basename(directory)

        self._project_dir = project_dir
        self._name = full_ds_name
        self._short_name = short_ds_name

        if self.dataset_id is not None:
            self._read_api()
        elif mode is OpenMode.READ:
            self._read()
        else:
            self._create()

    @classmethod
    def ignorable_dirs(cls) -> List[str]:
        return [getattr(cls, attr) for attr in dir(cls) if attr.endswith("_dir_name")]

    @classmethod
    def datasets_dir(cls) -> List[str]:
        return cls.datasets_dir_name

    @property
    def project_dir(self) -> str:
        """
        Path to the project containing the dataset.

        :return: Path to the project.
        :rtype: :class:`str`
        :Usage example:

         .. code-block:: python

            import supervisely as sly
            dataset_path = "/home/admin/work/supervisely/projects/lemons_annotated/ds0"
            ds = sly.Dataset(dataset_path, sly.OpenMode.READ)
            print(ds.project_dir)
            # Output: "/home/admin/work/supervisely/projects/lemons_annotated"
        """
        return self._project_dir

    @property
    def name(self) -> str:
        """
        Full Dataset name, which includes it's parents,
        e.g. ds1/ds2/ds3.

        Use :attr:`short_name` to get only the name of the dataset.

        :return: Dataset Name.
        :rtype: :class:`str`
        :Usage example:

         .. code-block:: python

            import supervisely as sly
            dataset_path = "/home/admin/work/supervisely/projects/lemons_annotated/ds1"
            ds = sly.Dataset(dataset_path, sly.OpenMode.READ)
            print(ds.name)
            # Output: "ds1"
        """
        return self._name

    @property
    def short_name(self) -> str:
        """
        Short dataset name, which does not include it's parents.
        To get the full name of the dataset, use :attr:`name`.

        :return: Dataset Name.
        :rtype: :class:`str`
        :Usage example:

         .. code-block:: python

            import supervisely as sly
            dataset_path = "/home/admin/work/supervisely/projects/lemons_annotated/ds1"
            ds = sly.Dataset(dataset_path, sly.OpenMode.READ)
            print(ds.name)
            # Output: "ds1"
        """
        return self._short_name

    @property
    def path(self) -> str:
        """Returns a relative local path to the dataset.

        :return: Relative local path to the dataset.
        :rtype: :class:`str`
        """
        return self._get_dataset_path(self.short_name, self.parents)

    @staticmethod
    def _get_dataset_path(dataset_name: str, parents: List[dir]):
        """Returns a relative local path to the dataset.

        :param dataset_name: Dataset name.
        :type dataset_name: :class:`str`
        """
        relative_path = os.path.sep.join(f"{parent}/datasets" for parent in parents)
        return os.path.join(relative_path, dataset_name)

    def key(self):
        # TODO: add docstring
        return self.name

    @property
    def directory(self) -> str:
        """
        Path to the dataset directory.

        :return: Path to the dataset directory.
        :rtype: :class:`str`

        :Usage example:

         .. code-block:: python

            import supervisely as sly
            dataset_path = "/home/admin/work/supervisely/projects/lemons_annotated/ds1"
            ds = sly.Dataset(dataset_path, sly.OpenMode.READ)

            print(ds.directory)
            # Output: '/home/admin/work/supervisely/projects/lemons_annotated/ds1'
        """
        return self._directory

    @property
    def item_dir(self) -> str:
        """
        Path to the dataset items directory.

        :return: Path to the dataset directory with items.
        :rtype: :class:`str`
        :Usage example:

         .. code-block:: python

            import supervisely as sly
            dataset_path = "/home/admin/work/supervisely/projects/lemons_annotated/ds1"
            ds = sly.Dataset(dataset_path, sly.OpenMode.READ)

            print(ds.item_dir)
            # Output: '/home/admin/work/supervisely/projects/lemons_annotated/ds1/img'
        """
        return os.path.join(self.directory, self.item_dir_name)

    @property
    def img_dir(self) -> str:
        """
        Path to the dataset images directory.
        Property is alias of item_dir.

        :return: Path to the dataset directory with images.
        :rtype: :class:`str`
        :Usage example:

         .. code-block:: python

            import supervisely as sly
            dataset_path = "/home/admin/work/supervisely/projects/lemons_annotated/ds1"
            ds = sly.Dataset(dataset_path, sly.OpenMode.READ)

            print(ds.img_dir)
            # Output: '/home/admin/work/supervisely/projects/lemons_annotated/ds1/img'
        """
        return self.item_dir

    @property
    def ann_dir(self) -> str:
        """
        Path to the dataset annotations directory.

        :return: Path to the dataset directory with annotations.
        :rtype: :class:`str`
        :Usage example:

         .. code-block:: python

            import supervisely as sly
            dataset_path = "/home/admin/work/supervisely/projects/lemons_annotated/ds1"
            ds = sly.Dataset(dataset_path, sly.OpenMode.READ)

            print(ds.ann_dir)
            # Output: '/home/admin/work/supervisely/projects/lemons_annotated/ds1/ann'
        """
        return os.path.join(self.directory, self.ann_dir_name)

    @property
    def img_info_dir(self):
        """
        Path to the dataset image info directory.
        Property is alias of item_info_dir.

        :return: Path to the dataset directory with images info.
        :rtype: :class:`str`
        :Usage example:

         .. code-block:: python

            import supervisely as sly
            dataset_path = "/home/admin/work/supervisely/projects/lemons_annotated/ds1"
            ds = sly.Dataset(dataset_path, sly.OpenMode.READ)

            print(ds.img_info_dir)
            # Output: '/home/admin/work/supervisely/projects/lemons_annotated/ds1/img_info'
        """
        return self.item_info_dir

    @property
    def item_info_dir(self):
        """
        Path to the dataset item info directory.

        :return: Path to the dataset directory with items info.
        :rtype: :class:`str`
        :Usage example:

         .. code-block:: python

            import supervisely as sly
            dataset_path = "/home/admin/work/supervisely/projects/lemons_annotated/ds1"
            ds = sly.Dataset(dataset_path, sly.OpenMode.READ)

            print(ds.item_info_dir)
            # Output: '/home/admin/work/supervisely/projects/lemons_annotated/ds1/img_info'
        """
        return os.path.join(self.directory, self.item_info_dir_name)

    @property
    def seg_dir(self):
        """
        Path to the dataset segmentation masks directory.

        :return: Path to the dataset directory with masks.
        :rtype: :class:`str`
        :Usage example:

         .. code-block:: python

            import supervisely as sly
            dataset_path = "/home/admin/work/supervisely/projects/lemons_annotated/ds1"
            ds = sly.Dataset(dataset_path, sly.OpenMode.READ)

            print(ds.seg_dir)
            # Output: '/home/admin/work/supervisely/projects/lemons_annotated/ds1/seg'
        """
        return os.path.join(self.directory, self.seg_dir_name)

    @property
    def meta_dir(self):
        """
        Path to the dataset segmentation masks directory.

        :return: Path to the dataset directory with masks.
        :rtype: :class:`str`
        :Usage example:

         .. code-block:: python

            import supervisely as sly
            dataset_path = "/home/admin/work/supervisely/projects/lemons_annotated/ds1"
            ds = sly.Dataset(dataset_path, sly.OpenMode.READ)

            print(ds.meta_dir)
            # Output: '/home/admin/work/supervisely/projects/lemons_annotated/ds1/meta'
        """
        return os.path.join(self.directory, self.meta_dir_name)

    @classmethod
    def _has_valid_ext(cls, path: str) -> bool:
        """
        The function _has_valid_ext checks if a given file has a supported extension('.jpg', '.jpeg', '.mpo', '.bmp', '.png', '.webp')
        :param path: the path to the file
        :return: bool (True if a given file has a supported extension, False - in otherwise)
        """
        return sly_image.has_valid_ext(path)

    def _read(self):
        """
        Fills out the dictionary items: item file name -> annotation file name. Checks item and annotation directoris existing and dataset not empty.
        Consistency checks. Every item must have an annotation, and the correspondence must be one to one.
        If not - it generate exception error.
        """
        if not dir_exists(self.item_dir):
            raise FileNotFoundError("Item directory not found: {!r}".format(self.item_dir))
        if not dir_exists(self.ann_dir):
            raise FileNotFoundError("Annotation directory not found: {!r}".format(self.ann_dir))

        raw_ann_paths = list_files(self.ann_dir, [ANN_EXT])
        img_paths = list_files(self.item_dir, filter_fn=self._has_valid_ext)

        raw_ann_names = set(os.path.basename(path) for path in raw_ann_paths)
        img_names = [os.path.basename(path) for path in img_paths]

        if len(img_names) == 0 and len(raw_ann_names) == 0:
            raise RuntimeError("Dataset {!r} is empty".format(self.name))

        if len(img_names) == 0:  # items_names polyfield
            img_names = [os.path.splitext(ann_name)[0] for ann_name in raw_ann_names]

        # Consistency checks. Every image must have an annotation, and the correspondence must be one to one.
        effective_ann_names = set()
        for img_name in img_names:
            ann_name = _get_effective_ann_name(img_name, raw_ann_names)
            if ann_name is None:
                raise RuntimeError(
                    "Item {!r} in dataset {!r} does not have a corresponding annotation file.".format(
                        img_name, self.name
                    )
                )
            if ann_name in effective_ann_names:
                raise RuntimeError(
                    "Annotation file {!r} in dataset {!r} matches two different image files.".format(
                        ann_name, self.name
                    )
                )
            effective_ann_names.add(ann_name)
            self._item_to_ann[img_name] = ann_name

    def _read_api(self) -> None:
        """Method to read the dataset, which opened from the API."""
        self._image_infos = self._api.image.get_list(self.dataset_id)
        img_names = [img_info.name for img_info in self._image_infos]
        for img_name in img_names:
            ann_name = f"{img_name}.json"
            self._item_to_ann[img_name] = ann_name

    @property
    def image_infos(self) -> List[ImageInfo]:
        """If the dataset is opened from the API, returns the list of ImageInfo objects.
        Otherwise raises an exception.

        :raises: ValueError: If the dataset is opened in local mode.
        :return: List of ImageInfo objects.
        :rtype: List[:class:`ImageInfo`]
        """
        if not self.dataset_id:
            raise ValueError(
                "This dataset was open in local mode. It does not have access to the API."
            )
        return self._image_infos

    def _create(self):
        """
        Creates a leaf directory and all intermediate ones for items and annotations.
        """
        mkdir(self.ann_dir)
        mkdir(self.item_dir)

    def get_items_names(self) -> list:
        """
        List of dataset item names.

        :return: List of item names.
        :rtype: :class:`list` [ :class:`str` ]
        :Usage example:

         .. code-block:: python

            import supervisely as sly
            dataset_path = "/home/admin/work/supervisely/projects/lemons_annotated/ds1"
            ds = sly.Dataset(dataset_path, sly.OpenMode.READ)

            print(ds.get_item_names())
            # Output: ['IMG_0002.jpg', 'IMG_0005.jpg', 'IMG_0008.jpg', ...]
        """
        return list(self._item_to_ann.keys())

    def item_exists(self, item_name: str) -> bool:
        """
        Checks if given item name belongs to the dataset.

        :param item_name: Item name.
        :type item_name: :class:`str`
        :return: True if item exist, otherwise False.
        :rtype: :class:`bool`
        :Usage example:

         .. code-block:: python

            import supervisely as sly
            dataset_path = "/home/admin/work/supervisely/projects/lemons_annotated/ds1"
            ds = sly.Dataset(dataset_path, sly.OpenMode.READ)

            ds.item_exists("IMG_0748")      # False
            ds.item_exists("IMG_0748.jpeg") # True
        """
        return item_name in self._item_to_ann

    def get_item_path(self, item_name: str) -> str:
        """
        Path to the given item.

        :param item_name: Item name.
        :type item_name: :class:`str`
        :return: Path to the given item.
        :rtype: :class:`str`
        :raises: :class:`RuntimeError` if item not found in the project
        :Usage example:

         .. code-block:: python

            import supervisely as sly
            dataset_path = "/home/admin/work/supervisely/projects/lemons_annotated/ds1"
            ds = sly.Dataset(dataset_path, sly.OpenMode.READ)

            print(ds.get_item_path("IMG_0748"))
            # Output: RuntimeError: Item IMG_0748 not found in the project.

            print(ds.get_item_path("IMG_0748.jpeg"))
            # Output: '/home/admin/work/supervisely/projects/lemons_annotated/ds1/img/IMG_0748.jpeg'
        """
        if not self.item_exists(item_name):
            raise RuntimeError("Item {} not found in the project.".format(item_name))

        return os.path.join(self.item_dir, item_name)

    def get_img_path(self, item_name: str) -> str:
        """
        Path to the given image.
        Method is alias of get_item_path(item_name).

        :param item_name: Image name.
        :type item_name: :class:`str`
        :return: Path to the given image.
        :rtype: :class:`str`
        :raises: :class:`RuntimeError` if item not found in the project.
        :Usage example:

         .. code-block:: python

            import supervisely as sly
            dataset_path = "/home/admin/work/supervisely/projects/lemons_annotated/ds1"
            ds = sly.Dataset(dataset_path, sly.OpenMode.READ)

            print(ds.get_img_path("IMG_0748"))
            # Output: RuntimeError: Item IMG_0748 not found in the project.

            print(ds.get_img_path("IMG_0748.jpeg"))
            # Output: '/home/admin/work/supervisely/projects/lemons_annotated/ds1/ann/IMG_0748.jpeg.json'
        """
        return self.get_item_path(item_name)

    def get_ann(self, item_name, project_meta: ProjectMeta) -> Annotation:
        """
        Read annotation of item from json.

        :param item_name: Item name.
        :type item_name: :class:`str`
        :param project_meta: ProjectMeta object.
        :type project_meta: :class:`ProjectMeta<supervisely.project.project_meta.ProjectMeta>`
        :return: Annotation object.
        :rtype: :class:`Annotation<supervisely.annotation.annotation.Annotation>`
        :raises: :class:`RuntimeError` if item not found in the project
        :Usage example:

         .. code-block:: python

            import supervisely as sly
            project_path = "/home/admin/work/supervisely/projects/lemons_annotated"
            project = sly.Project(project_path, sly.OpenMode.READ)

            ds = project.datasets.get('ds1')

            annotation = ds.get_ann("IMG_0748", project.meta)
            # Output: RuntimeError: Item IMG_0748 not found in the project.

            annotation = ds.get_ann("IMG_0748.jpeg", project.meta)
            print(annotation.to_json())
            # Output: {
            #     "description": "",
            #     "size": {
            #         "height": 500,
            #         "width": 700
            #     },
            #     "tags": [],
            #     "objects": [],
            #     "customBigData": {}
            # }
        """
        ann_path = self.get_ann_path(item_name)
        return self.annotation_class.load_json_file(ann_path, project_meta)

    def get_ann_path(self, item_name: str) -> str:
        """
        Path to the given annotation json file.

        :param item_name: Item name.
        :type item_name: :class:`str`
        :return: Path to the given annotation json file.
        :rtype: :class:`str`
        :raises: :class:`RuntimeError` if item not found in the project
        :Usage example:

         .. code-block:: python

            import supervisely as sly
            dataset_path = "/home/admin/work/supervisely/projects/lemons_annotated/ds1"
            ds = sly.Dataset(dataset_path, sly.OpenMode.READ)

            print(ds.get_ann_path("IMG_0748"))
            # Output: RuntimeError: Item IMG_0748 not found in the project.

            print(ds.get_ann_path("IMG_0748.jpeg"))
            # Output: '/home/admin/work/supervisely/projects/lemons_annotated/ds1/ann/IMG_0748.jpeg.json'
        """
        ann_path = self._item_to_ann.get(item_name, None)
        if ann_path is None:
            raise RuntimeError("Item {} not found in the project.".format(item_name))

        ann_path = ann_path.strip("/")
        return os.path.join(self.ann_dir, ann_path)

    def get_img_info_path(self, img_name: str) -> str:
        """
        Get path to the image info json file without checking if the file exists.
        Method is alias of get_item_info_path(item_name).

        :param item_name: Image name.
        :type item_name: :class:`str`
        :return: Path to the given image info json file.
        :rtype: :class:`str`
        :raises: :class:`RuntimeError` if image not found in the project.
        :Usage example:

         .. code-block:: python

            import supervisely as sly
            dataset_path = "/home/admin/work/supervisely/projects/lemons_annotated/ds1"
            ds = sly.Dataset(dataset_path, sly.OpenMode.READ)

            print(ds.get_img_info_path("IMG_0748"))
            # Output: RuntimeError: Item IMG_0748 not found in the project.

            print(ds.get_img_info_path("IMG_0748.jpeg"))
            # Output: '/home/admin/work/supervisely/projects/lemons_annotated/ds1/img_info/IMG_0748.jpeg.json'
        """
        return self.get_item_info_path(img_name)

    def get_item_info_path(self, item_name: str) -> str:
        """
        Get path to the item info json file without checking if the file exists.

        :param item_name: Item name.
        :type item_name: :class:`str`
        :return: Path to the given item info json file.
        :rtype: :class:`str`
        :raises: :class:`RuntimeError` if item not found in the project.
        :Usage example:

         .. code-block:: python

            import supervisely as sly
            dataset_path = "/home/admin/work/supervisely/projects/lemons_annotated/ds1"
            ds = sly.Dataset(dataset_path, sly.OpenMode.READ)

            print(ds.get_item_info_path("IMG_0748"))
            # Output: RuntimeError: Item IMG_0748 not found in the project.

            print(ds.get_item_info_path("IMG_0748.jpeg"))
            # Output: '/home/admin/work/supervisely/projects/lemons_annotated/ds1/img_info/IMG_0748.jpeg.json'
        """
        info_path = self._item_to_ann.get(item_name, None)
        if info_path is None:
            raise RuntimeError("Item {} not found in the project.".format(item_name))

        return os.path.join(self.item_info_dir, info_path)

    def get_item_meta_path(self, item_name: str) -> str:
        """
        Get path to the item info json file without checking if the file exists.

        :param item_name: Item name.
        :type item_name: :class:`str`
        :return: Path to the given item info json file.
        :rtype: :class:`str`
        :raises: :class:`RuntimeError` if item not found in the project.
        :Usage example:

         .. code-block:: python

            import supervisely as sly
            dataset_path = "/home/admin/work/supervisely/projects/lemons_annotated/ds1"
            ds = sly.Dataset(dataset_path, sly.OpenMode.READ)

            print(ds.get_item_info_path("IMG_0748"))
            # Output: RuntimeError: Item IMG_0748 not found in the project.

            print(ds.get_item_info_path("IMG_0748.jpeg"))
            # Output: '/home/admin/work/supervisely/projects/lemons_annotated/ds1/img_info/IMG_0748.jpeg.json'
        """
        meta_path = self._item_to_ann.get(item_name, None)

        return os.path.join(self.meta_dir, meta_path)

    def get_image_info(self, item_name: str) -> ImageInfo:
        """
        Information for Item with given name.

        :param item_name: Item name.
        :type item_name: :class:`str`
        :return: ImageInfo object.
        :rtype: :class:`ImageInfo<supervisely.api.image_api.ImageInfo>`
        :Usage example:

         .. code-block:: python

            import supervisely as sly
            dataset_path = "/home/admin/work/supervisely/projects/lemons_annotated/ds0"
            ds = sly.Dataset(dataset_path, sly.OpenMode.READ)

            print(ds.get_image_info("IMG_0748.jpeg"))
            # Output:
            # ImageInfo(
            #     id=770915,
            #     name='IMG_0748.jpeg',
            #     link=None,
            #     hash='ZdpMD+ZMJx0R8BgsCzJcqM7qP4M8f1AEtoYc87xZmyQ=',
            #     mime='image/jpeg',
            #     ext='jpeg',
            #     size=148388,
            #     width=1067,
            #     height=800,
            #     labels_count=4,
            #     dataset_id=2532,
            #     created_at='2021-03-02T10:04:33.973Z',
            #     updated_at='2021-03-02T10:04:33.973Z',
            #     meta={},
            #     path_original='/h5un6l2bnaz1vj8a9qgms4-public/images/original/7/h/Vo/...jpeg',
            #     full_storage_url='http://app.supervise.ly/h5un6l2bnaz1vj8a9qgms4-public/images/original/7/h/Vo/...jpeg'),
            #     tags=[]
            # )
        """
        return self.get_item_info(item_name)

    def get_item_info(self, item_name: str) -> ImageInfo:
        """
        Information for Item with given name.

        :param item_name: Item name.
        :type item_name: :class:`str`
        :return: ImageInfo object.
        :rtype: :class:`ImageInfo<supervisely.api.image_api.ImageInfo>`
        :Usage example:

         .. code-block:: python

            import supervisely as sly
            dataset_path = "/home/admin/work/supervisely/projects/lemons_annotated/ds0"
            ds = sly.Dataset(dataset_path, sly.OpenMode.READ)

            print(ds.get_item_info("IMG_0748.jpeg"))
            # Output:
            # ImageInfo(
            #     id=770915,
            #     name='IMG_0748.jpeg',
            #     link=None,
            #     hash='ZdpMD+ZMJx0R8BgsCzJcqM7qP4M8f1AEtoYc87xZmyQ=',
            #     mime='image/jpeg',
            #     ext='jpeg',
            #     size=148388,
            #     width=1067,
            #     height=800,
            #     labels_count=4,
            #     dataset_id=2532,
            #     created_at='2021-03-02T10:04:33.973Z',
            #     updated_at='2021-03-02T10:04:33.973Z',
            #     meta={},
            #     path_original='/h5un6l2bnaz1vj8a9qgms4-public/images/original/7/h/Vo/...jpeg',
            #     full_storage_url='http://app.supervise.ly/h5un6l2bnaz1vj8a9qgms4-public/images/original/7/h/Vo/...jpeg'),
            #     tags=[]
            # )
        """
        item_info_path = self.get_item_info_path(item_name)
        item_info_dict = load_json_file(item_info_path)
        item_info_named_tuple = namedtuple(self.item_info_class.__name__, item_info_dict)
        return item_info_named_tuple(**item_info_dict)

    def get_seg_path(self, item_name: str) -> str:
        """
        Get path to the png segmentation mask file without checking if the file exists.
        Use :class:`Project.to_segmentation_task()<supervisely.project.project.Project.to_segmentation_task>`
        to create segmentation masks from annotations in your project.

        :param item_name: Item name.
        :type item_name: :class:`str`
        :return: Path to the given png mask file.
        :rtype: :class:`str`
        :raises: :class:`RuntimeError` if item not found in the project.
        :Usage example:

         .. code-block:: python

            import supervisely as sly
            dataset_path = "/home/admin/work/supervisely/projects/lemons_annotated/ds1"
            ds = sly.Dataset(dataset_path, sly.OpenMode.READ)

            print(ds.get_seg_path("IMG_0748"))
            # Output: RuntimeError: Item IMG_0748 not found in the project.

            print(ds.get_seg_path("IMG_0748.jpeg"))
            # Output: '/home/admin/work/supervisely/projects/lemons_annotated/ds1/seg/IMG_0748.jpeg.png'
        """
        ann_path = self._item_to_ann.get(item_name, None)
        if ann_path is None:
            raise RuntimeError("Item {} not found in the project.".format(item_name))
        return os.path.join(self.seg_dir, f"{item_name}.png")

    def add_item_file(
        self,
        item_name: str,
        item_path: str,
        ann: Optional[Union[Annotation, str]] = None,
        _validate_item: Optional[bool] = True,
        _use_hardlink: Optional[bool] = False,
        item_info: Optional[Union[ImageInfo, Dict, str]] = None,
        img_info: Optional[Union[ImageInfo, Dict, str]] = None,
    ) -> None:
        """
        Adds given item file to dataset items directory, and adds given annotation to dataset
        annotations directory. if ann is None, creates empty annotation file.

        :param item_name: Item name.
        :type item_name: :class:`str`
        :param item_path: Path to the item.
        :type item_path: :class:`str`
        :param ann: Annotation object or path to annotation json file.
        :type ann: :class:`Annotation<supervisely.annotation.annotation.Annotation>` or :class:`str`, optional
        :param _validate_item: Checks input files format.
        :type _validate_item: :class:`bool`, optional
        :param _use_hardlink: If True creates a hardlink pointing to src named dst, otherwise don't.
        :type _use_hardlink: :class:`bool`, optional
        :param item_info: ImageInfo object or ImageInfo object converted to dict or path to item info json file for copying to dataset item info directory.
        :type item_info: :class:`ImageInfo<supervisely.api.image_api.ImageInfo>` or :class:`dict` or :class:`str`, optional
        :param img_info: Deprecated version of item_info parameter. Can be removed in future versions.
        :type img_info: :class:`ImageInfo<supervisely.api.image_api.ImageInfo>` or :class:`dict` or :class:`str`, optional
        :return: None
        :rtype: NoneType
        :raises: :class:`RuntimeError` if item_name already exists in dataset or item name has unsupported extension.
        :Usage example:

         .. code-block:: python

            import supervisely as sly
            dataset_path = "/home/admin/work/supervisely/projects/lemons_annotated/ds1"
            ds = sly.Dataset(dataset_path, sly.OpenMode.READ)

            ann = "/home/admin/work/supervisely/projects/lemons_annotated/ds1/ann/IMG_8888.jpeg.json"
            ds.add_item_file("IMG_8888.jpeg", "/home/admin/work/supervisely/projects/lemons_annotated/ds1/img/IMG_8888.jpeg", ann=ann)
            print(ds.item_exists("IMG_8888.jpeg"))
            # Output: True
        """
        # item_path is None when image is cached
        if item_path is None and ann is None and img_info is None:
            raise RuntimeError("No item_path or ann or img_info provided.")

        if item_info is not None and img_info is not None:
            raise RuntimeError(
                "At least one parameter of two (item_info and img_info) must be None."
            )

        if img_info is not None:
            logger.warn(
                "img_info parameter of add_item_file() method is deprecated and can be removed in future versions. Use item_info parameter instead."
            )
            item_info = img_info

        self._add_item_file(
            item_name,
            item_path,
            _validate_item=_validate_item,
            _use_hardlink=_use_hardlink,
        )
        self._add_ann_by_type(item_name, ann)
        self._add_item_info(item_name, item_info)

    def add_item_np(
        self,
        item_name: str,
        img: np.ndarray,
        ann: Optional[Union[Annotation, str]] = None,
        img_info: Optional[Union[ImageInfo, Dict, str]] = None,
    ) -> None:
        """
        Adds given numpy matrix as an image to dataset items directory, and adds given annotation to dataset ann directory. if ann is None, creates empty annotation file.

        :param item_name: Item name.
        :type item_name: :class:`str`
        :param img: numpy Image matrix in RGB format.
        :type img: np.ndarray
        :param ann: Annotation object or path to annotation json file.
        :type ann: :class:`Annotation<supervisely.annotation.annotation.Annotation>` or :class:`str`, optional
        :param img_info: ImageInfo object or ImageInfo object converted to dict or path to item info json file for copying to dataset item info directory.
        :type img_info: :class:`ImageInfo<supervisely.api.image_api.ImageInfo>` or :class:`dict` or :class:`str`, optional
        :return: None
        :rtype: NoneType
        :raises: :class:`RuntimeError` if item_name already exists in dataset or item name has unsupported extension
        :Usage example:

         .. code-block:: python

            import supervisely as sly
            dataset_path = "/home/admin/work/supervisely/projects/lemons_annotated/ds1"
            ds = sly.Dataset(dataset_path, sly.OpenMode.READ)

            img_path = "/home/admin/Pictures/Clouds.jpeg"
            img_np = sly.image.read(img_path)
            ds.add_item_np("IMG_050.jpeg", img_np)
            print(ds.item_exists("IMG_050.jpeg"))
            # Output: True
        """
        if img is None and ann is None and img_info is None:
            raise RuntimeError("No img or ann or img_info provided.")

        self._add_img_np(item_name, img)
        self._add_ann_by_type(item_name, ann)
        self._add_item_info(item_name, img_info)

    def add_item_raw_bytes(
        self,
        item_name: str,
        item_raw_bytes: bytes,
        ann: Optional[Union[Annotation, str]] = None,
        img_info: Optional[Union[ImageInfo, Dict, str]] = None,
    ) -> None:
        """
        Adds given binary object as an image to dataset items directory, and adds given annotation to dataset ann directory. if ann is None, creates empty annotation file.

        :param item_name: Item name.
        :type item_name: :class:`str`
        :param item_raw_bytes: Binary object.
        :type item_raw_bytes: :class:`bytes`
        :param ann: Annotation object or path to annotation json file.
        :type ann: :class:`Annotation<supervisely.annotation.annotation.Annotation>` or :class:`str`, optional
        :param img_info: ImageInfo object or ImageInfo object converted to dict or path to item info json file for copying to dataset item info directory.
        :type img_info: :class:`ImageInfo<supervisely.api.image_api.ImageInfo>` or :class:`dict` or :class:`str`, optional
        :return: None
        :rtype: NoneType
        :raises: :class:`RuntimeError` if item_name already exists in dataset or item name has unsupported extension
        :Usage example:

         .. code-block:: python

            import supervisely as sly
            dataset_path = "/home/admin/work/supervisely/projects/lemons_annotated/ds1"
            ds = sly.Dataset(dataset_path, sly.OpenMode.READ)

            img_path = "/home/admin/Pictures/Clouds.jpeg"
            img_np = sly.image.read(img_path)
            img_bytes = sly.image.write_bytes(img_np, "jpeg")
            ds.add_item_raw_bytes("IMG_050.jpeg", img_bytes)
            print(ds.item_exists("IMG_050.jpeg"))
            # Output: True
        """
        if item_raw_bytes is None and ann is None and img_info is None:
            raise RuntimeError("No item_raw_bytes or ann or img_info provided.")

        self._add_item_raw_bytes(item_name, item_raw_bytes)
        self._add_ann_by_type(item_name, ann)
        self._add_item_info(item_name, img_info)

    def get_classes_stats(
        self,
        project_meta: Optional[ProjectMeta] = None,
        return_objects_count: Optional[bool] = True,
        return_figures_count: Optional[bool] = True,
        return_items_count: Optional[bool] = True,
    ):
        if project_meta is None:
            project = Project(self.project_dir, OpenMode.READ)
            project_meta = project.meta
        class_items = {}
        class_objects = {}
        class_figures = {}
        for obj_class in project_meta.obj_classes:
            class_items[obj_class.name] = 0
            class_objects[obj_class.name] = 0
            class_figures[obj_class.name] = 0
        for item_name in self:
            item_ann = self.get_ann(item_name, project_meta)
            item_class = {}
            for label in item_ann.labels:
                class_objects[label.obj_class.name] += 1
                item_class[label.obj_class.name] = True
            for obj_class in project_meta.obj_classes:
                if obj_class.name in item_class.keys():
                    class_items[obj_class.name] += 1

        result = {}
        if return_items_count:
            result["items_count"] = class_items
        if return_objects_count:
            result["objects_count"] = class_objects
        if return_figures_count:
            class_figures = class_objects.copy()  # for Images project
            result["figures_count"] = class_figures
        return result

    def _get_empty_annotaion(self, item_name):
        """
        Create empty annotation from given item. Generate exception error if item not found in project
        :param item_name: str
        :return: Annotation class object
        """
        img_size = sly_image.read(self.get_img_path(item_name)).shape[:2]
        return self.annotation_class(img_size)

    def _add_ann_by_type(self, item_name, ann):
        """
        Add given annotation to dataset annotations dir and to dictionary items: item file name -> annotation file name
        :param item_name: str
        :param ann: Annotation class object, str, dict, None (generate exception error if param type is another)
        """
        # This is a new-style annotation name, so if there was no image with this name yet, there should not have been
        # an annotation either.
        self._item_to_ann[item_name] = item_name + ANN_EXT
        if ann is None:
            self.set_ann(item_name, self._get_empty_annotaion(item_name))
        elif type(ann) is self.annotation_class:
            self.set_ann(item_name, ann)
        elif type(ann) is str:
            self.set_ann_file(item_name, ann)
        elif type(ann) is dict:
            self.set_ann_dict(item_name, ann)
        else:
            raise TypeError("Unsupported type {!r} for ann argument".format(type(ann)))

    def _add_item_info(self, item_name, item_info=None):
        if item_info is None:
            return

        dst_info_path = self.get_item_info_path(item_name)
        ensure_base_path(dst_info_path)
        if type(item_info) is dict:
            dump_json_file(item_info, dst_info_path, indent=4)
        elif type(item_info) is str and os.path.isfile(item_info):
            shutil.copy(item_info, dst_info_path)
        else:
            # item info named tuple (ImageInfo, VideoInfo, PointcloudInfo, ..)
            dump_json_file(item_info._asdict(), dst_info_path, indent=4)

    def _check_add_item_name(self, item_name):
        """
        Generate exception error if item name already exists in dataset or has unsupported extension
        :param item_name: str
        """
        if item_name in self._item_to_ann:
            raise RuntimeError(
                "Item {!r} already exists in dataset {!r}.".format(item_name, self.name)
            )
        if not self._has_valid_ext(item_name):
            raise RuntimeError("Item name {!r} has unsupported extension.".format(item_name))

    def _add_item_raw_bytes(self, item_name, item_raw_bytes):
        """
        Write given binary object to dataset items directory, Generate exception error if item_name already exists in
        dataset or item name has unsupported extension. Make sure we actually received a valid image file, clean it up and fail if not so.
        :param item_name: str
        :param item_raw_bytes: binary object
        """
        if item_raw_bytes is None:
            return

        self._check_add_item_name(item_name)
        item_name = item_name.strip("/")
        dst_img_path = os.path.join(self.item_dir, item_name)
        os.makedirs(os.path.dirname(dst_img_path), exist_ok=True)
        with open(dst_img_path, "wb") as fout:
            fout.write(item_raw_bytes)
        self._validate_added_item_or_die(dst_img_path)

    def generate_item_path(self, item_name: str) -> str:
        """
        Generates full path to the given item.

        :param item_name: Item name.
        :type item_name: :class:`str`
        :return: Full path to the given item
        :rtype: :class:`str`
        :Usage example:

         .. code-block:: python

            import supervisely as sly
            dataset_path = "/home/admin/work/supervisely/projects/lemons_annotated/ds1"
            ds = sly.Dataset(dataset_path, sly.OpenMode.READ)

            print(ds.generate_item_path("IMG_0748.jpeg"))
            # Output: '/home/admin/work/supervisely/projects/lemons_annotated/ds1/img/IMG_0748.jpeg'
        """
        # TODO: what the difference between this and ds.get_item_path() ?
        return os.path.join(self.item_dir, item_name)

    def _add_img_np(self, item_name, img):
        """
        Write given image(RGB format(numpy matrix)) to dataset items directory. Generate exception error if item_name
        already exists in dataset or item name has unsupported extension
        :param item_name: str
        :param img: image in RGB format(numpy matrix)
        """
        if img is None:
            return

        self._check_add_item_name(item_name)
        dst_img_path = os.path.join(self.item_dir, item_name)
        sly_image.write(dst_img_path, img)

    def _add_item_file(self, item_name, item_path, _validate_item=True, _use_hardlink=False):
        """
        Add given item file to dataset items directory. Generate exception error if item_name already exists in dataset
        or item name has unsupported extension
        :param item_name: str
        :param item_path: str
        :param _validate_item: bool
        :param _use_hardlink: bool
        """
        if item_path is None:
            return

        self._check_add_item_name(item_name)
        dst_item_path = os.path.join(self.item_dir, item_name)
        if (
            item_path != dst_item_path and item_path is not None
        ):  # used only for agent + api during download project + None to optimize internal usage
            hardlink_done = False
            if _use_hardlink:
                try:
                    os.link(item_path, dst_item_path)
                    hardlink_done = True
                except OSError:
                    pass
            if not hardlink_done:
                copy_file(item_path, dst_item_path)
            if _validate_item:
                self._validate_added_item_or_die(item_path)

    def _validate_added_item_or_die(self, item_path):
        """
        Make sure we actually received a valid image file, clean it up and fail if not so
        :param item_path: str
        """
        # Make sure we actually received a valid image file, clean it up and fail if not so.
        try:
            sly_image.validate_format(item_path)
        except (sly_image.UnsupportedImageFormat, sly_image.ImageReadException):
            os.remove(item_path)
            raise

    def set_ann(self, item_name: str, ann: Annotation) -> None:
        """
        Replaces given annotation for given item name to dataset annotations directory in json format.

        :param item_name: Item name.
        :type item_name: :class:`str`
        :param ann: Annotation object.
        :type ann: :class:`Annotation<supervisely.annotation.annotation.Annotation>`
        :return: None
        :rtype: NoneType
        :Usage example:

         .. code-block:: python

            import supervisely as sly
            dataset_path = "/home/admin/work/supervisely/projects/lemons_annotated/ds1"
            ds = sly.Dataset(dataset_path, sly.OpenMode.READ)

            height, width = 500, 700
            new_ann = sly.Annotation((height, width))
            ds.set_ann("IMG_0748.jpeg", new_ann)
        """
        if type(ann) is not self.annotation_class:
            raise TypeError(
                f"Type of 'ann' should be {self.annotation_class.__name__}, not a {type(ann).__name__}"
            )
        dst_ann_path = self.get_ann_path(item_name)
        dump_json_file(ann.to_json(), dst_ann_path, indent=4)

    def set_ann_file(self, item_name: str, ann_path: str) -> None:
        """
        Replaces given annotation json file for given item name to dataset annotations directory in json format.

        :param item_name: Item Name.
        :type item_name: :class:`str`
        :param ann_path: Path to the :class:`Annotation<supervisely.annotation.annotation.Annotation>` json file.
        :type ann_path: :class:`str`
        :return: None
        :rtype: NoneType
        :raises: :class:`RuntimeError` if ann_path is not str
        :Usage example:

         .. code-block:: python

            import supervisely as sly
            dataset_path = "/home/admin/work/supervisely/projects/lemons_annotated/ds1"
            ds = sly.Dataset(dataset_path, sly.OpenMode.READ)

            new_ann = "/home/admin/work/supervisely/projects/kiwi_annotated/ds1/ann/IMG_1812.jpeg.json"
            ds.set_ann_file("IMG_1812.jpeg", new_ann)
        """
        if type(ann_path) is not str:
            raise TypeError("Annotation path should be a string, not a {}".format(type(ann_path)))
        dst_ann_path = self.get_ann_path(item_name)
        copy_file(ann_path, dst_ann_path)

    def set_ann_dict(self, item_name: str, ann: Dict) -> None:
        """
        Replaces given annotation json for given item name to dataset annotations directory in json format.

        :param item_name: Item name.
        :type item_name: :class:`str`
        :param ann: :class:`Annotation<supervisely.annotation.annotation.Annotation>` as a dict in json format.
        :type ann: :class:`dict`
        :return: None
        :rtype: NoneType
        :raises: :class:`RuntimeError` if ann_path is not str
        :Usage example:

         .. code-block:: python

            import supervisely as sly
            dataset_path = "/home/admin/work/supervisely/projects/lemons_annotated/ds1"
            ds = sly.Dataset(dataset_path, sly.OpenMode.READ)

            new_ann_json = {
                "description":"",
                "size":{
                    "height":500,
                    "width":700
                },
                "tags":[],
                "objects":[],
                "customBigData":{}
            }

            ds.set_ann_dict("IMG_8888.jpeg", new_ann_json)
        """
        if type(ann) is not dict:
            raise TypeError("Ann should be a dict, not a {}".format(type(ann)))
        dst_ann_path = self.get_ann_path(item_name)
        os.makedirs(os.path.dirname(dst_ann_path), exist_ok=True)
        dump_json_file(ann, dst_ann_path, indent=4)

    def get_item_paths(self, item_name: str) -> ItemPaths:
        """
        Generates :class:`ItemPaths<ItemPaths>` object with paths to item and annotation directories for item with given name.

        :param item_name: Item name.
        :type item_name: :class:`str`
        :return: ItemPaths object
        :rtype: :class:`ItemPaths<ItemPaths>`
        :Usage example:

         .. code-block:: python

            import supervisely as sly
            dataset_path = "/home/admin/work/supervisely/projects/lemons_annotated/ds1"
            ds = sly.Dataset(dataset_path, sly.OpenMode.READ)

            img_path, ann_path = dataset.get_item_paths("IMG_0748.jpeg")
            print("img_path:", img_path)
            print("ann_path:", ann_path)
            # Output:
            # img_path: /home/admin/work/supervisely/projects/lemons_annotated/ds1/img/IMG_0748.jpeg
            # ann_path: /home/admin/work/supervisely/projects/lemons_annotated/ds1/ann/IMG_0748.jpeg.json
        """
        return ItemPaths(
            img_path=self.get_item_path(item_name),
            ann_path=self.get_ann_path(item_name),
        )

    def __len__(self):
        return len(self._item_to_ann)

    def __next__(self):
        for item_name in self._item_to_ann.keys():
            yield item_name

    def __iter__(self):
        return next(self)

    def items(self) -> Generator[Tuple[str]]:
        """
        This method is used to iterate over dataset items, receiving item name, path to image and path to annotation
        json file. It is useful when you need to iterate over dataset items and get paths to images and annotations.

        :return: Generator object, that yields tuple of item name, path to image and path to annotation json file.
        :rtype: Generator[Tuple[str]]

        :Usage example:

         .. code-block:: python

            import supervisely as sly

            input = "path/to/local/directory"
            # Creating Supervisely project from local directory.
            project = sly.Project(input, sly.OpenMode.READ)

            for dataset in project.datasets:
                for item_name, image_path, ann_path in dataset.items():
                    print(f"Item '{item_name}': image='{image_path}', ann='{ann_path}'")
        """
        for item_name in self._item_to_ann.keys():
            img_path, ann_path = self.get_item_paths(item_name)
            yield item_name, img_path, ann_path

    def delete_item(self, item_name: str) -> bool:
        """
        Delete image, image info and annotation from :class:`Dataset<Dataset>`.

        :param item_name: Item name.
        :type item_name: :class:`str`
        :return: True if item was successfully deleted, False if item wasn't found in dataset.
        :rtype: :class:`bool`
        :Usage example:

         .. code-block:: python

            import supervisely as sly
            dataset_path = "/home/admin/work/supervisely/projects/lemons_annotated/ds1"
            ds = sly.Dataset(dataset_path, sly.OpenMode.READ)

            print(dataset.delete_item("IMG_0748"))
            # Output: False

            print(dataset.delete_item("IMG_0748.jpeg"))
            # Output: True
        """
        if self.item_exists(item_name):
            data_path, ann_path = self.get_item_paths(item_name)
            img_info_path = self.get_img_info_path(item_name)
            silent_remove(data_path)
            silent_remove(ann_path)
            silent_remove(img_info_path)
            self._item_to_ann.pop(item_name)
            return True
        return False

    @staticmethod
    def get_url(project_id: int, dataset_id: int) -> str:
        """
        Get URL to dataset items list in Supervisely.

        :param project_id: :class:`Project<Project>` ID in Supervisely.
        :type project_id: :class:`int`
        :param dataset_id: :class:`Dataset<Dataset>` ID in Supervisely.
        :type dataset_id: :class:`int`
        :return: URL to dataset items list.
        :rtype: :class:`str`
        :Usage example:

         .. code-block:: python

            from supervisely import Dataset

            project_id = 10093
            dataset_id = 45330
            ds_items_link = Dataset.get_url(project_id, dataset_id)

            print(ds_items_link)
            # Output: "/projects/10093/datasets/45330/entities"
        """
        res = f"/projects/{project_id}/datasets/{dataset_id}/entities"
        if is_development():
            res = abs_url(res)
        return res


class Project:
    """
    Project is a parent directory for dataset. Project object is immutable.

    :param directory: Path to project directory.
    :type directory: :class:`str`
    :param mode: Determines working mode for the given project.
    :type mode: :class:`OpenMode<OpenMode>`
    :Usage example:

     .. code-block:: python

        import supervisely as sly
        project_path = "/home/admin/work/supervisely/projects/lemons_annotated"
        project = sly.Project(project_path, sly.OpenMode.READ)
    """

    dataset_class = Dataset

    class DatasetDict(KeyIndexedCollection):
        """
        :class:`Datasets<Dataset>` collection of :class:`Project<Project>`.
        """

        item_type = Dataset

        def __next__(self):
            for dataset in self.items():
                yield dataset

        def items(self) -> List[KeyObject]:
            return sorted(self._collection.values(), key=lambda x: x.parents)

    def __init__(
        self,
        directory: str,
        mode: Optional[OpenMode] = None,
        project_id: Optional[int] = None,
        api: Optional[sly.Api] = None,
    ):
        if project_id is not None:
            raise NotImplementedError(
                "Opening project from the API is not implemented yet. Please use local mode "
                "by providing directory and mode parameters. "
                "This feature will be implemented later."
            )
        if mode is None and project_id is None:
            raise ValueError("One of the parameters 'mode' or 'project_id' should be set.")
        if type(mode) is not OpenMode and mode is not None:
            raise TypeError(
                "Argument 'mode' has type {!r}. Correct type is OpenMode".format(type(mode))
            )
        if project_id is not None and api is None:
            raise ValueError("Parameter 'api' should be set if 'project_id' is set.")

        parent_dir, name = Project._parse_path(directory)
        self._parent_dir = parent_dir
        self._api = api
        self.project_id = project_id

        if project_id is not None:
            self._info = api.project.get_info_by_id(project_id)
            self._name = self._info.name
        else:
            self._info = None
            self._name = name
        self._datasets = Project.DatasetDict()  # ds_name -> dataset object
        self._meta = None

        if project_id is not None:
            self._read_api()
        elif mode is OpenMode.READ:
            self._read()
        else:
            self._create()

    @staticmethod
    def get_url(id: int) -> str:
        """
        Get URL to datasets list in Supervisely.

        :param id: :class:`Project<Project>` ID in Supervisely.
        :type id: :class:`int`
        :return: URL to datasets list.
        :rtype: :class:`str`
        :Usage example:

         .. code-block:: python

            from supervisely import Project

            project_id = 10093
            datasets_link = Project.get_url(project_id)

            print(datasets_link)
            # Output: "/projects/10093/datasets"
        """
        res = f"/projects/{id}/datasets"
        if is_development():
            res = abs_url(res)
        return res

    @property
    def parent_dir(self) -> str:
        """
        Project parent directory.

        :return: Path to project parent directory
        :rtype: :class:`str`
        :Usage example:

         .. code-block:: python

            import supervisely as sly
            project = sly.Project("/home/admin/work/supervisely/projects/lemons_annotated", sly.OpenMode.READ)
            print(project.parent_dir)
            # Output: '/home/admin/work/supervisely/projects'
        """
        return self._parent_dir

    @property
    def name(self) -> str:
        """
        Project name.

        :return: Project name.
        :rtype: :class:`str`
        :Usage example:

         .. code-block:: python

            import supervisely as sly
            project = sly.Project("/home/admin/work/supervisely/projects/lemons_annotated", sly.OpenMode.READ)
            print(project.name)
            # Output: 'lemons_annotated'
        """
        return self._name

    @property
    def type(self) -> str:
        """
        Project type.

        :return: Project type.
        :rtype: :class:`str`
        :Usage example:

         .. code-block:: python

            import supervisely as sly
            project = sly.Project("/home/admin/work/supervisely/projects/lemons_annotated", sly.OpenMode.READ)
            print(project.type)
            # Output: 'images'
        """
        return ProjectType.IMAGES.value

    @property
    def datasets(self) -> Project.DatasetDict:
        """
        Project datasets.

        :return: Datasets
        :rtype: :class:`DatasetDict<supervisely.project.project.Project.DatasetDict>`
        :Usage example:

         .. code-block:: python

            import supervisely as sly
            project = sly.Project("/home/admin/work/supervisely/projects/lemons_annotated", sly.OpenMode.READ)
            for dataset in project.datasets:
                print(dataset.name)
                # Output: ds1
                #         ds2
        """

        return self._datasets

    @property
    def meta(self) -> ProjectMeta:
        """
        Project meta.

        :return: ProjectMeta object
        :rtype: :class:`ProjectMeta<supervisely.project.project_meta.ProjectMeta>`
        :Usage example:

         .. code-block:: python

            import supervisely as sly
            project = sly.Project("/home/admin/work/supervisely/projects/lemons_annotated", sly.OpenMode.READ)
            print(project.meta)
            # Output:
            # +-------+--------+----------------+--------+
            # |  Name | Shape  |     Color      | Hotkey |
            # +-------+--------+----------------+--------+
            # |  kiwi | Bitmap |  [255, 0, 0]   |        |
            # | lemon | Bitmap | [81, 198, 170] |        |
            # +-------+--------+----------------+--------+
            # Tags
            # +------+------------+-----------------+--------+---------------+--------------------+
            # | Name | Value type | Possible values | Hotkey | Applicable to | Applicable classes |
            # +------+------------+-----------------+--------+---------------+--------------------+
        """
        return self._meta

    @property
    def directory(self) -> str:
        """
        Path to the project directory.

        :return: Path to the project directory
        :rtype: :class:`str`
        :Usage example:

         .. code-block:: python

            import supervisely as sly
            project = sly.Project("/home/admin/work/supervisely/projects/lemons_annotated", sly.OpenMode.READ)
            print(project.directory)
            # Output: '/home/admin/work/supervisely/projects/lemons_annotated'
        """
        return os.path.join(self.parent_dir, self.name)

    @property
    def total_items(self) -> int:
        """
        Total number of items in project.

        :return: Total number of items in project
        :rtype: :class:`int`
        :Usage example:

         .. code-block:: python

            import supervisely as sly
            project = sly.Project("/home/admin/work/supervisely/projects/lemons_annotated", sly.OpenMode.READ)
            print(project.total_items)
            # Output: 12
        """
        return sum(len(ds) for ds in self._datasets)

    def get_classes_stats(
        self,
        dataset_names: Optional[List[str]] = None,
        return_objects_count: Optional[bool] = True,
        return_figures_count: Optional[bool] = True,
        return_items_count: Optional[bool] = True,
    ):
        result = {}
        for ds in self.datasets:
            ds: Dataset
            if dataset_names is not None and ds.name not in dataset_names:
                continue
            ds_stats = ds.get_classes_stats(
                self.meta,
                return_objects_count,
                return_figures_count,
                return_items_count,
            )
            for stat_name, classes_stats in ds_stats.items():
                if stat_name not in result.keys():
                    result[stat_name] = {}
                for class_name, class_count in classes_stats.items():
                    if class_name not in result[stat_name].keys():
                        result[stat_name][class_name] = 0
                    result[stat_name][class_name] += class_count

        return result

    def _get_project_meta_path(self):
        """
        :return: str (path to project meta file(meta.json))
        """
        return os.path.join(self.directory, "meta.json")

    def _read(self):
        meta_json = load_json_file(self._get_project_meta_path())
        self._meta = ProjectMeta.from_json(meta_json)

        possible_datasets = subdirs_tree(self.directory, Dataset.ignorable_dirs())

        for ds_name in possible_datasets:
            parents = ds_name.split(os.path.sep)
            parents = [p for p in parents if p != Dataset.datasets_dir()]
            if len(parents) > 1:
                parents.pop(-1)
            else:
                parents = None
            try:
                current_dataset = self.dataset_class(
                    os.path.join(self.directory, ds_name),
                    OpenMode.READ,
                    parents=parents,
                )
                self._datasets = self._datasets.add(current_dataset)
            except Exception as ex:
                logger.warning(ex, exc_info=True)

        if self.total_items == 0:
            raise RuntimeError("Project is empty")

    def _read_api(self):
        self._meta = ProjectMeta.from_json(self._api.project.get_meta(self.project_id))
        for parents, dataset_info in self._api.dataset.tree(self.project_id):
            relative_path = Dataset._get_dataset_path(dataset_info.name, parents)
            dataset_path = os.path.join(self.directory, relative_path)
            current_dataset = self.dataset_class(
                dataset_path, parents=parents, dataset_id=dataset_info.id, api=self._api
            )
            self._datasets = self._datasets.add(current_dataset)

    def _create(self):
        if dir_exists(self.directory):
            if len(list_files_recursively(self.directory)) > 0:
                raise RuntimeError(
                    "Cannot create new project {!r}. Directory {!r} already exists and is not empty".format(
                        self.name, self.directory
                    )
                )
        else:
            mkdir(self.directory)
        self.set_meta(ProjectMeta())

    def validate(self):
        # @TODO: remove?
        pass

    def set_meta(self, new_meta: ProjectMeta) -> None:
        """
        Saves given :class:`meta<supervisely.project.project_meta.ProjectMeta>` to project directory in json format.

        :param new_meta: ProjectMeta object.
        :type new_meta: :class:`ProjectMeta<supervisely.project.project_meta.ProjectMeta>`
        :return: None
        :rtype: NoneType
        :Usage example:

         .. code-block:: python

            import supervisely as sly
            proj_lemons = sly.Project("/home/admin/work/supervisely/projects/lemons_annotated", sly.OpenMode.READ)
            proj_kiwi = sly.Project("/home/admin/work/supervisely/projects/kiwi_annotated", sly.OpenMode.READ)

            proj_lemons.set_meta(proj_kiwi.meta)

            print(project.proj_lemons)
            # Output:
            # +-------+--------+----------------+--------+
            # |  Name | Shape  |     Color      | Hotkey |
            # +-------+--------+----------------+--------+
            # |  kiwi | Bitmap |  [255, 0, 0]   |        |
            # +-------+--------+----------------+--------+
        """
        self._meta = new_meta
        dump_json_file(self.meta.to_json(), self._get_project_meta_path(), indent=4)

    def __iter__(self):
        return next(self)

    def __next__(self):
        for dataset in self._datasets:
            yield dataset

    def create_dataset(self, ds_name: str, ds_path: Optional[str] = None) -> Dataset:
        """
        Creates a subdirectory with given name and all intermediate subdirectories for items and annotations in project directory, and also adds created dataset
        to the collection of all datasets in the project.

        :param ds_name: Dataset name.
        :type ds_name: :class:`str`
        :return: Dataset object
        :rtype: :class:`Dataset<Dataset>`
        :Usage example:

         .. code-block:: python

            import supervisely as sly
            project = sly.Project("/home/admin/work/supervisely/projects/lemons_annotated", sly.OpenMode.READ)

            for dataset in project.datasets:
                print(dataset.name)

            # Output: ds1
            #         ds2

            project.create_dataset("ds3")

            for dataset in project.datasets:
                print(dataset.name)

            # Output: ds1
            #         ds2
            #         ds3
        """
        if ds_path is None:
            ds_path = os.path.join(self.directory, ds_name)
        else:
            ds_path = os.path.join(self.directory, ds_path)

        ds = self.dataset_class(ds_path, OpenMode.CREATE)
        self._datasets = self._datasets.add(ds)
        return ds

    def copy_data(
        self,
        dst_directory: str,
        dst_name: Optional[str] = None,
        _validate_item: Optional[bool] = True,
        _use_hardlink: Optional[bool] = False,
    ) -> Project:
        """
        Makes a copy of the :class:`Project<Project>`.

        :param dst_directory: Path to project parent directory.
        :type dst_directory: :class:`str`
        :param dst_name: Project name.
        :type dst_name: :class:`str`, optional
        :param _validate_item: Checks input files format.
        :type _validate_item: :class:`bool`, optional
        :param _use_hardlink: If True creates a hardlink pointing to src named dst, otherwise don't.
        :type _use_hardlink: :class:`bool`, optional
        :return: Project object.
        :rtype: :class:`Project<Project>`
        :Usage example:

         .. code-block:: python

            import supervisely as sly
            project = sly.Project("/home/admin/work/supervisely/projects/lemons_annotated", sly.OpenMode.READ)
            print(project.total_items)
            # Output: 6

            new_project = project.copy_data("/home/admin/work/supervisely/projects/", "lemons_copy")
            print(new_project.total_items)
            # Output: 6
        """
        dst_name = dst_name if dst_name is not None else self.name
        new_project = Project(os.path.join(dst_directory, dst_name), OpenMode.CREATE)
        new_project.set_meta(self.meta)

        for ds in self:
            new_ds = new_project.create_dataset(ds.name)

            for item_name in ds:
                item_path, ann_path = ds.get_item_paths(item_name)
                item_info_path = ds.get_item_info_path(item_name)

                item_path = item_path if os.path.isfile(item_path) else None
                ann_path = ann_path if os.path.isfile(ann_path) else None
                item_info_path = item_info_path if os.path.isfile(item_info_path) else None

                new_ds.add_item_file(
                    item_name,
                    item_path,
                    ann_path,
                    _validate_item=_validate_item,
                    _use_hardlink=_use_hardlink,
                    item_info=item_info_path,
                )
        return new_project

    @staticmethod
    def _parse_path(project_dir):
        """
        Split given path to project on parent directory and directory where project is located
        :param project_dir: str
        :return: str, str
        """
        # alternative implementation
        # temp_parent_dir = os.path.dirname(parent_dir)
        # temp_name = os.path.basename(parent_dir)

        parent_dir, pr_name = os.path.split(project_dir.rstrip("/"))
        if not pr_name:
            raise RuntimeError("Unable to determine project name.")
        return parent_dir, pr_name

    @staticmethod
    def to_segmentation_task(
        src_project_dir: str,
        dst_project_dir: Optional[str] = None,
        inplace: Optional[bool] = False,
        target_classes: Optional[List[str]] = None,
        progress_cb: Optional[Union[tqdm, Callable]] = None,
        segmentation_type: Optional[str] = "semantic",
    ) -> None:
        """
        Makes a copy of the :class:`Project<Project>`, converts annotations to
        :class:`Bitmaps<supervisely.geometry.bitmap.Bitmap>` and updates
        :class:`project meta<supervisely.project.project_meta.ProjectMeta>`.

        You will able to get item's segmentation masks location by :class:`dataset.get_seg_path(item_name)<supervisely.project.project.Dataset.get_seg_path>` method.

        :param src_project_dir: Path to source project directory.
        :type src_project_dir: :class:`str`
        :param dst_project_dir: Path to destination project directory. Must be None If inplace=True.
        :type dst_project_dir: :class:`str`, optional
        :param inplace: Modifies source project If True. Must be False If dst_project_dir is specified.
        :type inplace: :class:`bool`, optional
        :param target_classes: Classes list to include to destination project. If segmentation_type="semantic",
                               background class "__bg__" will be added automatically.
        :type target_classes: :class:`list` [ :class:`str` ], optional
        :param progress_cb: Function for tracking download progress.
        :type progress_cb: tqdm or callable, optional
        :param segmentation_type: One of: {"semantic", "instance"}. If segmentation_type="semantic", background class "__bg__"
                                  will be added automatically and instances will be converted to non overlapping semantic segmentation mask.
        :type segmentation_type: :class:`str`
        :return: None
        :rtype: NoneType
        :Usage example:

         .. code-block:: python

            import supervisely as sly
            source_project = sly.Project("/home/admin/work/supervisely/projects/lemons_annotated", sly.OpenMode.READ)
            seg_project_path = "/home/admin/work/supervisely/projects/lemons_segmentation"
            sly.Project.to_segmentation_task(
                src_project_dir=source_project.directory,
                dst_project_dir=seg_project_path
            )
            seg_project = sly.Project(seg_project_path, sly.OpenMode.READ)
        """

        _bg_class_name = "__bg__"
        _bg_obj_class = ObjClass(_bg_class_name, Bitmap, color=[0, 0, 0])

        if dst_project_dir is None and inplace is False:
            raise ValueError(
                f"Original project in folder {src_project_dir} will be modified. Please, set 'inplace' "
                f"argument (inplace=True) directly"
            )
        if inplace is True and dst_project_dir is not None:
            raise ValueError("dst_project_dir has to be None if inplace is True")

        if dst_project_dir is not None:
            if not dir_exists(dst_project_dir):
                mkdir(dst_project_dir)
            elif not dir_empty(dst_project_dir):
                raise ValueError(f"Destination directory {dst_project_dir} is not empty")

        src_project = Project(src_project_dir, OpenMode.READ)
        dst_meta = src_project.meta.clone()

        dst_meta, dst_mapping = dst_meta.to_segmentation_task(target_classes=target_classes)

        if segmentation_type == "semantic" and dst_meta.obj_classes.get(_bg_class_name) is None:
            dst_meta = dst_meta.add_obj_class(_bg_obj_class)

        if target_classes is not None:
            if segmentation_type == "semantic":
                if _bg_class_name not in target_classes:
                    target_classes.append(_bg_class_name)

            # check that all target classes are in destination project meta
            for class_name in target_classes:
                if dst_meta.obj_classes.get(class_name) is None:
                    raise KeyError(f"Class {class_name} not found in destination project meta")

            dst_meta = dst_meta.clone(
                obj_classes=ObjClassCollection(
                    [dst_meta.obj_classes.get(class_name) for class_name in target_classes]
                )
            )

        if inplace is False:
            dst_project = Project(dst_project_dir, OpenMode.CREATE)
            dst_project.set_meta(dst_meta)

        for src_dataset in src_project.datasets:
            if inplace is False:
                dst_dataset = dst_project.create_dataset(src_dataset.name)

            for item_name in src_dataset:
                img_path, ann_path = src_dataset.get_item_paths(item_name)
                ann = Annotation.load_json_file(ann_path, src_project.meta)

                if segmentation_type == "semantic":
                    seg_ann = ann.add_bg_object(_bg_obj_class)

                    dst_mapping[_bg_obj_class] = _bg_obj_class
                    seg_ann = seg_ann.to_nonoverlapping_masks(dst_mapping)  # get_labels with bg

                    seg_ann = seg_ann.to_segmentation_task()
                elif segmentation_type == "instance":
                    seg_ann = ann.to_nonoverlapping_masks(
                        dst_mapping
                    )  # rendered instances and filter classes
                elif segmentation_type == "panoptic":
                    raise NotImplementedError

                seg_path = None
                if inplace is False:
                    dst_dataset.add_item_file(item_name, img_path, seg_ann)
                    seg_path = dst_dataset.get_seg_path(item_name)
                else:
                    # replace existing annotation
                    src_dataset.set_ann(item_name, seg_ann)
                    seg_path = src_dataset.get_seg_path(item_name)

                # save rendered segmentation
                # seg_ann.to_indexed_color_mask(seg_path, palette=palette["colors"], colors=len(palette["names"]))
                seg_ann.to_indexed_color_mask(seg_path)
                if progress_cb is not None:
                    progress_cb(1)

        if inplace is True:
            src_project.set_meta(dst_meta)

    @staticmethod
    def to_detection_task(
        src_project_dir: str,
        dst_project_dir: Optional[str] = None,
        inplace: Optional[bool] = False,
        progress_cb: Optional[Union[tqdm, Callable]] = None,
    ) -> None:
        """
        Makes a copy of the :class:`Project<Project>`, converts annotations to
        :class:`Rectangles<supervisely.geometry.rectangle.Rectangle>` and updates
        :class:`project meta<supervisely.project.project_meta.ProjectMeta>`.

        :param src_project_dir: Path to source project directory.
        :type src_project_dir: :class:`str`
        :param dst_project_dir: Path to destination project directory. Must be None If inplace=True.
        :type dst_project_dir: :class:`str`, optional
        :param inplace: Modifies source project If True. Must be False If dst_project_dir is specified.
        :type inplace: :class:`bool`, optional
        :param progress_cb: Function for tracking download progress.
        :type progress_cb: tqdm or callable, optional
        :return: None
        :rtype: NoneType
        :Usage example:

         .. code-block:: python

            import supervisely as sly
            source_project = sly.Project("/home/admin/work/supervisely/projects/lemons_annotated", sly.OpenMode.READ)
            det_project_path = "/home/admin/work/supervisely/projects/lemons_detection"
            sly.Project.to_detection_task(
                src_project_dir=source_project.directory,
                dst_project_dir=det_project_path
            )
            det_project = sly.Project(det_project_path, sly.OpenMode.READ)
        """
        if dst_project_dir is None and inplace is False:
            raise ValueError(
                f"Original project in folder {src_project_dir} will be modified. Please, set 'inplace' "
                f"argument (inplace=True) directly"
            )
        if inplace is True and dst_project_dir is not None:
            raise ValueError("dst_project_dir has to be None if inplace is True")

        if dst_project_dir is not None:
            if not dir_exists(dst_project_dir):
                mkdir(dst_project_dir)
            elif not dir_empty(dst_project_dir):
                raise ValueError(f"Destination directory {dst_project_dir} is not empty")

        src_project = Project(src_project_dir, OpenMode.READ)
        det_meta, det_mapping = src_project.meta.to_detection_task(convert_classes=True)

        if inplace is False:
            dst_project = Project(dst_project_dir, OpenMode.CREATE)
            dst_project.set_meta(det_meta)

        for src_dataset in src_project.datasets:
            if inplace is False:
                dst_dataset = dst_project.create_dataset(src_dataset.name)
            for item_name in src_dataset:
                img_path, ann_path = src_dataset.get_item_paths(item_name)
                ann = Annotation.load_json_file(ann_path, src_project.meta)
                det_ann = ann.to_detection_task(det_mapping)

                if inplace is False:
                    dst_dataset.add_item_file(item_name, img_path, det_ann)
                else:
                    # replace existing annotation
                    src_dataset.set_ann(item_name, det_ann)
                if progress_cb is not None:
                    progress_cb(1)

        if inplace is True:
            src_project.set_meta(det_meta)

    @staticmethod
    def remove_classes_except(
        project_dir: str,
        classes_to_keep: Optional[List[str]] = None,
        inplace: Optional[bool] = False,
    ) -> None:
        """
        Removes classes from Project with the exception of some classes.

        :param project_dir: Path to project directory.
        :type project_dir: :class:`str`
        :param classes_to_keep: Classes to keep in project.
        :type classes_to_keep: :class:`list` [ :class:`str` ], optional
        :param inplace: Checkbox that determines whether to change the source data in project or not.
        :type inplace: :class:`bool`, optional
        :return: None
        :rtype: NoneType
        :Usage example:

         .. code-block:: python

            import supervisely as sly
            project = sly.Project(project_path, sly.OpenMode.READ)
            project.remove_classes_except(project_path, inplace=True)
        """
        if classes_to_keep is None:
            classes_to_keep = []
        classes_to_remove = []
        project = Project(project_dir, OpenMode.READ)
        for obj_class in project.meta.obj_classes:
            if obj_class.name not in classes_to_keep:
                classes_to_remove.append(obj_class.name)
        Project.remove_classes(project_dir, classes_to_remove, inplace)

    @staticmethod
    def remove_classes(
        project_dir: str,
        classes_to_remove: Optional[List[str]] = None,
        inplace: Optional[bool] = False,
    ) -> None:
        """
        Removes given classes from Project.

        :param project_dir: Path to project directory.
        :type project_dir: :class:`str`
        :param classes_to_remove: Classes to remove.
        :type classes_to_remove: :class:`list` [ :class:`str` ], optional
        :param inplace: Checkbox that determines whether to change the source data in project or not.
        :type inplace: :class:`bool`, optional
        :return: None
        :rtype: NoneType
        :Usage example:

         .. code-block:: python

            import supervisely as sly
            project = sly.Project(project_path, sly.OpenMode.READ)
            classes_to_remove = ['lemon']
            project.remove_classes(project_path, classes_to_remove, inplace=True)
        """
        if classes_to_remove is None:
            classes_to_remove = []
        if inplace is False:
            raise ValueError(
                "Original data will be modified. Please, set 'inplace' argument (inplace=True) directly"
            )
        project = Project(project_dir, OpenMode.READ)
        for dataset in project.datasets:
            for item_name in dataset:
                img_path, ann_path = dataset.get_item_paths(item_name)
                ann = Annotation.load_json_file(ann_path, project.meta)
                new_labels = []
                for label in ann.labels:
                    if label.obj_class.name not in classes_to_remove:
                        new_labels.append(label)
                new_ann = ann.clone(labels=new_labels)
                dataset.set_ann(item_name, new_ann)
        new_classes = []
        for obj_class in project.meta.obj_classes:
            if obj_class.name not in classes_to_remove:
                new_classes.append(obj_class)
        new_meta = project.meta.clone(obj_classes=ObjClassCollection(new_classes))
        project.set_meta(new_meta)

    @staticmethod
    def _remove_items(
        project_dir,
        without_objects=False,
        without_tags=False,
        without_objects_and_tags=False,
        inplace=False,
    ):
        if inplace is False:
            raise ValueError(
                "Original data will be modified. Please, set 'inplace' argument (inplace=True) directly"
            )
        if without_objects is False and without_tags is False and without_objects_and_tags is False:
            raise ValueError(
                "One of the flags (without_objects / without_tags or without_objects_and_tags) have to be defined"
            )
        project = Project(project_dir, OpenMode.READ)
        for dataset in project.datasets:
            items_to_delete = []
            for item_name in dataset:
                img_path, ann_path = dataset.get_item_paths(item_name)
                ann = Annotation.load_json_file(ann_path, project.meta)
                if (
                    (without_objects and len(ann.labels) == 0)
                    or (without_tags and len(ann.img_tags) == 0)
                    or (without_objects_and_tags and ann.is_empty())
                ):
                    items_to_delete.append(item_name)
            for item_name in items_to_delete:
                dataset.delete_item(item_name)

    @staticmethod
    def remove_items_without_objects(project_dir: str, inplace: Optional[bool] = False) -> None:
        """
        Remove items(images and annotations) without objects from Project.

        :param project_dir: Path to project directory.
        :type project_dir: :class:`str`
        :param inplace: Checkbox that determines whether to change the source data in project or not.
        :type inplace: :class:`bool`, optional
        :return: None
        :rtype: NoneType
        :Usage example:

         .. code-block:: python

            import supervisely as sly
            sly.Project.remove_items_without_objects(project_path, inplace=True)
        """
        Project._remove_items(project_dir=project_dir, without_objects=True, inplace=inplace)

    @staticmethod
    def remove_items_without_tags(project_dir: str, inplace: Optional[bool] = False) -> None:
        """
        Remove items(images and annotations) without tags from Project.

        :param project_dir: Path to project directory.
        :type project_dir: :class:`str`
        :param inplace: Checkbox that determines whether to change the source data in project or not.
        :type inplace: :class:`bool`, optional
        :return: None
        :rtype: NoneType
        :Usage example:

         .. code-block:: python

            import supervisely as sly
            sly.Project.remove_items_without_tags(project_path, inplace=True)
        """
        Project._remove_items(project_dir=project_dir, without_tags=True, inplace=inplace)

    @staticmethod
    def remove_items_without_both_objects_and_tags(
        project_dir: str, inplace: Optional[bool] = False
    ) -> None:
        """
        Remove items(images and annotations) without objects and tags from Project.

        :param project_dir: Path to project directory.
        :type project_dir: :class:`str`
        :param inplace: Checkbox that determines whether to change the source data in project or not.
        :type inplace: :class:`bool`, optional
        :return: None
        :rtype: NoneType
        :Usage example:

         .. code-block:: python

            import supervisely as sly
            sly.Project.remove_items_without_both_objects_and_tags(project_path, inplace=True)
        """
        Project._remove_items(
            project_dir=project_dir, without_objects_and_tags=True, inplace=inplace
        )

    def get_item_paths(self, item_name) -> ItemPaths:
        # TODO: remove?
        raise NotImplementedError("Method available only for dataset")

    @staticmethod
    def get_train_val_splits_by_count(
        project_dir: str, train_count: int, val_count: int
    ) -> Tuple[List[ItemInfo], List[ItemInfo]]:
        """
        Get train and val items information from project by given train and val counts.

        :param project_dir: Path to project directory.
        :type project_dir: :class:`str`
        :param train_count: Number of train items.
        :type train_count: :class:`int`
        :param val_count: Number of val items.
        :type val_count: :class:`int`
        :raises: :class:`ValueError` if total_count != train_count + val_count
        :return: Tuple with lists of train items information and val items information
        :rtype: :class:`list` [ :class:`ItemInfo<ItemInfo>` ], :class:`list` [ :class:`ItemInfo<ItemInfo>` ]
        :Usage example:

         .. code-block:: python

            import supervisely as sly
            train_count = 4
            val_count = 2
            train_items, val_items = sly.Project.get_train_val_splits_by_count(
                project_path,
                train_count,
                val_count
            )
        """

        def _list_items_for_splits(project) -> List[ItemInfo]:
            items = []
            for dataset in project.datasets:
                for item_name in dataset:
                    items.append(
                        ItemInfo(
                            dataset_name=dataset.name,
                            name=item_name,
                            img_path=dataset.get_img_path(item_name),
                            ann_path=dataset.get_ann_path(item_name),
                        )
                    )
            return items

        project = Project(project_dir, OpenMode.READ)
        if project.total_items != train_count + val_count:
            raise ValueError("total_count != train_count + val_count")
        all_items = _list_items_for_splits(project)
        random.shuffle(all_items)
        train_items = all_items[:train_count]
        val_items = all_items[train_count:]
        return train_items, val_items

    @staticmethod
    def get_train_val_splits_by_tag(
        project_dir: str,
        train_tag_name: str,
        val_tag_name: str,
        untagged: Optional[str] = "ignore",
    ) -> Tuple[List[ItemInfo], List[ItemInfo]]:
        """
        Get train and val items information from project by given train and val tags names.

        :param project_dir: Path to project directory.
        :type project_dir: :class:`str`
        :param train_tag_name: Train tag name.
        :type train_tag_name: :class:`str`
        :param val_tag_name: Val tag name.
        :type val_tag_name: :class:`str`
        :param untagged: Actions in case of absence of train_tag_name and val_tag_name in project.
        :type untagged: :class:`str`, optional
        :raises: :class:`ValueError` if untagged not in ["ignore", "train", "val"]
        :return: Tuple with lists of train items information and val items information
        :rtype: :class:`list` [ :class:`ItemInfo<ItemInfo>` ], :class:`list` [ :class:`ItemInfo<ItemInfo>` ]
        :Usage example:

         .. code-block:: python

            import supervisely as sly
            train_tag_name = 'train'
            val_tag_name = 'val'
            train_items, val_items = sly.Project.get_train_val_splits_by_tag(
                project_path,
                train_tag_name,
                val_tag_name
            )
        """
        untagged_actions = ["ignore", "train", "val"]
        if untagged not in untagged_actions:
            raise ValueError(
                f"Unknown untagged action {untagged}. Should be one of {untagged_actions}"
            )
        project = Project(project_dir, OpenMode.READ)
        train_items = []
        val_items = []
        for dataset in project.datasets:
            for item_name in dataset:
                img_path, ann_path = dataset.get_item_paths(item_name)
                info = ItemInfo(dataset.name, item_name, img_path, ann_path)

                ann = Annotation.load_json_file(ann_path, project.meta)
                if ann.img_tags.get(train_tag_name) is not None:
                    train_items.append(info)
                if ann.img_tags.get(val_tag_name) is not None:
                    val_items.append(info)
                if (
                    ann.img_tags.get(train_tag_name) is None
                    and ann.img_tags.get(val_tag_name) is None
                ):
                    # untagged item
                    if untagged == "ignore":
                        continue
                    elif untagged == "train":
                        train_items.append(info)
                    elif untagged == "val":
                        val_items.append(info)
        return train_items, val_items

    @staticmethod
    def get_train_val_splits_by_dataset(
        project_dir: str, train_datasets: List[str], val_datasets: List[str]
    ) -> Tuple[List[ItemInfo], List[ItemInfo]]:
        """
        Get train and val items information from project by given train and val datasets names.

        :param project_dir: Path to project directory.
        :type project_dir: :class:`str`
        :param train_datasets: List of train datasets names.
        :type train_datasets: :class:`list` [ :class:`str` ]
        :param val_datasets: List of val datasets names.
        :type val_datasets: :class:`list` [ :class:`str` ]
        :raises: :class:`KeyError` if dataset name not found in project
        :return: Tuple with lists of train items information and val items information
        :rtype: :class:`list` [ :class:`ItemInfo<ItemInfo>` ], :class:`list` [ :class:`ItemInfo<ItemInfo>` ]
        :Usage example:

         .. code-block:: python

            import supervisely as sly
            train_datasets = ['ds1', 'ds2']
            val_datasets = ['ds3', 'ds4']
            train_items, val_items = sly.Project.get_train_val_splits_by_dataset(
                project_path,
                train_datasets,
                val_datasets
            )
        """

        def _add_items_to_list(project, datasets_names, items_list):
            for dataset_name in datasets_names:
                dataset = project.datasets.get(dataset_name)
                if dataset is None:
                    raise KeyError(f"Dataset '{dataset_name}' not found")
                for item_name in dataset:
                    img_path, ann_path = dataset.get_item_paths(item_name)
                    info = ItemInfo(dataset.name, item_name, img_path, ann_path)
                    items_list.append(info)

        project = Project(project_dir, OpenMode.READ)
        train_items = []
        _add_items_to_list(project, train_datasets, train_items)
        val_items = []
        _add_items_to_list(project, val_datasets, val_items)
        return train_items, val_items

    @staticmethod
    def download(
        api: Api,
        project_id: int,
        dest_dir: str,
        dataset_ids: Optional[List[int]] = None,
        log_progress: Optional[bool] = False,
        batch_size: Optional[int] = 50,
        cache: Optional[FileCache] = None,
        progress_cb: Optional[Union[tqdm, Callable]] = None,
        only_image_tags: Optional[bool] = False,
        save_image_info: Optional[bool] = False,
        save_images: bool = True,
        save_image_meta: bool = False,
    ) -> None:
        """
        Download project from Supervisely to the given directory.

        :param api: Supervisely API address and token.
        :type api: :class:`Api<supervisely.api.api.Api>`
        :param project_id: Supervisely downloadable project ID.
        :type project_id: :class:`int`
        :param dest_dir: Destination directory.
        :type dest_dir: :class:`str`
        :param dataset_ids: Dataset IDs.
        :type dataset_ids: :class:`list` [ :class:`int` ], optional
        :param log_progress: Show uploading progress bar.
        :type log_progress: :class:`bool`, optional
        :param batch_size: The number of images in the batch when they are loaded to a host.
        :type batch_size: :class:`int`, optional
        :param cache: FileCache object.
        :type cache: :class:`FileCache<supervisely.io.fs_cache.FileCache>`, optional
        :param progress_cb: Function for tracking download progress.
        :type progress_cb: tqdm or callable, optional
        :param only_image_tags: Download project with only images tags (without objects tags).
        :type only_image_tags: :class:`bool`, optional
        :param save_image_info: Download images infos or not.
        :type save_image_info: :class:`bool`, optional
        :param save_images: Download images or not.
        :type save_images: :class:`bool`, optional
        :param save_image_meta: Download images metadata in JSON format or not.
        :type save_image_meta: :class:`bool`, optional
        :return: None
        :rtype: NoneType
        :Usage example:

        .. code-block:: python

                import supervisely as sly

                # Local destination Project folder
                save_directory = "/home/admin/work/supervisely/source/project"

                # Obtain server address and your api_token from environment variables
                # Edit those values if you run this notebook on your own PC
                address = os.environ['SERVER_ADDRESS']
                token = os.environ['API_TOKEN']

                # Initialize API object
                api = sly.Api(address, token)
                project_id = 8888

                # Download Project
                sly.Project.download(api, project_id, save_directory)
                project_fs = sly.Project(save_directory, sly.OpenMode.READ)
        """
        download_project(
            api=api,
            project_id=project_id,
            dest_dir=dest_dir,
            dataset_ids=dataset_ids,
            log_progress=log_progress,
            batch_size=batch_size,
            cache=cache,
            progress_cb=progress_cb,
            only_image_tags=only_image_tags,
            save_image_info=save_image_info,
            save_images=save_images,
            save_image_meta=save_image_meta,
        )

    @staticmethod
    def upload(
        dir: str,
        api: Api,
        workspace_id: int,
        project_name: Optional[str] = None,
        log_progress: Optional[bool] = True,
        progress_cb: Optional[Union[tqdm, Callable]] = None,
    ) -> Tuple[int, str]:
        """
        Uploads project to Supervisely from the given directory.

        :param dir: Path to project directory.
        :type dir: :class:`str`
        :param api: Supervisely API address and token.
        :type api: :class:`Api<supervisely.api.api.Api>`
        :param workspace_id: Workspace ID, where project will be uploaded.
        :type workspace_id: :class:`int`
        :param project_name: Name of the project in Supervisely. Can be changed if project with the same name is already exists.
        :type project_name: :class:`str`, optional
        :param log_progress: Show uploading progress bar.
        :type log_progress: :class:`bool`, optional
        :param progress_cb: Function for tracking download progress.
        :type progress_cb: tqdm or callable, optional
        :return: Project ID and name. It is recommended to check that returned project name coincides with provided project name.
        :rtype: :class:`int`, :class:`str`
        :Usage example:

        .. code-block:: python

            import supervisely as sly

            # Local folder with Project
            project_directory = "/home/admin/work/supervisely/source/project"

            # Obtain server address and your api_token from environment variables
            # Edit those values if you run this notebook on your own PC
            address = os.environ['SERVER_ADDRESS']
            token = os.environ['API_TOKEN']

            # Initialize API object
            api = sly.Api(address, token)

            # Upload Project
            project_id, project_name = sly.Project.upload(
                project_directory,
                api,
                workspace_id=45,
                project_name="My Project"
            )
        """
        return upload_project(
            dir=dir,
            api=api,
            workspace_id=workspace_id,
            project_name=project_name,
            log_progress=log_progress,
            progress_cb=progress_cb,
        )


def read_single_project(
    dir: str,
    project_class: Optional[
        Union[
            Project,
            sly.VideoProject,
            sly.VolumeProject,
            sly.PointcloudProject,
            sly.PointcloudEpisodeProject,
        ]
    ] = Project,
) -> Union[
    Project,
    sly.VideoProject,
    sly.VolumeProject,
    sly.PointcloudProject,
    sly.PointcloudEpisodeProject,
]:
    """
    Read project from given directory or tries to find project directory in subdirectories.

    :param dir: Path to directory, which contains project folder or have project folder in any subdirectory.
    :type dir: :class:`str`
    :param project_class: Project object of arbitrary modality
    :type project_class: :class: `Project` or `VideoProject` or `VolumeProject` or `PointcloudProject` or `PointcloudEpisodeProject`, optional

    :return: Project class object of arbitrary modality
    :rtype: :class: `Project` or `VideoProject` or `VolumeProject` or `PointcloudProject` or `PointcloudEpisodeProject`
    :raises: RuntimeError if the given directory and it's subdirectories contains more than one valid project folder.
    :raises: FileNotFoundError if the given directory or any of it's subdirectories doesn't contain valid project folder.

    :Usage example:
     .. code-block:: python
        import supervisely as sly
        proj_dir = "/home/admin/work/supervisely/source/project" # Project directory or directory with project subdirectory.
        project = sly.read_single_project(proj_dir)
    """
    project_dirs = [project_dir for project_dir in find_project_dirs(dir, project_class)]
    if len(project_dirs) > 1:
        raise RuntimeError(
            f"The given directory {dir} and it's subdirectories contains more than one valid project folder. "
            f"The following project folders were found: {project_dirs}. "
            "Ensure that you have only one project in the given directory and it's subdirectories."
        )
    elif len(project_dirs) == 0:
        raise FileNotFoundError(
            f"The given directory {dir} or any of it's subdirectories doesn't contain valid project folder."
        )
    return project_class(project_dirs[0], OpenMode.READ)


def find_project_dirs(dir: str, project_class: Optional[Project] = Project) -> str:
    """Yields directories, that contain valid project folder in the given directory or in any of it's subdirectories.
    :param dir: Path to directory, which contains project folder or have project folder in any subdirectory.
    :type dir: str
    :param project_class: Project object
    :type project_class: :class:`Project<Project>`
    :return: Path to directory, that contain meta.json file.
    :rtype: str
    :Usage example:
     .. code-block:: python
        import supervisely as sly
        # Local folder (or any of it's subdirectories) which contains sly.Project files.
        input_directory = "/home/admin/work/supervisely/source"
        for project_dir in sly.find_project_dirs(input_directory):
            project_fs = sly.Project(meta_json_dir, sly.OpenMode.READ)
            # Do something with project_fs
    """
    paths = list_dir_recursively(dir)
    for path in paths:
        if get_file_name_with_ext(path) == "meta.json":
            parent_dir = os.path.dirname(path)
            project_dir = os.path.join(dir, parent_dir)
            try:
                project_class(project_dir, OpenMode.READ)
                yield project_dir
            except Exception:
                pass


def _download_project(
    api: sly.Api,
    project_id: int,
    dest_dir: str,
    dataset_ids: Optional[List[int]] = None,
    log_progress: Optional[bool] = False,
    batch_size: Optional[int] = 50,
    only_image_tags: Optional[bool] = False,
    save_image_info: Optional[bool] = False,
    save_images: Optional[bool] = True,
    progress_cb: Optional[Callable] = None,
    save_image_meta: Optional[bool] = False,
):
    dataset_ids = set(dataset_ids) if (dataset_ids is not None) else None
    project_fs = Project(dest_dir, OpenMode.CREATE)
    meta = ProjectMeta.from_json(api.project.get_meta(project_id, with_settings=True))
    project_fs.set_meta(meta)

    if only_image_tags is True:
        id_to_tagmeta = meta.tag_metas.get_id_mapping()

    for parents, dataset_info in api.dataset.tree(project_id):
        dataset_path = Dataset._get_dataset_path(dataset_info.name, parents)
        dataset_id = dataset_info.id
        if dataset_ids is not None and dataset_id not in dataset_ids:
            continue

        dataset_fs = project_fs.create_dataset(dataset_info.name, dataset_path)
        images = api.image.get_list(dataset_id)

        ds_progress = None
        if log_progress:
            ds_progress = Progress(
                "Downloading dataset: {!r}".format(dataset_info.name),
                total_cnt=len(images),
            )

        for batch in batched(images, batch_size):
            image_ids = [image_info.id for image_info in batch]
            image_names = [image_info.name for image_info in batch]

            # download images in numpy format
            if save_images:
                batch_imgs_bytes = api.image.download_bytes(dataset_id, image_ids)
            else:
                batch_imgs_bytes = [None] * len(image_ids)

            # download annotations in json format
            if only_image_tags is False:
                ann_infos = api.annotation.download_batch(dataset_id, image_ids)
                ann_jsons = [ann_info.annotation for ann_info in ann_infos]
            else:
                ann_jsons = []
                for image_info in batch:
                    tags = TagCollection.from_api_response(
                        image_info.tags, meta.tag_metas, id_to_tagmeta
                    )
                    tmp_ann = Annotation(
                        img_size=(image_info.height, image_info.width), img_tags=tags
                    )
                    ann_jsons.append(tmp_ann.to_json())

            for img_info, name, img_bytes, ann in zip(
                batch, image_names, batch_imgs_bytes, ann_jsons
            ):
                dataset_fs.add_item_raw_bytes(
                    item_name=name,
                    item_raw_bytes=img_bytes if save_images is True else None,
                    ann=ann,
                    img_info=img_info if save_image_info is True else None,
                )

            if log_progress:
                ds_progress.iters_done_report(len(batch))
            if progress_cb is not None:
                progress_cb(len(batch))

        if save_image_meta:
            meta_dir = dataset_fs.meta_dir
            for image_info in images:
                if image_info.meta:
                    sly.fs.mkdir(meta_dir)
                    sly.json.dump_json_file(
                        image_info.meta, dataset_fs.get_item_meta_path(image_info.name)
                    )
<<<<<<< HEAD
=======
    try:
        create_readme(dest_dir, project_id, api)
    except Exception as e:
        logger.info(f"There was an error while creating README: {e}")
>>>>>>> a6feb3f7


def upload_project(
    dir: str,
    api: Api,
    workspace_id: int,
    project_name: Optional[str] = None,
    log_progress: Optional[bool] = True,
    progress_cb: Optional[Union[tqdm, Callable]] = None,
) -> Tuple[int, str]:
    project_fs = read_single_project(dir)
    if project_name is None:
        project_name = project_fs.name

    if api.project.exists(workspace_id, project_name):
        project_name = api.project.get_free_name(workspace_id, project_name)

    project = api.project.create(workspace_id, project_name, change_name_if_conflict=True)
    api.project.update_meta(project.id, project_fs.meta.to_json())

    if progress_cb is not None:
        log_progress = False

    # image_id_dct, anns_paths_dct = {}, {}
    dataset_map = {}
<<<<<<< HEAD

    for ds_fs in project_fs.datasets:
        if len(ds_fs.parents) > 0:
            parent = f"{os.path.sep}".join(ds_fs.parents)
            parent_id = dataset_map.get(parent)

        else:
            parent = ""
            parent_id = None

        dataset = api.dataset.create(project.id, ds_fs.short_name, parent_id=parent_id)
        dataset_map[os.path.join(parent, dataset.name)] = dataset.id

        ds_fs: Dataset

=======

    for ds_fs in project_fs.datasets:
        if len(ds_fs.parents) > 0:
            parent = f"{os.path.sep}".join(ds_fs.parents)
            parent_id = dataset_map.get(parent)

        else:
            parent = ""
            parent_id = None

        dataset = api.dataset.create(project.id, ds_fs.short_name, parent_id=parent_id)
        dataset_map[os.path.join(parent, dataset.name)] = dataset.id

        ds_fs: Dataset

>>>>>>> a6feb3f7
        names, img_paths, img_infos, ann_paths = [], [], [], []
        for item_name in ds_fs:
            img_path, ann_path = ds_fs.get_item_paths(item_name)
            img_info_path = ds_fs.get_img_info_path(item_name)

            names.append(item_name)
            img_paths.append(img_path)
            ann_paths.append(ann_path)

            if os.path.isfile(img_info_path):
                img_infos.append(ds_fs.get_image_info(item_name=item_name))

        img_paths = list(filter(lambda x: os.path.isfile(x), img_paths))
        ann_paths = list(filter(lambda x: os.path.isfile(x), ann_paths))
        metas = [{} for _ in names]

        meta_dir = os.path.join(dir, ds_fs.name, "meta")
        if os.path.isdir(meta_dir):
            metas = []
            for name in names:
                meta_path = os.path.join(meta_dir, name + ".json")
                if os.path.isfile(meta_path):
                    metas.append(sly.json.load_json_file(meta_path))
                else:
                    metas.append({})

        ds_progress = progress_cb
        if log_progress:
            ds_progress = tqdm_sly(
                desc="Uploading images to {!r}".format(dataset.name),
                total=len(names),
            )

        if len(img_paths) != 0:
            uploaded_img_infos = api.image.upload_paths(
                dataset.id, names, img_paths, ds_progress, metas=metas
            )
        elif len(img_paths) == 0 and len(img_infos) != 0:
            # uploading links and hashes (the code from api.image.upload_ids)
            img_metas = [{}] * len(names)
            links, links_names, links_order, links_metas = [], [], [], []
            hashes, hashes_names, hashes_order, hashes_metas = [], [], [], []
            dataset_id = dataset.id
            for idx, (name, info, meta) in enumerate(zip(names, img_infos, img_metas)):
                if info.link is not None:
                    links.append(info.link)
                    links_names.append(name)
                    links_order.append(idx)
                    links_metas.append(meta)
                else:
                    hashes.append(info.hash)
                    hashes_names.append(name)
                    hashes_order.append(idx)
                    hashes_metas.append(meta)

            result = [None] * len(names)
            if len(links) > 0:
                res_infos_links = api.image.upload_links(
                    dataset_id,
                    links_names,
                    links,
                    ds_progress,
                    metas=links_metas,
                )
                for info, pos in zip(res_infos_links, links_order):
                    result[pos] = info

            if len(hashes) > 0:
                res_infos_hashes = api.image.upload_hashes(
                    dataset_id,
                    hashes_names,
                    hashes,
                    ds_progress,
                    metas=hashes_metas,
                )
                for info, pos in zip(res_infos_hashes, hashes_order):
                    result[pos] = info

            uploaded_img_infos = result
        else:
            raise ValueError(
                "Cannot upload Project: img_paths is empty and img_infos_paths is empty"
            )
        # image_id_dct[ds_fs.name] =
        image_ids = [img_info.id for img_info in uploaded_img_infos]
        # anns_paths_dct[ds_fs.name] = ann_paths

        anns_progress = None
        if log_progress or progress_cb is not None:
            anns_progress = tqdm_sly(
                desc="Uploading annotations to {!r}".format(dataset.name),
                total=len(image_ids),
                leave=False,
            )
        api.annotation.upload_paths(image_ids, ann_paths, anns_progress)

    return project.id, project.name


def download_project(
    api: Api,
    project_id: int,
    dest_dir: str,
    dataset_ids: Optional[List[int]] = None,
    log_progress: Optional[bool] = False,
    batch_size: Optional[int] = 50,
    cache: Optional[FileCache] = None,
    progress_cb: Optional[Union[tqdm, Callable]] = None,
    only_image_tags: Optional[bool] = False,
    save_image_info: Optional[bool] = False,
    save_images: bool = True,
    save_image_meta: bool = False,
) -> None:
    """
    Download image project to the local directory.

    :param api: Supervisely API address and token.
    :type api: Api
    :param project_id: Project ID to download
    :type project_id: int
    :param dest_dir: Destination path to local directory.
    :type dest_dir: str
    :param dataset_ids: Specified list of Dataset IDs which will be downloaded. Datasets could be downloaded from different projects but with the same data type.
    :type dataset_ids: list(int), optional
    :param log_progress: Show downloading logs in the output.
    :type log_progress: bool, optional
    :param batch_size: Size of a downloading batch.
    :type batch_size: int, optional
    :param cache: Cache of downloading files.
    :type cache: FileCache, optional
    :param progress_cb: Function for tracking download progress.
    :type progress_cb: tqdm or callable, optional
    :param only_image_tags: Specify if downloading images only with image tags. Alternatively, full annotations will be downloaded.
    :type only_image_tags: bool, optional
    :param save_image_info: Include image info in the download.
    :type save_image_info, bool, optional
    :param save_images: Include images in the download.
    :type save_images, bool, optional
    :param save_image_meta: Include images metadata in JSON format in the download.
    :type save_imgge_meta: bool, optional

    :return: None.
    :rtype: NoneType
    :Usage example:

     .. code-block:: python

        import os
        from dotenv import load_dotenv

        from tqdm import tqdm
        import supervisely as sly

        # Load secrets and create API object from .env file (recommended)
        # Learn more here: https://developer.supervisely.com/getting-started/basics-of-authentication
        if sly.is_development():
            load_dotenv(os.path.expanduser("~/supervisely.env"))
        api = sly.Api.from_env()

        # Pass values into the API constructor (optional, not recommended)
        # api = sly.Api(server_address="https://app.supervise.ly", token="4r47N...xaTatb")

        dest_dir = 'your/local/dest/dir'

        # Download image project
        project_id = 17732
        project_info = api.project.get_info_by_id(project_id)
        num_images = project_info.items_count

        p = tqdm(desc="Downloading image project", total=num_images)
        sly.download(
            api,
            project_id,
            dest_dir,
            progress_cb=p,
        )
    """
    if cache is None:
        _download_project(
            api,
            project_id,
            dest_dir,
            dataset_ids,
            log_progress,
            batch_size,
            only_image_tags=only_image_tags,
            save_image_info=save_image_info,
            save_images=save_images,
            progress_cb=progress_cb,
            save_image_meta=save_image_meta,
        )
    else:
        _download_project_optimized(
            api,
            project_id,
            dest_dir,
            dataset_ids,
            cache,
            progress_cb,
            only_image_tags=only_image_tags,
            save_image_info=save_image_info,
            save_images=save_images,
        )


def _download_project_optimized(
    api: Api,
    project_id,
    project_dir,
    datasets_whitelist=None,
    cache=None,
    progress_cb=None,
    only_image_tags=False,
    save_image_info=False,
    save_images=True,
):
    project_info = api.project.get_info_by_id(project_id)
    project_id = project_info.id
    logger.info("Annotations are not cached (always download latest version from server)")
    project_fs = Project(project_dir, OpenMode.CREATE)
    meta = ProjectMeta.from_json(api.project.get_meta(project_id, with_settings=True))
    project_fs.set_meta(meta)
    for parents, dataset_info in api.dataset.tree(project_id):
        dataset_path = Dataset._get_dataset_path(dataset_info.name, parents)
        dataset_name = dataset_info.name
        dataset_id = dataset_info.id
        need_download = True
        if datasets_whitelist is not None and dataset_id not in datasets_whitelist:
            need_download = False
        if need_download is True:
            dataset = project_fs.create_dataset(dataset_name, dataset_path)
            _download_dataset(
                api,
                dataset,
                dataset_id,
                cache=cache,
                progress_cb=progress_cb,
                project_meta=meta,
                only_image_tags=only_image_tags,
                save_image_info=save_image_info,
                save_images=save_images,
            )

    try:
        create_readme(project_dir, project_id, api)
    except Exception as e:
        logger.info(f"There was an error while creating README: {e}")


def _split_images_by_cache(images, cache):
    images_to_download = []
    images_in_cache = []
    images_cache_paths = []
    for image in images:
        _, effective_ext = os.path.splitext(image.name)
        if len(effective_ext) == 0:
            # Fallback for the old format where we were cutting off extensions from image names.
            effective_ext = image.ext
        cache_path = cache.check_storage_object(image.hash, effective_ext)
        if cache_path is None:
            images_to_download.append(image)
        else:
            images_in_cache.append(image)
            images_cache_paths.append(cache_path)
    return images_to_download, images_in_cache, images_cache_paths


def _maybe_append_image_extension(name, ext):
    name_split = os.path.splitext(name)
    if name_split[1] == "":
        normalized_ext = ("." + ext).replace("..", ".")
        result = name + normalized_ext
        sly_image.validate_ext(result)
    else:
        result = name
    return result


def _download_dataset(
    api: Api,
    dataset,
    dataset_id,
    cache=None,
    progress_cb=None,
    project_meta: ProjectMeta = None,
    only_image_tags=False,
    save_image_info=False,
    save_images=True,
):
    images = api.image.get_list(dataset_id)
    images_to_download = images
    if only_image_tags is True:
        if project_meta is None:
            raise ValueError("Project Meta is not defined")
        id_to_tagmeta = project_meta.tag_metas.get_id_mapping()

    # copy images from cache to task folder and download corresponding annotations
    if cache:
        (
            images_to_download,
            images_in_cache,
            images_cache_paths,
        ) = _split_images_by_cache(images, cache)
        if len(images_to_download) + len(images_in_cache) != len(images):
            raise RuntimeError("Error with images cache during download. Please contact support.")
        logger.info(
            f"Download dataset: {dataset.name}",
            extra={
                "total": len(images),
                "in cache": len(images_in_cache),
                "to download": len(images_to_download),
            },
        )
        if len(images_in_cache) > 0:
            img_cache_ids = [img_info.id for img_info in images_in_cache]

            if only_image_tags is False:
                ann_info_list = api.annotation.download_batch(
                    dataset_id, img_cache_ids, progress_cb
                )
                img_name_to_ann = {ann.image_id: ann.annotation for ann in ann_info_list}
            else:
                img_name_to_ann = {}
                for image_info in images_in_cache:
                    tags = TagCollection.from_api_response(
                        image_info.tags, project_meta.tag_metas, id_to_tagmeta
                    )
                    tmp_ann = Annotation(
                        img_size=(image_info.height, image_info.width), img_tags=tags
                    )
                    img_name_to_ann[image_info.id] = tmp_ann.to_json()
                if progress_cb is not None:
                    progress_cb(len(images_in_cache))

            for batch in batched(list(zip(images_in_cache, images_cache_paths)), batch_size=50):
                for img_info, img_cache_path in batch:
                    item_name = _maybe_append_image_extension(img_info.name, img_info.ext)
                    img_info_to_add = None
                    if save_image_info is True:
                        img_info_to_add = img_info
                    dataset.add_item_file(
                        item_name,
                        item_path=img_cache_path if save_images is True else None,
                        ann=img_name_to_ann[img_info.id],
                        _validate_item=False,
                        _use_hardlink=True,
                        item_info=img_info_to_add,
                    )
                if progress_cb is not None:
                    progress_cb(len(batch))

    # download images from server
    if len(images_to_download) > 0:
        # prepare lists for api methods
        img_ids = []
        img_paths = []
        for img_info in images_to_download:
            img_ids.append(img_info.id)
            img_paths.append(
                os.path.join(
                    dataset.item_dir,
                    _maybe_append_image_extension(img_info.name, img_info.ext),
                )
            )

        # download annotations
        if only_image_tags is False:
            ann_info_list = api.annotation.download_batch(dataset_id, img_ids, progress_cb)
            img_name_to_ann = {ann.image_id: ann.annotation for ann in ann_info_list}
        else:
            img_name_to_ann = {}
            for image_info in images_to_download:
                tags = TagCollection.from_api_response(
                    image_info.tags, project_meta.tag_metas, id_to_tagmeta
                )
                tmp_ann = Annotation(img_size=(image_info.height, image_info.width), img_tags=tags)
                img_name_to_ann[image_info.id] = tmp_ann.to_json()
            if progress_cb is not None:
                progress_cb(len(images_to_download))

        # download images and write to dataset
        for img_info_batch in batched(images_to_download):
            if save_images:
                images_ids_batch = [image_info.id for image_info in img_info_batch]
                images_nps = api.image.download_nps(
                    dataset_id, images_ids_batch, progress_cb=progress_cb
                )
            else:
                images_nps = [None] * len(img_info_batch)
            for index, image_np in enumerate(images_nps):
                img_info = img_info_batch[index]
                image_name = _maybe_append_image_extension(img_info.name, img_info.ext)

                dataset.add_item_np(
                    item_name=image_name,
                    img=image_np if save_images is True else None,
                    ann=img_name_to_ann[img_info.id],
                    img_info=img_info if save_image_info is True else None,
                )
        if cache is not None and save_images is True:
            img_hashes = [img_info.hash for img_info in images_to_download]
            cache.write_objects(img_paths, img_hashes)


def create_readme(
    project_dir: str,
    project_id: int,
    api: sly.Api,
) -> str:
    """Creates a README.md file using the template, adds general information
    about the project and creates a dataset structure section.

    :param project_dir: Path to the project directory.
    :type project_dir: str
    :param project_id: Project ID.
    :type project_id: int
    :param api: Supervisely API address and token.
    :type api: :class:`Api<supervisely.api.api.Api>`
    :return: Path to the created README.md file.
    :rtype: str

    :Usage example:

    .. code-block:: python

        import supervisely as sly

        api = sly.Api.from_env()

        project_id = 123
        project_dir = "/path/to/project"

        readme_path = sly.create_readme(project_dir, project_id, api)

        print(f"README.md file was created at {readme_path}")
    """
    current_path = os.path.dirname(os.path.abspath(__file__))
    template_path = os.path.join(current_path, "readme_template.md")
    with open(template_path, "r") as file:
        template = file.read()

    project_info = api.project.get_info_by_id(project_id)

    sly.fs.mkdir(project_dir)
    readme_path = os.path.join(project_dir, "README.md")

    template = template.replace("{{general_info}}", _project_info_md(project_info))

    template = template.replace(
        "{{dataset_structure_info}}", _dataset_structure_md(project_info, api)
    )

    with open(readme_path, "w") as f:
        f.write(template)
    return readme_path


def _project_info_md(project_info: sly.ProjectInfo) -> str:
    """Creates a markdown string with general information about the project
    using the fields of the ProjectInfo NamedTuple.

    :param project_info: Project information.
    :type project_info: :class:`ProjectInfo<supervisely.project.project_info.ProjectInfo>`
    :return: Markdown string with general information about the project.
    :rtype: str
    """
    result_md = ""
    # Iterating over fields of a NamedTuple.
    for field in project_info._fields:
        value = getattr(project_info, field)
        if not value or not isinstance(value, (str, int)):
            # To avoid useless information in the README.
            continue
        result_md += f"\n**{snake_to_human(field)}:** {value}<br>"

    return result_md


def _dataset_structure_md(
    project_info: sly.ProjectInfo, api: sly.Api, entity_limit: Optional[int] = 10
) -> str:
    """Creates a markdown string with the dataset structure of the project.
    Supports only images and videos projects.

    :param project_info: Project information.
    :type project_info: :class:`ProjectInfo<supervisely.project.project_info.ProjectInfo>`
    :param api: Supervisely API address and token.
    :type api: :class:`Api<supervisely.api.api.Api>`
    :param entity_limit: The maximum number of entities to display in the README.
    :type entity_limit: int, optional
    :return: Markdown string with the dataset structure of the project.
    :rtype: str
    """
    # TODO: Add support for other project types.
    supported_project_types = [sly.ProjectType.IMAGES.value, sly.ProjectType.VIDEOS.value]
    if project_info.type not in supported_project_types:
        return ""

    list_functions = {
        "images": api.image.get_list,
        "videos": api.video.get_list,
    }
    entity_icons = {
        "images": " 🏞️ ",
        "videos": " 🎥 ",
    }
    dataset_icon = " 📂 "
    list_function = list_functions[project_info.type]
    entity_icon = entity_icons[project_info.type]

    result_md = f"🗂️ {project_info.name}<br>"

    for parents, dataset_info in api.dataset.tree(project_info.id):
        # The dataset path is needed to create a clickable link in the README.
        dataset_path = Dataset._get_dataset_path(dataset_info.name, parents)
        basic_indent = "┃ " * len(parents)
        result_md += (
            basic_indent + "┣ " + dataset_icon + f"[{dataset_info.name}]({dataset_path})" + "<br>"
        )
        entity_infos = list_function(dataset_info.id)
        for idx, entity_info in enumerate(entity_infos):
            if idx == entity_limit:
                result_md += (
                    basic_indent + "┃ ┗ ... " + str(len(entity_infos) - entity_limit) + " more<br>"
                )
                break
            symbol = "┗" if idx == len(entity_infos) - 1 else "┣"
            result_md += (
                "┃ " * (len(parents) + 1) + symbol + entity_icon + entity_info.name + "<br>"
            )

    return result_md


DatasetDict = Project.DatasetDict<|MERGE_RESOLUTION|>--- conflicted
+++ resolved
@@ -2775,13 +2775,10 @@
                     sly.json.dump_json_file(
                         image_info.meta, dataset_fs.get_item_meta_path(image_info.name)
                     )
-<<<<<<< HEAD
-=======
     try:
         create_readme(dest_dir, project_id, api)
     except Exception as e:
         logger.info(f"There was an error while creating README: {e}")
->>>>>>> a6feb3f7
 
 
 def upload_project(
@@ -2807,7 +2804,6 @@
 
     # image_id_dct, anns_paths_dct = {}, {}
     dataset_map = {}
-<<<<<<< HEAD
 
     for ds_fs in project_fs.datasets:
         if len(ds_fs.parents) > 0:
@@ -2823,23 +2819,6 @@
 
         ds_fs: Dataset
 
-=======
-
-    for ds_fs in project_fs.datasets:
-        if len(ds_fs.parents) > 0:
-            parent = f"{os.path.sep}".join(ds_fs.parents)
-            parent_id = dataset_map.get(parent)
-
-        else:
-            parent = ""
-            parent_id = None
-
-        dataset = api.dataset.create(project.id, ds_fs.short_name, parent_id=parent_id)
-        dataset_map[os.path.join(parent, dataset.name)] = dataset.id
-
-        ds_fs: Dataset
-
->>>>>>> a6feb3f7
         names, img_paths, img_infos, ann_paths = [], [], [], []
         for item_name in ds_fs:
             img_path, ann_path = ds_fs.get_item_paths(item_name)
