--- conflicted
+++ resolved
@@ -28,41 +28,24 @@
 
 class VideoDataset(Dataset):
     """
-<<<<<<< HEAD
-    Class for creating and using VideoDataset objects. Here is where your labeled and unlabeled images and other
-    files live. There is no more levels: images or videos are directly attached to a dataset. Dataset is a unit of work.
-    All images or videos are directly attached to a dataset. A dataset is some sort of data folder with stuff to annotate.
-    """
-    item_dir_name = 'video'
-=======
     This is a class for creating and using VideoDataset objects. Here is where your labeled and unlabeled images and other
     files live. There is no more levels: images or videos are directly attached to a dataset. Dataset is a unit of work.
     All images or videos are directly attached to a dataset. A dataset is some sort of data folder with stuff to annotate.
     """
 
     item_dir_name = "video"
->>>>>>> ab44b0e0
     annotation_class = VideoAnnotation
     item_module = sly_video
     paths_tuple = VideoItemPaths
 
-<<<<<<< HEAD
-    @staticmethod
-    def _has_valid_ext(path: str) -> bool:
-=======
     @classmethod
     def _has_valid_ext(cls, path: str) -> bool:
->>>>>>> ab44b0e0
         """
         Checks if file from given path is supported
         :param path: str
         :return: bool
         """
-<<<<<<< HEAD
-        return sly_video.has_valid_ext(path)
-=======
         return cls.item_module.has_valid_ext(path)
->>>>>>> ab44b0e0
 
     def _get_empty_annotaion(self, item_name):
         """
@@ -70,14 +53,10 @@
         :param item_name: str
         :return: VideoAnnotation class object
         """
-<<<<<<< HEAD
-        img_size, frames_count = sly_video.get_image_size_and_frames_count(item_name)
-=======
         (
             img_size,
             frames_count,
         ) = VideoDataset.item_module.get_image_size_and_frames_count(item_name)
->>>>>>> ab44b0e0
         return self.annotation_class(img_size, frames_count)
 
     def add_item_np(self, item_name, img, ann=None):
@@ -97,61 +76,30 @@
             VideoDataset.item_module.validate_format(item_path)
         except Exception as e:
             os.remove(item_path)
-<<<<<<< HEAD
-            raise
-
-    def set_ann(self, item_name: str, ann) -> None:
-        """
-        Save given videoannotation for given video to the appropriate folder
-        :param item_name: str
-        :param ann: VideoAnnotation class object, raise error if ann type is another
-        """
-        if type(ann) is not self.annotation_class:
-            raise TypeError("Type of 'ann' have to be Annotation, not a {}".format(type(ann)))
-        dst_ann_path = self.get_ann_path(item_name)
-        dump_json_file(ann.to_json(), dst_ann_path)
-
-    def get_item_paths(self, item_name: str) -> VideoItemPaths:
-=======
             raise e
 
     def get_item_paths(self, item_name) -> VideoItemPaths:
->>>>>>> ab44b0e0
         """
         :param item_name: str
         :return: namedtuple object containing paths to video and annotation from given path
         """
-<<<<<<< HEAD
-        return VideoItemPaths(video_path=self.get_img_path(item_name), ann_path=self.get_ann_path(item_name))
-=======
         return VideoDataset.paths_tuple(
             self.get_img_path(item_name), self.get_ann_path(item_name)
         )
->>>>>>> ab44b0e0
 
 
 class VideoProject(Project):
     """
-<<<<<<< HEAD
-    Class for creating and using VideoProject objects. You can think of a VideoProject as a superfolder with data and
-    meta information.
-    """
-=======
     This is a class for creating and using VideoProject objects. You can think of a VideoProject as a superfolder with data and
     meta information.
     """
 
->>>>>>> ab44b0e0
     dataset_class = VideoDataset
 
     class DatasetDict(KeyIndexedCollection):
         item_type = VideoDataset
 
-<<<<<<< HEAD
-    def __init__(self, directory: str, mode: OpenMode):
-=======
     def __init__(self, directory, mode: OpenMode):
->>>>>>> ab44b0e0
         """
         :param directory: path to the directory where the project will be saved or where it will be loaded from
         :param mode: OpenMode class object which determines in what mode to work with the project (generate exception error if not so)
@@ -164,11 +112,7 @@
         Download project from given project directory. Checks item and annotation directoris existing and dataset not empty.
         Consistency checks. Every video must have an annotation, and the correspondence must be one to one.
         """
-<<<<<<< HEAD
-        super(VideoProject, self)._read()
-=======
         super()._read()
->>>>>>> ab44b0e0
         self._key_id_map = KeyIdMap()
         self._key_id_map.load_json(self._get_key_id_map_path())
 
@@ -179,13 +123,9 @@
         super()._create()
         self.set_key_id_map(KeyIdMap())
 
-<<<<<<< HEAD
-    def _add_item_file_to_dataset(self, ds, item_name, item_paths, _validate_item, _use_hardlink):
-=======
     def _add_item_file_to_dataset(
         self, ds, item_name, item_paths, _validate_item, _use_hardlink
     ):
->>>>>>> ab44b0e0
         """
         Add given item file to dataset items directory and add annatation to dataset annotations dir corresponding to item.
         Generate exception error if item_name already exists in dataset or item name has unsupported extension
@@ -195,10 +135,6 @@
         :param _validate_item: bool
         :param _use_hardlink: bool
         """
-<<<<<<< HEAD
-        ds.add_item_file(item_name, item_paths.item_path,
-                         ann=item_paths.ann_path, _validate_item=_validate_item, _use_hardlink=_use_hardlink)
-=======
         ds.add_item_file(
             item_name,
             item_paths.item_path,
@@ -206,17 +142,12 @@
             _validate_item=_validate_item,
             _use_hardlink=_use_hardlink,
         )
->>>>>>> ab44b0e0
 
     @property
     def key_id_map(self):
         return self._key_id_map
 
-<<<<<<< HEAD
-    def set_key_id_map(self, new_map: KeyIdMap) -> None:
-=======
     def set_key_id_map(self, new_map: KeyIdMap):
->>>>>>> ab44b0e0
         """
         Save given KeyIdMap object to project dir in json format.
         :param new_map: KeyIdMap class object
@@ -228,17 +159,10 @@
         """
         :return: str (full path to key_id_map.json)
         """
-<<<<<<< HEAD
-        return os.path.join(self.directory, 'key_id_map.json')
-
-    @classmethod
-    def read_single(cls, dir: str):
-=======
         return os.path.join(self.directory, "key_id_map.json")
 
     @classmethod
     def read_single(cls, dir):
->>>>>>> ab44b0e0
         """
         Read project from given ditectory. Generate exception error if given dir contains more than one subdirectory
         :param dir: str
@@ -247,9 +171,8 @@
         return read_project_wrapper(dir, cls)
 
 
-<<<<<<< HEAD
-def download_video_project(api: Api, project_id: int, dest_dir: str, dataset_ids: Optional[List[int]]=None,
-                           download_videos: Optional[bool]=True, log_progress: Optional[bool]=False) -> None:
+def download_video_project(api: Api, project_id: int, dest_dir: str, dataset_ids: List[int]=None,
+                           download_videos: bool=True, log_progress: bool=False) -> None:
     """
     Download project with given id in destination directory.
 
@@ -267,24 +190,6 @@
     :type log_progress: bool, optional
     :return: None
     :rtype: :class:`NoneType`
-=======
-def download_video_project(
-    api,
-    project_id,
-    dest_dir,
-    dataset_ids=None,
-    download_videos=True,
-    log_progress=False,
-):
-    """
-    Download project with given id in destination directory
-    :param api: Api class object
-    :param project_id: int
-    :param dest_dir: str
-    :param dataset_ids: list of integers
-    :param download_videos: bool
-    :param log_progress: bool
->>>>>>> ab44b0e0
     """
     LOG_BATCH_SIZE = 1
 
@@ -340,8 +245,7 @@
                     _validate_item=False,
                 )
 
-            if log_progress:
-                ds_progress.iters_done_report(len(batch))
+            ds_progress.iters_done_report(len(batch))
 
     project_fs.set_key_id_map(key_id_map)
 
