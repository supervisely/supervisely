--- conflicted
+++ resolved
@@ -105,70 +105,4 @@
 
         return ann_json
 
-    return wrapper_inference
-<<<<<<< HEAD
-
-
-# def process_sliding_window(func):
-#     def check_sliding_sizes_by_image(img_size, sliding_window_settings):
-#         if sliding_window_settings["windowHeight"] > img_size[0]:
-#             sliding_window_settings["windowHeight"] = img_size[0]
-#
-#         if sliding_window_settings["windowWidth"] > img_size[1]:
-#             sliding_window_settings["windowWidth"] = img_size[1]
-#
-#     @functools.wraps(func)
-#     def wrapper_inference(*args, **kwargs):
-#         project_meta = kwargs["project_meta"]
-#         state = kwargs["state"]
-#         sliding_window_settings = state.get("sliding_window_settings")
-#
-#         slider = SlidingWindowsFuzzy([state["windowHeight"], state["windowWidth"]],
-#                                      [state["overlapY"], state["overlapX"]],
-#                                      state["borderStrategy"])
-#
-#         if "image_np" in kwargs.keys():
-#             full_image = kwargs["image_np"]
-#             if not isinstance(full_image, numpy.ndarray):
-#                 raise ValueError("Invalid input. Image path must be numpy.ndarray")
-#
-#             check_sliding_sizes_by_image(img_size=full_image.shape[:2], sliding_window_settings=sliding_window_settings)
-#             ann_json = func(*args, **kwargs)
-#             ann = Annotation.from_json(ann_json, project_meta)
-#         elif "image_path" in kwargs.keys():
-#             image_path = kwargs["image_path"]
-#             if not isinstance(image_path, str):
-#                 raise ValueError("Invalid input. Image path must be str")
-#             image_crop_path, image_size = process_image_path(image_path, rectangle)
-#             kwargs["image_path"] = image_crop_path
-#
-#         crop_names = []
-#         crop_images = []
-#         crop_anns = []
-#
-#         for window_index, window in enumerate(slider.get(full_image.shape[:2])):
-#             crop_name = "{}___{:04d}_{}_{}{}".format(sly.fs.get_file_name(image_info.name),
-#                                                      window_index,
-#                                                      window.top,
-#                                                      window.left,
-#                                                      sly.fs.get_file_ext(image_info.name))
-#             crop_names.append(crop_name)
-#
-#             crop_ann = ann.relative_crop(window)
-#             crop_anns.append(crop_ann)
-#
-#             if state["borderStrategy"] == str(SlidingWindowBorderStrategy.ADD_PADDING):
-#                 crop_image = sly.image.crop_with_padding(img, window)
-#             else:
-#                 crop_image = sly.image.crop(img, window)
-#             crop_images.append(crop_image)
-#
-#         dst_image_infos = api.image.upload_nps(dst_dataset.id, crop_names, crop_images)
-#         dst_image_ids = [dst_img_info.id for dst_img_info in dst_image_infos]
-#         api.annotation.upload_anns(dst_image_ids, crop_anns)
-#
-#         return ann_json
-#
-#     return wrapper_inference
-=======
->>>>>>> a6a88b77
+    return wrapper_inference