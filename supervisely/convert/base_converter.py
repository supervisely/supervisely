--- conflicted
+++ resolved
@@ -1,15 +1,8 @@
-<<<<<<< HEAD
-from typing import List, Tuple, Union
-
-from supervisely import Annotation, Api, ProjectMeta, batched, logger
-from supervisely.io.fs import get_file_name_with_ext
-=======
 import os
 from typing import List, Tuple, Union
 
-from supervisely import Annotation, Api, logger, ProjectMeta
-from supervisely.io.fs import get_file_name_with_ext, get_file_ext, JUNK_FILES
->>>>>>> ed645a96
+from supervisely import Annotation, Api, ProjectMeta, logger
+from supervisely.io.fs import JUNK_FILES, get_file_ext, get_file_name_with_ext
 
 
 class AvailableImageConverters:
@@ -176,78 +169,6 @@
                 found_formats.append(converter)
 
         if len(found_formats) == 0:
-<<<<<<< HEAD
-            logger.info(f"No valid dataset formats detected. Only image will be processed")
-            return self  # TODO: list items if no valid format detected
-
-        if len(found_formats) == 1:
-            return found_formats[0]
-
-    # def upload_dataset(
-    #     self,
-    #     api: Api,
-    #     dataset_id: int,
-    #     batch_size: Optional[int] = None,
-    #     log_progress: bool = True,
-    # ) -> None:
-    #     """Upload converted data to Supervisely"""
-
-    #     if len(self._items) == 0:
-    #         logger.warning("No items to upload.")
-    #         return
-
-    #     item_upload_func = {
-    #         "image": api.image.upload_paths,
-    #         "video": api.video.upload_paths,
-    #         "pointcloud": api.pointcloud.upload_paths,
-    #     }
-
-    #     ann_upload_func = {
-    #         "image": api.annotation.upload_anns,
-    #         "video": api.video.annotation.append,
-    #         "pointcloud": api.pointcloud.annotation.append,
-    #     }
-
-    #     if batch_size is None:
-    #         batch_size = self._batch_size
-
-    #     dataset = api.dataset.get_info_by_id(dataset_id)
-    #     meta_json = api.project.get_meta(dataset.project_id)
-    #     meta = ProjectMeta.from_json(meta_json)
-    #     meta = meta.merge(self._meta)
-
-    #     api.project.update_meta(dataset.project_id, meta)
-
-    #     item_type = self._items[0]._type
-
-    #     if log_progress:
-    #         progress = tqdm(total=self.items_count, desc=f"Uploading {item_type}s...")
-    #         progress_cb = progress.update
-    #     else:
-    #         progress_cb = None
-
-    #     for batch in batched(self._items, batch_size=batch_size):
-    #         item_names = []
-    #         item_paths = []
-    #         anns = []
-    #         for item in batch:
-    #             item_names.append(item.name)
-    #             item_paths.append(item.path)
-
-    #             ann = self.to_supervisely(item, meta)
-    #             anns.append(ann)
-
-    #         img_infos = item_upload_func[item_type](
-    #             dataset_id, item_names, item_paths, progress_cb
-    #         )
-    #         img_ids = [img_info.id for img_info in img_infos]
-    #         ann_upload_func[item_type](img_ids, anns)
-
-    #     if log_progress:
-    #         progress.close()
-
-    #     return dataset
-=======
             logger.info(
                 f"No valid dataset formats detected. Only items will be processed"
             )
@@ -262,5 +183,4 @@
             return self
 
         if len(found_formats) == 1:
-            return found_formats[0]
->>>>>>> ed645a96
+            return found_formats[0]