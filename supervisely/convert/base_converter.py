import os
from typing import List, Tuple, Union

from supervisely import Annotation, Api, ProjectMeta, TagValueType, logger
from supervisely.io.fs import JUNK_FILES, get_file_ext, get_file_name_with_ext


class AvailableImageConverters:
    SLY = "supervisely"
    COCO = "coco"
    YOLO = "yolo"
    PASCAL_VOC = "pascal_voc"
<<<<<<< HEAD
    MULTISPECTRAL = "multispectral"
=======
    MASKS = "images_with_masks"
>>>>>>> 5855d74b


class AvailableVideoConverters:
    SLY = "supervisely"
    MOT = "mot"
    DAVIS = "davis"


class AvailablePointcloudConverters:
    SLY = "supervisely"
    LAS = "las/laz"
    PLY = "ply"


class AvailablePointcloudEpisodesConverters:
    SLY = "supervisely"


class AvailableVolumeConverters:
    SLY = "supervisely"
    DICOM = "dicom"


class BaseConverter:
    class BaseItem:
        def __init__(
            self,
            item_path: str,
            ann_data: Union[str, dict] = None,
            shape: Union[Tuple, List] = None,
            custom_data: dict = {},
        ):
            self._path: str = item_path
            self._ann_data: Union[str, dict] = ann_data
            self._type: str = None
            self._shape: Union[Tuple, List] = shape
            self._custom_data: dict = custom_data

        @property
        def name(self) -> str:
            return get_file_name_with_ext(self._path)

        @property
        def path(self) -> str:
            return self._path

        @property
        def ann_data(self) -> Union[str, dict]:
            return self._ann_data

        @property
        def type(self) -> str:
            return self._type

        @property
        def shape(self) -> Union[Tuple, List]:
            return self._shape

        @property
        def custom_data(self) -> dict:
            return self._custom_data

        def set_path(self, path) -> None:
            self._path = path

        def set_ann_data(self, ann_data) -> None:
            self._ann_data = ann_data

        def set_shape(self, shape) -> None:
            self._shape = shape

        def set_custom_data(self, custom_data: dict) -> None:
            self.custom_data = custom_data

        def update_custom_data(self, custom_data: dict) -> None:
            self.custom_data.update(custom_data)

        def update(
            self,
            item_path: str = None,
            ann_data: Union[str, dict] = None,
            shape: Union[Tuple, List] = None,
            custom_data: dict = {},
        ) -> None:
            if item_path is not None:
                self.set_path(item_path)
            if ann_data is not None:
                self.set_ann_data(ann_data)
            if shape is not None:
                self.set_shape(shape)
            if custom_data:
                self.update_custom_data(custom_data)

        def create_empty_annotation(self) -> Annotation:
            raise NotImplementedError()

    def __init__(self, input_data: str):
        self._input_data: str = input_data
        self._items: List[self.BaseItem] = []
        self._meta: ProjectMeta = None

    @property
    def format(self) -> str:
        return self.__str__()

    @property
    def items_count(self) -> int:
        return len(self._items)

    @property
    def ann_ext(self) -> str:
        raise NotImplementedError()

    @property
    def key_file_ext(self) -> str:
        raise NotImplementedError()

    def validate_ann_file(self, ann_path) -> bool:
        raise NotImplementedError()

    def validate_key_file(self) -> bool:
        raise NotImplementedError()

    def validate_format(self) -> bool:
        """
        Validate format of the input data meets the requirements of the converter. Should be implemented in the subclass.
        Additionally, this method must do the following steps:
            1. creates project meta (if key file file exists) and save it to self._meta
            2. creates items, count detected annotations and save them to self._items
            3. validates annotation files (and genereate meta if key file is missing)

        :return: True if format is valid, False otherwise.
        """
        raise NotImplementedError()

    def get_meta(self) -> ProjectMeta:
        return self._meta

    def get_items(self) -> List[BaseItem]:
        return self._items

    def to_supervisely(self, item: BaseItem, meta: ProjectMeta, *args) -> Annotation:
        """Convert to Supervisely format."""
        return item.create_empty_annotation()

    def upload_dataset(self, api: Api, dataset_id: int, batch_size: int = 50) -> None:
        """Upload converted data to Supervisely"""
        raise NotImplementedError()

    def _detect_format(self):
        found_formats = []
        all_converters = self.__class__.__subclasses__()
        print([converter.__name__ for converter in all_converters])
        for converter in all_converters:
            if converter.__name__ == "BaseConverter":
                continue
            converter = converter(self._input_data)
            if converter.validate_format():
                found_formats.append(converter)
                if len(found_formats) > 1:
                    raise RuntimeError(
                        f"Multiple formats detected: {found_formats}. "
                        "Mixed formats are not supported yet."
                    )

        if len(found_formats) == 0:
            logger.warn(
                f"No valid dataset formats detected. Only items will be processed"
            )
            for root, _, files in os.walk(self._input_data):
                for file in files:
                    full_path = os.path.join(root, file)
                    ext = get_file_ext(full_path)
                    if file in JUNK_FILES:
                        continue
                    if ext in self.allowed_exts:  # pylint: disable=no-member
                        self._items.append(
                            self.Item(full_path)
                        )  # pylint: disable=no-member
            if self.items_count == 0:
                raise RuntimeError(f"No valid items found in the input data")
            return self

        if len(found_formats) == 1:
            return found_formats[0]

    def merge_metas_with_conflicts(
        self, meta1: ProjectMeta, meta2: ProjectMeta
    ) -> Tuple[ProjectMeta, dict, dict]:
        new_obj_classes = []
        renamed_classes = {}
        new_tags = []
        renamed_tags = {}
        for existing_cls in meta1.obj_classes:
            new_obj_classes.append(existing_cls)
        for new_cls in meta2.obj_classes:
            i = 1
            new_name = new_cls.name
            matched = False
            while meta1.obj_classes.get(new_name) is not None:
                if (
                    meta1.obj_classes.get(new_name).geometry_type
                    == new_cls.geometry_type
                ):
                    matched = True
                    break
                new_name = f"{new_cls.name}_{i}"
                i += 1
            if new_name != new_cls.name:
                logger.warn(f"Class {new_cls.name} renamed to {new_name}")
                renamed_classes[new_cls.name] = new_name
                new_cls = new_cls.clone(name=new_name)
            if not matched:
                new_obj_classes.append(new_cls)

        for existing_tag in meta1.tag_metas:
            new_tags.append(existing_tag)
        for new_tag in meta2.tag_metas:
            i = 1
            new_name = new_tag.name
            matched = False
            while meta1.tag_metas.get(new_name) is not None:
                if meta1.tag_metas.get(new_name).value_type == new_tag.value_type:
                    if new_tag.value_type != TagValueType.ONEOF_STRING:
                        matched = True
                        break
                    if (
                        meta1.tag_metas[new_name].possible_values
                        == new_tag.possible_values
                    ):
                        matched = True
                        break
                new_name = f"{new_tag.name}_{i}"
                i += 1
            if new_name != new_tag.name:
                logger.warn(f"Tag {new_tag.name} renamed to {new_name}")
                renamed_tags[new_tag.name] = new_name
                new_tag = new_tag.clone(name=new_name)
            if not matched:
                new_tags.append(new_tag)

        new_meta = meta1.clone(obj_classes=new_obj_classes, tag_metas=new_tags)
        return new_meta, renamed_classes, renamed_tags<|MERGE_RESOLUTION|>--- conflicted
+++ resolved
@@ -10,11 +10,8 @@
     COCO = "coco"
     YOLO = "yolo"
     PASCAL_VOC = "pascal_voc"
-<<<<<<< HEAD
     MULTISPECTRAL = "multispectral"
-=======
     MASKS = "images_with_masks"
->>>>>>> 5855d74b
 
 
 class AvailableVideoConverters:
