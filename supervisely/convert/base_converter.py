--- conflicted
+++ resolved
@@ -1,14 +1,12 @@
 import os
 from typing import List, Tuple, Union
 
-<<<<<<< HEAD
-=======
+
 try:
     from typing import Literal
 except ImportError:
     from typing_extensions import Literal
 
->>>>>>> a849d1bb
 from supervisely import Annotation, Api, ProjectMeta, TagValueType, logger
 from supervisely.io.fs import JUNK_FILES, get_file_ext, get_file_name_with_ext
 
@@ -18,13 +16,11 @@
     COCO = "coco"
     YOLO = "yolo"
     PASCAL_VOC = "pascal_voc"
-<<<<<<< HEAD
     CSV = "csv"
-=======
     MULTISPECTRAL = "multispectral"
     MASKS = "images_with_masks"
     MULTI_VIEW = "multi_view"
->>>>>>> a849d1bb
+
 
 
 class AvailableVideoConverters:
@@ -224,11 +220,7 @@
             return found_formats[0]
 
     def merge_metas_with_conflicts(
-<<<<<<< HEAD
-        self, meta1: ProjectMeta, meta2: ProjectMeta
-=======
         self, api: Api, dataset_id: int
->>>>>>> a849d1bb
     ) -> Tuple[ProjectMeta, dict, dict]:
 
         # get meta1 from project and meta2 from converter
