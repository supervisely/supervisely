--- conflicted
+++ resolved
@@ -1,6 +1,5 @@
 import os
 from typing import List, Tuple, Union
-
 
 try:
     from typing import Literal
@@ -19,15 +18,10 @@
     CSV = "csv"
     MULTISPECTRAL = "multispectral"
     MASKS = "images_with_masks"
-<<<<<<< HEAD
     MEDICAL2D = "medical_2d"
-=======
     MULTI_VIEW = "multi_view"
     PDF = "pdf"
     CITYSCAPES = "cityscapes"
-
-
->>>>>>> e2e8f486
 
 
 class AvailableVideoConverters:
@@ -130,15 +124,9 @@
         labeling_interface: Literal[
             "default",
             "multi_view",
-<<<<<<< HEAD
-            "multi_spectral",
-            "high_color_depth",
-            "medical_2d",
-=======
             "multispectral",
             "images_with_16_color",
             "medical_imaging_single",
->>>>>>> e2e8f486
         ] = "default",
     ):
         self._input_data: str = input_data
