import os
from typing import List, Tuple, Union

<<<<<<< HEAD
=======
try:
    from typing import Literal
except ImportError:
    from typing_extensions import Literal

>>>>>>> 4565bca3
from supervisely import Annotation, Api, ProjectMeta, TagValueType, logger
from supervisely.io.fs import JUNK_FILES, get_file_ext, get_file_name_with_ext


class AvailableImageConverters:
    SLY = "supervisely"
    COCO = "coco"
    YOLO = "yolo"
    PASCAL_VOC = "pascal_voc"
<<<<<<< HEAD
    PDF = "pdf"
    CITYSCAPES = "cityscapes"
=======
    MULTISPECTRAL = "multispectral"
    MASKS = "images_with_masks"
    MULTI_VIEW = "multi_view"
>>>>>>> 4565bca3


class AvailableVideoConverters:
    SLY = "supervisely"
    MOT = "mot"
    DAVIS = "davis"


class AvailablePointcloudConverters:
    SLY = "supervisely"
    LAS = "las/laz"
    PLY = "ply"


class AvailablePointcloudEpisodesConverters:
    SLY = "supervisely"


class AvailableVolumeConverters:
    SLY = "supervisely"
    DICOM = "dicom"


class BaseConverter:
    class BaseItem:
        def __init__(
            self,
            item_path: str,
            ann_data: Union[str, dict] = None,
            shape: Union[Tuple, List] = None,
            custom_data: dict = {},
        ):
            self._path: str = item_path
            self._ann_data: Union[str, dict] = ann_data
            self._type: str = None
            self._shape: Union[Tuple, List] = shape
            self._custom_data: dict = custom_data

        @property
        def name(self) -> str:
            return get_file_name_with_ext(self._path)

        @property
        def path(self) -> str:
            return self._path

        @property
        def ann_data(self) -> Union[str, dict]:
            return self._ann_data

        @property
        def type(self) -> str:
            return self._type

        @property
        def shape(self) -> Union[Tuple, List]:
            return self._shape

        @property
        def custom_data(self) -> dict:
            return self._custom_data

        def set_path(self, path) -> None:
            self._path = path

        def set_ann_data(self, ann_data) -> None:
            self._ann_data = ann_data

        def set_shape(self, shape) -> None:
            self._shape = shape

        def set_custom_data(self, custom_data: dict) -> None:
            self.custom_data = custom_data

        def update_custom_data(self, custom_data: dict) -> None:
            self.custom_data.update(custom_data)

        def update(
            self,
            item_path: str = None,
            ann_data: Union[str, dict] = None,
            shape: Union[Tuple, List] = None,
            custom_data: dict = {},
        ) -> None:
            if item_path is not None:
                self.set_path(item_path)
            if ann_data is not None:
                self.set_ann_data(ann_data)
            if shape is not None:
                self.set_shape(shape)
            if custom_data:
                self.update_custom_data(custom_data)

        def create_empty_annotation(self) -> Annotation:
            raise NotImplementedError()

    def __init__(
        self,
        input_data: str,
        labeling_interface: Literal[
            "default",
            "multi_view",
            "multispectral",
            "images_with_16_color",
            "medical_imaging_single",
        ] = "default",
    ):
        self._input_data: str = input_data
        self._items: List[self.BaseItem] = []
        self._meta: ProjectMeta = None
        self._labeling_interface: str = labeling_interface

    @property
    def format(self) -> str:
        return self.__str__()

    @property
    def items_count(self) -> int:
        return len(self._items)

    @property
    def ann_ext(self) -> str:
        raise NotImplementedError()

    @property
    def key_file_ext(self) -> str:
        raise NotImplementedError()

    def validate_labeling_interface(self) -> bool:
        return self._labeling_interface == "default"

    def validate_ann_file(self, ann_path) -> bool:
        raise NotImplementedError()

    def validate_key_file(self) -> bool:
        raise NotImplementedError()

    def validate_format(self) -> bool:
        """
        Validate format of the input data meets the requirements of the converter. Should be implemented in the subclass.
        Additionally, this method must do the following steps:
            1. creates project meta (if key file file exists) and save it to self._meta
            2. creates items, count detected annotations and save them to self._items
            3. validates annotation files (and genereate meta if key file is missing)

        :return: True if format is valid, False otherwise.
        """
        raise NotImplementedError()

    def get_meta(self) -> ProjectMeta:
        return self._meta

    def get_items(self) -> List[BaseItem]:
        return self._items

    def to_supervisely(self, item: BaseItem, meta: ProjectMeta, *args) -> Annotation:
        """Convert to Supervisely format."""
        return item.create_empty_annotation()

    def upload_dataset(self, api: Api, dataset_id: int, batch_size: int = 50) -> None:
        """Upload converted data to Supervisely"""
        raise NotImplementedError()

    def _detect_format(self):
        found_formats = []
        all_converters = self.__class__.__subclasses__()
        print([converter.__name__ for converter in all_converters])
        for converter in all_converters:
            if converter.__name__ == "BaseConverter":
                continue
            converter = converter(self._input_data, self._labeling_interface)
            if not converter.validate_labeling_interface():
                continue
            if converter.validate_format():
                found_formats.append(converter)
                if len(found_formats) > 1:
                    raise RuntimeError(
                        f"Multiple formats detected: {[str(f) for f in found_formats]}. "
                        "Mixed formats are not supported yet."
                    )

        if len(found_formats) == 0:
            logger.warn("No valid dataset formats detected. Only items will be processed")
            for root, _, files in os.walk(self._input_data):
                for file in files:
                    full_path = os.path.join(root, file)
                    ext = get_file_ext(full_path)
                    if file in JUNK_FILES:
                        continue
                    if ext in self.allowed_exts:  # pylint: disable=no-member
                        self._items.append(self.Item(full_path))  # pylint: disable=no-member
            if self.items_count == 0:
                raise RuntimeError("No valid items found in the input data")
            return self

        if len(found_formats) == 1:
            return found_formats[0]

    def merge_metas_with_conflicts(
<<<<<<< HEAD
        self, meta1: ProjectMeta, meta2: ProjectMeta
=======
        self, api: Api, dataset_id: int
>>>>>>> 4565bca3
    ) -> Tuple[ProjectMeta, dict, dict]:

        # get meta1 from project and meta2 from converter
        dataset = api.dataset.get_info_by_id(dataset_id)
        meta1_json = api.project.get_meta(dataset.project_id)
        meta1 = ProjectMeta.from_json(meta1_json)
        meta2 = self._meta or ProjectMeta()

        # merge classes and tags from meta1 (unchanged) and meta2 (renamed if conflict)
        new_obj_classes = []
        renamed_classes = {}
        new_tags = []
        renamed_tags = {}
        for existing_cls in meta1.obj_classes:
            new_obj_classes.append(existing_cls)
        for new_cls in meta2.obj_classes:
            i = 1
            new_name = new_cls.name
            matched = False
            while meta1.obj_classes.get(new_name) is not None:
                if meta1.obj_classes.get(new_name).geometry_type == new_cls.geometry_type:
                    matched = True
                    break
                new_name = f"{new_cls.name}_{i}"
                i += 1
            if new_name != new_cls.name:
                logger.warn(f"Class {new_cls.name} renamed to {new_name}")
                renamed_classes[new_cls.name] = new_name
                new_cls = new_cls.clone(name=new_name)
            if not matched:
                new_obj_classes.append(new_cls)

        for existing_tag in meta1.tag_metas:
            new_tags.append(existing_tag)
        for new_tag in meta2.tag_metas:
            i = 1
            new_name = new_tag.name
            matched = False
            while meta1.tag_metas.get(new_name) is not None:
                if meta1.tag_metas.get(new_name).value_type == new_tag.value_type:
                    if new_tag.value_type != TagValueType.ONEOF_STRING:
                        matched = True
                        break
                    if meta1.tag_metas[new_name].possible_values == new_tag.possible_values:
                        matched = True
                        break
                new_name = f"{new_tag.name}_{i}"
                i += 1
            if new_name != new_tag.name:
                logger.warn(f"Tag {new_tag.name} renamed to {new_name}")
                renamed_tags[new_tag.name] = new_name
                new_tag = new_tag.clone(name=new_name)
            if not matched:
                new_tags.append(new_tag)

        new_meta = meta1.clone(obj_classes=new_obj_classes, tag_metas=new_tags)

        # update project meta
        api.project.update_meta(dataset.project_id, new_meta)

        return new_meta, renamed_classes, renamed_tags<|MERGE_RESOLUTION|>--- conflicted
+++ resolved
@@ -1,14 +1,12 @@
 import os
 from typing import List, Tuple, Union
 
-<<<<<<< HEAD
-=======
+
 try:
     from typing import Literal
 except ImportError:
     from typing_extensions import Literal
 
->>>>>>> 4565bca3
 from supervisely import Annotation, Api, ProjectMeta, TagValueType, logger
 from supervisely.io.fs import JUNK_FILES, get_file_ext, get_file_name_with_ext
 
@@ -18,14 +16,12 @@
     COCO = "coco"
     YOLO = "yolo"
     PASCAL_VOC = "pascal_voc"
-<<<<<<< HEAD
-    PDF = "pdf"
-    CITYSCAPES = "cityscapes"
-=======
     MULTISPECTRAL = "multispectral"
     MASKS = "images_with_masks"
     MULTI_VIEW = "multi_view"
->>>>>>> 4565bca3
+    PDF = "pdf"
+    CITYSCAPES = "cityscapes"
+
 
 
 class AvailableVideoConverters:
@@ -225,11 +221,7 @@
             return found_formats[0]
 
     def merge_metas_with_conflicts(
-<<<<<<< HEAD
-        self, meta1: ProjectMeta, meta2: ProjectMeta
-=======
         self, api: Api, dataset_id: int
->>>>>>> 4565bca3
     ) -> Tuple[ProjectMeta, dict, dict]:
 
         # get meta1 from project and meta2 from converter
