--- conflicted
+++ resolved
@@ -31,10 +31,7 @@
 _CPU_QUOTA = 'CPU_QUOTA'
 _MEM_LIMIT = 'MEM_LIMIT'
 
-<<<<<<< HEAD
-=======
 _PULL_POLICY = 'PULL_POLICY'
->>>>>>> 4e35ddcd
 
 
 _REQUIRED_SETTINGS = [
@@ -75,18 +72,11 @@
     _DOCKER_API_CALL_TIMEOUT: '60',
     _HTTP_PROXY: "",
     _HTTPS_PROXY: "",
-<<<<<<< HEAD
-    _PUBLIC_API_RETRY_LIMIT: 10,
-    _CPU_PERIOD: None,
-    _CPU_QUOTA: None,
-    _MEM_LIMIT: None
-=======
     _PUBLIC_API_RETRY_LIMIT: 100,
     _CPU_PERIOD: None,
     _CPU_QUOTA: None,
     _MEM_LIMIT: None,
     _PULL_POLICY: str(PullPolicy.IF_AVAILABLE)
->>>>>>> 4e35ddcd
 }
 
 
@@ -283,8 +273,6 @@
         return int(val)
 
 
-<<<<<<< HEAD
-=======
 def PULL_POLICY():
     val = read_optional_setting(_PULL_POLICY).lower()
     if val not in _PULL_POLICY_DICT:
@@ -293,7 +281,6 @@
         return _PULL_POLICY_DICT[val]
 
 
->>>>>>> 4e35ddcd
 def init_constants():
     sly.fs.mkdir(AGENT_LOG_DIR())
     sly.fs.mkdir(AGENT_TASKS_DIR())
